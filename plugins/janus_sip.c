--- conflicted
+++ resolved
@@ -5864,13 +5864,8 @@
 					janus_rtp_header_update(header, &session->media.acontext, FALSE);
 					/* Save the frame if we're recording */
 					janus_recorder_save_frame(session->arc_peer, buffer, bytes);
-<<<<<<< HEAD
-					/* Relay to browser */
+					/* Relay to application */
 					gateway->relay_rtp(session->handle, -1, FALSE, buffer, bytes);
-=======
-					/* Relay to application */
-					gateway->relay_rtp(session->handle, 0, buffer, bytes);
->>>>>>> 15a629a8
 					continue;
 				} else if(session->media.audio_rtcp_fd != -1 && fds[i].fd == session->media.audio_rtcp_fd) {
 					/* Got something audio (RTCP) */
@@ -5892,13 +5887,8 @@
 						}
 						bytes = buflen;
 					}
-<<<<<<< HEAD
-					/* Relay to browser */
+					/* Relay to application */
 					gateway->relay_rtcp(session->handle, -1, FALSE, buffer, bytes);
-=======
-					/* Relay to application */
-					gateway->relay_rtcp(session->handle, 0, buffer, bytes);
->>>>>>> 15a629a8
 					continue;
 				} else if(session->media.video_rtp_fd != -1 && fds[i].fd == session->media.video_rtp_fd) {
 					/* Got something video (RTP) */
@@ -5931,13 +5921,8 @@
 					janus_rtp_header_update(header, &session->media.vcontext, TRUE);
 					/* Save the frame if we're recording */
 					janus_recorder_save_frame(session->vrc_peer, buffer, bytes);
-<<<<<<< HEAD
-					/* Relay to browser */
+					/* Relay to application */
 					gateway->relay_rtp(session->handle, -1, TRUE, buffer, bytes);
-=======
-					/* Relay to application */
-					gateway->relay_rtp(session->handle, 1, buffer, bytes);
->>>>>>> 15a629a8
 					continue;
 				} else if(session->media.video_rtcp_fd != -1 && fds[i].fd == session->media.video_rtcp_fd) {
 					/* Got something video (RTCP) */
@@ -5959,13 +5944,8 @@
 						}
 						bytes = buflen;
 					}
-<<<<<<< HEAD
-					/* Relay to browser */
+					/* Relay to application */
 					gateway->relay_rtcp(session->handle, -1, TRUE, buffer, bytes);
-=======
-					/* Relay to application */
-					gateway->relay_rtcp(session->handle, 1, buffer, bytes);
->>>>>>> 15a629a8
 					continue;
 				}
 			}
