/*! \file   janus_videoroom.c
 * \author Lorenzo Miniero <lorenzo@meetecho.com>
 * \copyright GNU General Public License v3
 * \brief  Janus VideoRoom plugin
 * \details Check the \ref videoroom for more details.
 *
 * \ingroup plugins
 * \ref plugins
 *
 * \page videoroom VideoRoom plugin documentation
 * This is a plugin implementing a videoconferencing SFU
 * (Selective Forwarding Unit) for Janus, that is an audio/video router.
 * This means that the plugin implements a virtual conferencing room peers
 * can join and leave at any time. This room is based on a Publish/Subscribe
 * pattern. Each peer can publish his/her own live audio/video feeds: this
 * feed becomes an available stream in the room the other participants can
 * subscribe to. This means that this plugin allows the realization of several
 * different scenarios, ranging from a simple webinar (one speaker, several
 * watchers) to a fully meshed video conference (each peer sending and
 * receiving to and from all the others).
 *
 * Notice that, since Janus now supports multistream via Unified Plan,
 * subscriptions can be done either in "bulks" (you use a single PeerConnection
 * to subscribe to multiple streams from one or more publishers) or
 * separately (each PeerConnections represents a subscription to a single
 * publisher). Same thing for publishers: you may choose to publish, e.g.,
 * audio and video on one PeerConnection, and share your screen on another,
 * or publish everything on the same PeerConnection instead. While
 * functionally both approaches (multistream vs. legacy mode) are the same
 * (the same media flows in both cases), the differences are in how
 * resources are used, and in how the client has to handle incoming and
 * outgoing connections. Besides, one approach might make more sense in
 * some scenarios, and the other make more sense in different use cases.
 * As such, the approach to follow is left to the developer and the application.
 *
 * What is important to point out, though, is that publishers and subscribers
 * will in all cases require different PeerConnections. This means that,
 * even with multistream, you won't be able to use a single PeerConnection
 * to send your contributions and receive those from everyone else. This
 * is a choice done by design, to avoid the issues that would inevitably
 * arise when doing, for instance, renegotiations to update the streams.
 *
 * On a more general note and to give some more context with respect to the
 * core functionality in Janus, notice that, considering this plugin allows
 * for several different WebRTC PeerConnections to be on at the same time
 * for the same peer (different publishers and subscribers for sure, and
 * potentially more than one of each if multistream is not in use), each
 * peer will often need to attach several times to the same plugin for each
 * stream: this means that each peer needs to have at least one handle active
 * for managing its relation with the plugin (joining a room,
 * leaving a room, muting/unmuting, publishing, receiving events), and needs
 * to open others when they want to subscribe to a feed from other participants
 * (the number depends on the subscription approach of choice). Handles
 * used for subscriptions, though, would be logically "subjects" to the master one used for
 * managing the room: this means that they cannot be used, for instance,
 * to unmute in the room, as their only purpose would be to provide a
 * context in which creating the recvonly PeerConnections for the
 * subscription(s).
 *
 * Rooms to make available are listed in the plugin configuration file.
 * A pre-filled configuration file is provided in \c conf/janus.plugin.videoroom.jcfg
 * and includes a demo room for testing. The same plugin is also used
 * dynamically (that is, with rooms created on the fly via API) in the
 * Screen Sharing demo as well.
 *
 * To add more rooms or modify the existing one, you can use the following
 * syntax:
 *
 * \verbatim
room-<unique room ID>: {
	description = This is my awesome room
	is_private = true|false (private rooms don't appear when you do a 'list' request)
	secret = <optional password needed for manipulating (e.g. destroying) the room>
	pin = <optional password needed for joining the room>
	require_pvtid = true|false (whether subscriptions are required to provide a valid
				 a valid private_id to associate with a publisher, default=false)
	publishers = <max number of concurrent senders> (e.g., 6 for a video
				 conference or 1 for a webinar, default=3)
	bitrate = <max video bitrate for senders> (e.g., 128000)
	pli_freq = <send a PLI to publishers every pli_freq seconds> (0=disable)
	audiocodec = opus|g722|pcmu|pcma|isac32|isac16 (audio codec to force on publishers, default=opus
				can be a comma separated list in order of preference, e.g., opus,pcmu)
	videocodec = vp8|vp9|h264 (video codec to force on publishers, default=vp8
				can be a comma separated list in order of preference, e.g., vp9,vp8,h264)
	opus_fec = true|false (whether inband FEC must be negotiated; only works for Opus, default=false)
	video_svc = true|false (whether SVC support must be enabled; only works for VP9, default=false)
	audiolevel_ext = true|false (whether the ssrc-audio-level RTP extension must be
		negotiated/used or not for new publishers, default=true)
	audiolevel_event = true|false (whether to emit event to other users or not)
	audio_active_packets = 100 (number of packets with audio level, default=100, 2 seconds)
	audio_level_average = 25 (average value of audio level, 127=muted, 0='too loud', default=25)
	videoorient_ext = true|false (whether the video-orientation RTP extension must be
		negotiated/used or not for new publishers, default=true)
	playoutdelay_ext = true|false (whether the playout-delay RTP extension must be
		negotiated/used or not for new publishers, default=true)
	transport_wide_cc_ext = true|false (whether the transport wide CC RTP extension must be
		negotiated/used or not for new publishers, default=true)
	record = true|false (whether this room should be recorded, default=false)
	rec_dir = <folder where recordings should be stored, when enabled>
	notify_joining = true|false (optional, whether to notify all participants when a new
				participant joins the room. The Videoroom plugin by design only notifies
				new feeds (publishers), and enabling this may result extra notification
				traffic. This flag is particularly useful when enabled with \c require_pvtid
				for admin to manage listening only participants. default=false)
}
\endverbatim
 *
 * Note that recording will work with all codecs except iSAC.
 *
 * \section sfuapi Video Room API
 *
 * The Video Room API supports several requests, some of which are
 * synchronous and some asynchronous. There are some situations, though,
 * (invalid JSON, invalid request) which will always result in a
 * synchronous error response even for asynchronous requests.
 *
 * \c create , \c destroy , \c edit , \c exists, \c list, \c allowed, \c kick and
 * and \c listparticipants are synchronous requests, which means you'll
 * get a response directly within the context of the transaction.
 * \c create allows you to create a new video room dynamically, as an
 * alternative to using the configuration file; \c edit allows you to
 * dynamically edit some room properties (e.g., the PIN); \c destroy removes a
 * video room and destroys it, kicking all the users out as part of the
 * process; \c exists allows you to check whether a specific video room
 * exists; finally, \c list lists all the available rooms, while \c
 * listparticipants lists all the active (as in currentòy publishing
 * something) participants of a specific room and their details.
 *
 * The \c join , \c joinandconfigure , \c configure , \c publish ,
 * \c unpublish , \c start , \c pause , \c switch and \c leave
 * requests instead are all asynchronous, which
 * means you'll get a notification about their success or failure in
 * an event. \c join allows you to join a specific video room, specifying
 * whether that specific PeerConnection will be used for publishing or
 * watching; \c configure can be used to modify some of the participation
 * settings (e.g., bitrate cap); \c joinandconfigure combines the previous
 * two requests in a single one (just for publishers); \c publish can be
 * used to start sending media to broadcast to the other participants,
 * while \c unpublish does the opposite; \c start allows you to start
 * receiving media from a publisher you've subscribed to previously by
 * means of a \c join , while \c pause pauses the delivery of the media;
 * the \c switch request can be used to change the source of the media
 * flowing over a specific PeerConnection (e.g., I was watching Alice,
 * I want to watch Bob now) without having to create a new handle for
 * that; \c finally, \c leave allows you to leave a video room for good
 * (or, in the case of viewers, definitely closes a subscription).
 *
 * \c create can be used to create a new video room, and has to be
 * formatted as follows:
 *
\verbatim
{
	"request" : "create",
	"room" : <unique numeric ID, optional, chosen by plugin if missing>,
	"permanent" : <true|false, whether the room should be saved in the config file, default=false>,
	"description" : "<pretty name of the room, optional>",
	"secret" : "<password required to edit/destroy the room, optional>",
	"pin" : "<password required to join the room, optional>",
	"is_private" : <true|false, whether the room should appear in a list request>,
	"allowed" : [ array of string tokens users can use to join this room, optional],
	...
}
\endverbatim
 *
 * For the sake of brevity, not all of the available settings are listed
 * here. You can refer to the name of the properties in the configuration
 * file as a reference, as the ones used to programmatically create a new
 * room are exactly the same.
 *
 * A successful creation procedure will result in a \c created response:
 *
\verbatim
{
	"videoroom" : "created",
	"room" : <unique numeric ID>,
	"permanent" : <true if saved to config file, false if not>
}
\endverbatim
 *
 * If you requested a permanent room but a \c false value is returned
 * instead, good chances are that there are permission problems.
 *
 * An error instead (and the same applies to all other requests, so this
 * won't be repeated) would provide both an error code and a more verbose
 * description of the cause of the issue:
 *
\verbatim
{
	"videoroom" : "event",
	"error_code" : <numeric ID, check Macros below>,
	"error" : "<error description as a string>"
}
\endverbatim
 *
 * Notice that, in general, all users can create rooms. If you want to
 * limit this functionality, you can configure an admin \c admin_key in
 * the plugin settings. When configured, only "create" requests that
 * include the correct \c admin_key value in an "admin_key" property
 * will succeed, and will be rejected otherwise. Notice that you can
 * optionally extend this functionality to RTP forwarding as well, in
 * order to only allow trusted clients to use that feature.
 *
 * Once a room has been created, you can still edit some (but not all)
 * of its properties using the \c edit request. This allows you to modify
 * the room description, secret, pin and whether it's private or not: you
 * won't be able to modify other more static properties, like the room ID,
 * the sampling rate, the extensions-related stuff and so on. If you're
 * interested in changing the ACL, instead, check the \c allowed message.
 * An \c edit request has to be formatted as follows:
 *
\verbatim
{
	"request" : "edit",
	"room" : <unique numeric ID of the room to edit>,
	"secret" : "<room secret, mandatory if configured>",
	"new_description" : "<new pretty name of the room, optional>",
	"new_secret" : "<new password required to edit/destroy the room, optional>",
	"new_pin" : "<new password required to join the room, optional>",
	"new_is_private" : <true|false, whether the room should appear in a list request>,
	"new_require_pvtid" : <true|false, whether the room should require private_id from subscribers>,
	"new_bitrate" : <new bitrate cap to force on all publishers (except those with custom overrides)>,
	"new_pli_freq" : <new period for regular PLI keyframe requests to publishers>,
	"new_publishers" : <new cap on the number of concurrent active WebRTC publishers>,
	"permanent" : <true|false, whether the room should be also removed from the config file, default=false>
}
\endverbatim
 *
 * A successful edit procedure will result in an \c edited response:
 *
\verbatim
{
	"videoroom" : "edited",
	"room" : <unique numeric ID>
}
\endverbatim
 *
 * On the other hand, \c destroy can be used to destroy an existing video
 * room, whether created dynamically or statically, and has to be
 * formatted as follows:
 *
\verbatim
{
	"request" : "destroy",
	"room" : <unique numeric ID of the room to destroy>,
	"secret" : "<room secret, mandatory if configured>",
	"permanent" : <true|false, whether the room should be also removed from the config file, default=false>
}
\endverbatim
 *
 * A successful destruction procedure will result in a \c destroyed response:
 *
\verbatim
{
	"videoroom" : "destroyed",
	"room" : <unique numeric ID>
}
\endverbatim
 *
 * This will also result in a \c destroyed event being sent to all the
 * participants in the video room, which will look like this:
 *
\verbatim
{
	"videoroom" : "destroyed",
	"room" : <unique numeric ID of the destroyed room>
}
\endverbatim
 *
 * You can check whether a room exists using the \c exists request,
 * which has to be formatted as follows:
 *
\verbatim
{
	"request" : "exists",
	"room" : <unique numeric ID of the room to check>
}
\endverbatim
 *
 * A successful request will result in a \c success response:
 *
\verbatim
{
	"videoroom" : "success",
	"room" : <unique numeric ID>,
	"exists" : <true|false>
}
\endverbatim
 *
 * You can configure whether to check tokens or add/remove people who can join
 * a room using the \c allowed request, which has to be formatted as follows:
 *
\verbatim
{
	"request" : "allowed",
	"secret" : "<room secret, mandatory if configured>",
	"action" : "enable|disable|add|remove",
	"room" : <unique numeric ID of the room to update>,
	"allowed" : [
		// Array of strings (tokens users might pass in "join", only for add|remove)
	]
}
\endverbatim
 *
 * A successful request will result in a \c success response:
 *
\verbatim
{
	"videoroom" : "success",
	"room" : <unique numeric ID>,
	"allowed" : [
		// Updated, complete, list of allowed tokens (only for enable|add|remove)
	]
}
\endverbatim
 *
 * If you're the administrator of a room (that is, you created it and have access
 * to the secret) you can kick participants using the \c kick request. Notice
 * that this only kicks the user out of the room, but does not prevent them from
 * re-joining: to ban them, you need to first remove them from the list of
 * authorized users (see \c allowed request) and then \c kick them. The \c kick
 * request has to be formatted as follows:
 *
\verbatim
{
	"request" : "kick",
	"secret" : "<room secret, mandatory if configured>",
	"room" : <unique numeric ID of the room>,
	"id" : <unique numeric ID of the participant to kick>
}
\endverbatim
 *
 * A successful request will result in a \c success response:
 *
\verbatim
{
	"videoroom" : "success",
}
\endverbatim
 *
 * To get a list of the available rooms (excluded those configured or
 * created as private rooms) you can make use of the \c list request,
 * which has to be formatted as follows:
 *
\verbatim
{
	"request" : "list"
}
\endverbatim
 *
 * A successful request will produce a list of rooms in a \c success response:
 *
\verbatim
{
	"videoroom" : "success",
	"rooms" : [		// Array of room objects
		{	// Room #1
			"room" : <unique numeric ID>,
			"description" : "<Name of the room>",
			"pin_required" : <true|false, whether a PIN is required to join this room>,
			"max_publishers" : <how many publishers can actually publish via WebRTC at the same time>,
			"bitrate" : <bitrate cap that should be forced (via REMB) on all publishers by default>,
			"bitrate_cap" : <true|false, whether the above cap should act as a limit to dynamic bitrate changes by publishers>,
			"pli_freq" : <how often a keyframe request is sent via PLI to active publishers>,
			"audiocodec" : "<comma separated list of allowed audio codecs>",
			"videocodec" : "<comma separated list of allowed video codecs>",
			"record" : <true|false, whether the room is being recorded>,
			"record_dir" : "<if recording, the path where the .mjr files are being saved>",
			"num_participants" : <count of the participants (publisher role instances, active or not; not subscribers)>
		},
		// Other rooms
	]
}
\endverbatim
 *
 * To get a list of the participants in a specific room, instead, you
 * can make use of the \c listparticipants request, which has to be
 * formatted as follows:
 *
\verbatim
{
	"request" : "listparticipants",
	"room" : <unique numeric ID of the room>
}
\endverbatim
 *
 * A successful request will produce a list of participants in a
 * \c participants response:
 *
\verbatim
{
	"videoroom" : "participants",
	"room" : <unique numeric ID of the room>,
	"participants" : [		// Array of participant objects
		{	// Participant #1
			"id" : <unique numeric ID of the participant>,
			"display" : "<display name of the participant, if any; optional>",
			"publisher" : <true|false, whether user is an active publisher or not>,
			"talking" : <true|false, whether user is talking or not (only if audio levels are used)>
		},
		// Other participants
	]
}
\endverbatim
 *
 * This covers almost all the synchronous requests. All the asynchronous requests,
 * plus a couple of additional synchronous requests we'll cover later, refer
 * to participants instead, namely on how they can publish, subscribe, or
 * more in general manage the media streams they may be sending or receiving.
 *
 * Considering the different nature of publishers and subscribers in the room,
 * and more importantly how you establish PeerConnections in the respective
 * cases, their API requests are addressed in separate subsections.
 *
 * \subsection vroompub VideoRoom Publishers
 *
 * In a VideoRoom, publishers are those participant handles that are able
 * (although may choose not to, more on this later) publish media in the
 * room, and as such become feeds that you can subscribe to.
 *
 * To specify a handle will be associated with a publisher, you must use
 * the \c join request with \c ptype set to \c publisher (note that, as it
 * will be explained later, you can also use \c joinandconfigure for the
 * purpose). The exact syntax of the request is the following:
 *
\verbatim
{
	"request" : "join",
	"ptype" : "publisher",
	"room" : <unique ID of the room to join>,
	"id" : <unique ID to register for the publisher; optional, will be chosen by the plugin if missing>,
	"display" : "<display name for the publisher; optional>",
	"token" : "<invitation token, in case the room has an ACL; optional>"
}
\endverbatim
 *
 * This will add the user to the list of participants in the room, although
 * in a non-active role for the time being. Anyway, this participation
 * allows the user to receive notifications about several aspects of the
 * room on the related handle (including streams as they become available
 * and go away). As such, it can be used even just as a way to get
 * notifications in a room, without the need of ever actually publishing
 * any stream at all (which explains why the "publisher" role may actually
 * be a bit confusing in this context).
 *
 * A successful \c join will result in a \c joined event, which will contain
 * a list of the currently active (as in publishing via WebRTC) publishers,
 * and optionally a list of passive attendees (but only if the room was
 * configured with \c notify_joining set to \c TRUE ):
 *
\verbatim
{
	"videoroom" : "joined",
	"room" : <room ID>,
	"description" : <description of the room, if available>,
	"id" : <unique ID of the participant>,
	"private_id" : <a different unique ID associated to the participant; meant to be private>,
	"publishers" : [
		{
			"id" : <unique ID of active publisher #1>,
			"display" : "<display name of active publisher #1, if any>",
			"streams" : [
				{
					"type" : "<type of published stream #1 (audio|video|data)">,
					"mindex" : "<unique mindex of published stream #1>",
					"mid" : "<unique mid of of published stream #1>",
					"codec" : "<codec used for published stream #1>",
					"description" : "<text description of published stream #1, if any>",
					"simulcast" : "<true if published stream #1 uses simulcast (VP8 and H.264 only)>",
					"svc" : "<true if published stream #1 uses SVC (VP9 only)>",
					"talking" : <true|false, whether the publisher stream has audio activity or not (only if audio levels are used)>,
				},
				// Other streams, if any
			],
			"talking" : <true|false, whether the publisher is talking or not (only if audio levels are used); deprecated, use the stream specific ones>,
		},
		// Other active publishers
	],
	"attendees" : [		// Only present when notify_joining is set to TRUE for rooms
		{
			"id" : <unique ID of attendee #1>,
			"display" : "<display name of attendee #1, if any>"
		},
		// Other attendees
	]
}
\endverbatim
 *
 * Notice that the publishers list will of course be empty if no one is
 * currently active in the room. For what concerns the \c private_id
 * property, it is meant to be used by the user when they create subscriptions,
 * so that the plugin can associate subscriber handles (which are typically
 * anonymous) to a specific participant; they're usually optional, unless
 * required by the room configuration.
 *
 * As explained, with a simple \c join you're not an active publisher (there
 * is no WebRTC PeerConnection yet), which means that by default your presence
 * is not notified to other participants. In fact, the publish/subscribe nature
 * of the plugin implies that by default only active publishers are notified,
 * to allow participants to subscribe to existing feeds: notifying all joins/leaves,
 * even those related to who will just lurk, may be overly verbose and chatty,
 * especially in large rooms. Anyway, rooms can be configured to notify those
 * as well, if the \c notify_joining property is set to true: in that case,
 * regular joins will be notified too, in an event formatted like this:
 *
\verbatim
{
	"videoroom" : "event",
	"room" : <room ID>,
	"joining" : {
		"id" : <unique ID of the new participant>,
		"display" : "<display name of the new participant, if any>"
	}
}
\endverbatim
 *
 * If you're interested in publishing media within a room, you can do that
 * with a \c publish request. This request MUST be accompanied by a JSEP
 * SDP offer to negotiate a new PeerConnection. The plugin will match it
 * to the room configuration (e.g., to make sure the codecs you negotiated
 * are allowed in the room), and will reply with a JSEP SDP answer to
 * close the circle and complete the setup of the PeerConnection. As soon
 * as the PeerConnection has been established, the publisher will become
 * active, and a new active feed other participants can subscribe to.
 *
 * The syntax of a \c publish request is the following:
 *
\verbatim
{
	"request" : "publish",
	"audiocodec" : "<audio codec to prefer among the negotiated ones; optional>",
	"videocodec" : "<video codec to prefer among the negotiated ones; optional>",
	"bitrate" : <bitrate cap to return via REMB; optional, overrides the global room value if present>,
	"record" : <true|false, whether this publisher should be recorded or not; optional>,
	"filename" : "<if recording, the base path/file to use for the recording files; optional>",
	"display" : "<new display name to use in the room; optional>",
	"descriptions" : [	// Optional
		{
			"mid" : "<unique mid of a stream being published>",
			"description" : "<text description of the stream (e.g., My front webcam)>"
		},
		// Other descriptions, if any
	]
}
\endverbatim
 *
 * As anticipated, since this is supposed to be accompanied by a JSEP SDP
 * offer describing the publisher's media streams, the plugin will negotiate
 * and prepare a matching JSEP SDP answer. Notice that, in principle, all
 * published streams will be only identifier by their unique \c mid and
 * by their type (e.g., audio or video). In case you want to provide more
 * information about the streams being published (e.g., to let other
 * participants know that the first video is a camera, while the second
 * video is a screen share), you can use the \c descriptions array for
 * the purpose: each object in the array can be used to add a text description
 * to associate to a specific mid, in order to help with the UI rendering.
 * The \c descriptions property is optional, so no text will be provided
 * by default: notice these descriptions can be updated dynamically via
 * \c configure requests.
 *
 * If successful, a \c configured event will be sent back, formatted like this:
 *
\verbatim
{
	"videoroom" : "event",
	"configured" : "ok"
}
\endverbatim
 *
 * This event will be accompanied by the prepared JSEP SDP answer.
 *
 * Notice that you can also use \c configure as a request instead of
 * \c publish to start publishing. The two are functionally equivalent
 * for publishing, but from a semantic perspective \c publish is the
 * right message to send when publishing. The \c configure request, as
 * it will be clearer later, can also be used to update some properties
 * of the publisher session: in this case the \c publish request can NOT
 * be used, as it can only be invoked to publish, and will fail if you're
 * already publishing something.
 *
 * As an additional note, notice that you can also join and publish in
 * a single request, which is useful in case you're not interested in
 * first join as a passive attendee and only later publish something,
 * but want to publish something right away. In this case you can use
 * the \c joinandconfigure request, which as you can imagine combines
 * the properties of both \c join and \c publish in a single request:
 * the response to a \c joinandconfigure will be a \c joined event, and
 * will again be accompanied by a JSEP SDP answer as usual.
 *
 * However you decided to publish something, as soon as the PeerConnection
 * setup succeeds and the publisher becomes active, an event is sent to
 * all the participants in the room with information on the new feed.
 * The event must contain an array with a single element, and be formatted like this:
 *
\verbatim
{
	"videoroom" : "event",
	"room" : <room ID>,
	"publishers" : [
		{
			"id" : <unique ID of the new publisher>,
			"display" : "<display name of the new publisher, if any>",
			"streams" : [
				{
					"type" : "<type of published stream #1 (audio|video|data)">,
					"mindex" : "<unique mindex of published stream #1>",
					"mid" : "<unique mid of of published stream #1>",
					"codec" : "<codec used for published stream #1>",
					"description" : "<text description of published stream #1, if any>",
					"simulcast" : "<true if published stream #1 uses simulcast (VP8 and H.264 only)>",
					"svc" : "<true if published stream #1 uses SVC (VP9 only)>",
					"talking" : <true|false, whether the publisher stream has audio activity or not (only if audio levels are used)>,
				},
				// Other streams, if any
			],
			"talking" : <true|false, whether the publisher is talking or not (only if audio levels are used); deprecated, use the stream specific ones>,
		}
	]
}
\endverbatim
 *
 * To stop publishing and tear down the related PeerConnection, you can
 * use the \c unpublish request, which requires no arguments as the context
 * is implicit:
 *
\verbatim
{
	"request" : "unpublish"
}
\endverbatim
 *
 * This will have the plugin tear down the PeerConnection, and remove the
 * publisher from the list of active streams. If successful, the response
 * will look like this:
 *
\verbatim
{
	"videoroom" : "event",
	"unpublished" : "ok"
}
\endverbatim
 *
 * As soon as the PeerConnection is gone, all the other participants will
 * also be notified about the fact that the stream is no longer available:
 *
\verbatim
{
	"videoroom" : "event",
	"room" : <room ID>,
	"unpublished" : <unique ID of the publisher who unpublished>
}
\endverbatim
 *
 * Notice that the same event will also be sent whenever the publisher
 * feed disappears for reasons other than an explicit \c unpublish , e.g.,
 * because the handle was closed or the user lost their connection.
 * Besides, notice that you can publish and unpublish multiple times
 * within the context of the same publisher handle.
 *
 * As anticipated above, you can use a request called \c configure to
 * tweak some of the properties of an active publisher session. This
 * request must be formatted as follows:
 *
\verbatim
{
	"request" : "configure",
	"bitrate" : <bitrate cap to return via REMB; optional, overrides the global room value if present (unless bitrate_cap is set)>,
	"keyframe" : <true|false, whether we should send this publisher a keyframe request>,
	"record" : <true|false, whether this publisher should be recorded or not; optional>,
	"filename" : "<if recording, the base path/file to use for the recording files; optional>",
	"display" : "<new display name to use in the room; optional>",
	"mid" : <mid of the m-line to refer to for this configure request; optional>,
	"send" : <true|false, depending on whether the media addressed by the above mid should be relayed or not; optional>,
	"descriptions" : [
		// Updated descriptions for the published streams; see "publish" for syntax; optional
	]
}
\endverbatim
 *
 * As you can see, it's basically the same properties as those listed for
 * \c publish . This is why both requests can be used to start publishing,
 * as even in that case you configure some of the settings. If successful,
 * a \c configured event will be sent back as before, formatted like this:
 *
\verbatim
{
	"videoroom" : "event",
	"configured" : "ok"
}
\endverbatim
 *
 * An interesting feature VideoRoom publisher can take advantage of is
 * RTP forwarding. In fact, while the main purpose of this plugin is
 * getting media from WebRTC sources (publishers) and relaying it to
 * WebRTC destinations (subscribers), there are actually several use
 * cases and scenarios for making this media available to external,
 * notnecessarily WebRTC-compliant, components. These components may
 * benefit from having access to the RTP media sent by a publisher, e.g.,
 * for media processing, external recording, transcoding to other
 * technologies via other applications, scalability purposes or
 * whatever else makes sense in this context. This is made possible by
 * a request called \c rtp_forward which, as the name suggests, simply
 * forwards in real-time the media sent by a publisher via RTP (plain
 * or encrypted) to a remote backend. Notice that, although we're using
 * the term "RTP forwarder", this feature can be used to forward data
 * channel messages as well.
 *
 * You can add a new RTP forwarder for an existing publisher using the
 * \c rtp_forward request, which has to be formatted as follows:
 *
\verbatim
{
	"request" : "rtp_forward",
	"room" : <unique numeric ID of the room the publisher is in>,
	"publisher_id" : <unique numeric ID of the publisher to relay externally>,
	"host" : "<host address to forward the RTP and data packets to>",
	"streams" : [
		{
			"mid" : "<mid of publisher stream to forward>",
			"host" : "<host address to forward the packets to; optional, will use global one if missing>",
			"port" : <port to forward the packets to>,
			"ssrc" : <SSRC to use to use when forwarding; optional, and only for RTP streams, not data>,
			"pt" : <payload type to use when forwarding; optional, and only for RTP streams, not data>,
			"rtcp_port" : <port to contact to receive RTCP feedback from the recipient; optional, and only for RTP streams, not data>,
			"simulcast" : <whether we need to take simulcasting into account, for this video forwarder>,
			"port_2" : <if video and simulcasting, port to forward the packets from the second substream/layer to>,
			"ssrc_2" : <if video and simulcasting, SSRC to use to use the second substream/layer; optional>,
			"pt_2" : <if video and simulcasting, payload type to use the second substream/layer; optional>,
			"port_3" : <if video and simulcasting, port to forward the packets from the third substream/layer to>,
			"ssrc_3" : <if video and simulcasting, SSRC to use to use the third substream/layer; optional>,
			"pt_3" : <if video and simulcasting, payload type to use the third substream/layer; optional>,
		},
		{
			.. other streams, if needed..
		}
	],
	"srtp_suite" : <length of authentication tag (32 or 80); optional>,
	"srtp_crypto" : "<key to use as crypto (base64 encoded key as in SDES); optional>"
}
\endverbatim
 *
 * As you can see, you basically configure each stream to forward in a
 * dedicated object of the \c streams array: for RTP streams (audio, video)
 * this includes optionally overriding payload type or SSRC; simulcast
 * streams can be forwarded separately for each layer. The only parameters
 * you MUST specify are the host and port to send the packets to: the host
 * part can be put in the global part of the request, if all streams will
 * be sent to the same IP address, while the port must be specific to the
 * stream itself.
 *
 * Notice that, as explained above, in case you configured an \c admin_key
 * property and extended it to RTP forwarding as well, you'll need to provide
 * it in the request as well or it will be rejected as unauthorized. By
 * default no limitation is posed on \c rtp_forward .
 *
 * A successful request will result in an \c rtp_forward response, containing
 * the relevant info associated to the new forwarder(s):
 *
\verbatim
{
	"videoroom" : "rtp_forward",
	"room" : <unique numeric ID, same as request>,
	"publisher_id" : <unique numeric ID, same as request>,
	"forwarders" : [
		{
			"stream_id" : <unique numeric ID assigned to this forwarder, if any>,
			"type" : "<audio|video|data>",
			"ip" : "<IP this forwarder is streaming to, same as request>",
			"port" : <port this forwarder is streaming to, same as request if configured>,
			"local_rtcp_port" : <local port this forwarder is using to get RTCP feedback, if any>,
			"remote_rtcp_port" : <remote port this forwarder getting RTCP feedback from, if any>,
			"ssrc" : <SSRC this forwarder is using, same as request if configured>,
			"pt" : <payload type this forwarder is using, same as request if configured>,
			"substream" : <video substream this video forwarder is relaying, if any>,
			"srtp" : <true|false, whether the RTP stream is encrypted>
		},
		// Other forwarders, if configured
	]
}
\endverbatim
 *
 * To stop a previously created RTP forwarder and stop it, you can use
 * the \c stop_rtp_forward request, which has to be formatted as follows:
 *
\verbatim
{
	"request" : "stop_rtp_forward",
	"room" : <unique numeric ID of the room the publisher is in>,
	"publisher_id" : <unique numeric ID of the publisher to update>,
	"stream_id" : <unique numeric ID of the RTP forwarder>
}
\endverbatim
 *
 * A successful request will result in a \c stop_rtp_forward response:
 *
\verbatim
{
	"videoroom" : "stop_rtp_forward",
	"room" : <unique numeric ID, same as request>,
	"publisher_id" : <unique numeric ID, same as request>,
	"stream_id" : <unique numeric ID, same as request>
}
\endverbatim
 *
 * To get a list of all the forwarders in a specific room, instead, you
 * can make use of the \c listforwarders request, which has to be
 * formatted as follows:
 *
\verbatim
{
	"request" : "listforwarders",
	"room" : <unique numeric ID of the room>,
	"secret" : "<room secret; mandatory if configured>"
}
\endverbatim
 *
 * A successful request will produce a list of RTP forwarders in a
 * \c forwarders response:
 *
\verbatim
{
	"videoroom" : "forwarders",
	"room" : <unique numeric ID of the room>,
	"publishers" : [		// Array of publishers with RTP forwarders
		{	// Publisher #1
			"publisher_id" : <unique numeric ID of publisher #1>,
			"forwarders" : [		// Array of RTP forwarders
				{	// RTP forwarder #1
					"stream_id" : <unique numeric ID assigned to this forwarder, if any>,
					"type" : "<audio|video|data>",
					"ip" : "<IP this forwarder is streaming to>",
					"port" : <port this forwarder is streaming to>,
					"local_rtcp_port" : <local port this forwarder is using to get RTCP feedback, if any>,
					"remote_rtcp_port" : <remote port this forwarder getting RTCP feedback from, if any>,
					"ssrc" : <SSRC this forwarder is using, if any>,
					"pt" : <payload type this forwarder is using, if any>,
					"substream" : <video substream this video forwarder is relaying, if any>,
					"srtp" : <true|false, whether the RTP stream is encrypted>
				},
				// Other forwarders for this publisher
			],
		},
		// Other publishers
	]
}
\endverbatim *
 *
 * To conclude, you can leave a room you previously joined as publisher
 * using the \c leave request. This will also implicitly unpublish you
 * if you were an active publisher in the room. The \c leave request
 * looks like follows:
 *
\verbatim
{
	"request" : "leave"
}
\endverbatim
 *
 * If successful, the response will look like this:
 *
\verbatim
{
	"videoroom" : "event",
	"leaving" : "ok"
}
\endverbatim
 *
 * Other participants will receive a different event depending on whether
 * you were currently an active publisher ("unpublished") or simply
 * lurking ("leaving"):
 *
\verbatim
{
	"videoroom" : "event",
	"room" : <room ID>,
	"leaving|unpublished" : <unique ID of the publisher who left>
}
\endverbatim
 *
 * \subsection vroomsub VideoRoom Subscribers
 *
 * In a VideoRoom, subscribers are NOT participants, but simply handles
 * that will be used exclusively to receive media from one or more publishers
 * in the room. Since they're not participants per se, they're basically
 * streams that can be (and typically are) associated to publisher handles
 * as the ones we introduced in the previous section, whether active or not.
 * In fact, the typical use case is publishers being notified about new
 * participants becoming active in the room, and as a result new subscriber
 * sessions being created to receive their media streams; as soon as the
 * publisher goes away, other participants are notified so that the related
 * subscriber handles can be removed/updated accordingly as well. As such,
 * these subscriber sessions are dependent on feedback obtained by
 * publishers, and can't exist on their own, unless you feed them the
 * right info out of band.
 *
 * To specify a handle will be associated with a subscriber, you must use
 * the \c join request with \c ptype set to \c subscriber and specify which
 * feed to subscribe to. The exact syntax of the request is the following:
 *
\verbatim
{
	"request" : "join",
	"ptype" : "subscriber",
	"room" : <unique ID of the room to subscribe in>,
	"feed" : <unique ID of the publisher to subscribe to; mandatory>,
	"private_id" : <unique ID of the publisher that originated this request; optional, unless mandated by the room configuration>,
	"streams" : [
		{
			"feed_id" : <unique ID of publisher owning the stream to subscribe to>,
			"mid" : "<unique mid of the publisher stream to subscribe to; optional>"
			// Optionally, simulcast or SVC targets (defaults if missing)
		},
		// Other streams to subscribe to
	]
}
\endverbatim
 *
 * As you can see, it's just a matter of specifying the list of streams to
 * subscribe to: in particular, you have to provide an array of objects,
 * where each objects represents a specific stream (or group of streams)
 * you're interested in. For each object, the \c feed_id indicating the
 * publisher owning the stream(s) is mandatory, while the related \c mid
 * is optional: this gives you some flexibility when subscribing, as
 * only providing a \c feed_id will indicate you're interested in ALL
 * the stream from that publisher, while providing a \c mid as well will
 * indicate you're interested in a stream in particular. Since you can
 * provide an array of streams, just specifying the \c feed_id or explicitly
 * listing all the \c feed_id + \c mid combinations is equivalent: of
 * course, different objects in the array can indicate different publishers,
 * allowing you to combine streams from different sources in the same subscription.
 *
 * Depending on whether the subscription will refer to a
 * single publisher (legacy approach) or to streams coming from different
 * publishers (multistream), the list of streams may differ. The ability
 * to single out the streams to subscribe to is particularly useful in
 * case you don't want to, or can't, subscribe to all available media:
 * e.g., you know a publisher is sending both audio and video, but video
 * is in a codec you don't support or you don't have bandwidth for both;
 * or maybe there are 10 participants in the room, but you only want video
 * from the 3 most active speakers; and so on. The content of the \c streams
 * array will shape what the SDP offer the plugin will send will look like,
 * so that eventually a subscription for the specified streams will take place.
 * Notice that, while for backwards compatibility you can still use the
 * old \c feed, \c audio, \c video, \c data, \c offer_audio, \c offer_video and
 * \c offer_data named properties, they're now deprecated and so you're
 * highly encouraged to use this new drill-down \c streams list instead.
 *
 * As anticipated, if successful this request will generate a new JSEP SDP
 * offer, which will accompany an \c attached event:
 *
\verbatim
{
	"videoroom" : "attached",
	"room" : <room ID>,
	"streams" : [
		{
			"mindex" : <unique m-index of this stream>,
			"mid" : "<unique mid of this stream>",
			"type" : "<type of this stream's media (audio|video|data)>",
			"feed_id" : <unique ID of the publisher originating this stream>,
			"feed_mid" : "<unique mid of this publisher's stream>",
			"feed_display" : "<display name of this publisher, if any>",
			"send" : <true|false; whether we configured the stream to relay media>,
			"ready" : <true|false; whether this stream is ready to start sending media (will be false at the beginning)>
		},
		// Other streams in the subscription, if any
	]
}
\endverbatim
 *
 * As you can see, a summary of the streams we subscribed to will be sent back,
 * which will be useful on the client side for both mapping and rendering purposes.
 *
 * At this stage, to complete the setup of the PeerConnection the subscriber is
 * supposed to send a JSEP SDP answer back to the plugin. This is done
 * by means of a \c start request, which in this case MUST be associated
 * with a JSEP SDP answer but otherwise requires no arguments:
 *
\verbatim
{
	"request" : "start"
}
\endverbatim
 *
 * If successful this request returns a \c started event:
 *
\verbatim
{
	"videoroom" : "event",
	"started" : "ok"
}
\endverbatim
 *
 * Once this is done, all that's needed is waiting for the WebRTC PeerConnection
 * establishment to succeed. As soon as that happens, the VideoRoom plugin
 * can start relaying media the recipient subscribed to.
 *
 * Once a WebRTC PeerConnection has been established for a subscriber, in
 * case you want to update a subscription you have to use the \c subscribe
 * and \c unsubscribe methods: as the names of the requests suggest, the
 * former allows you to add more streams to subscribe to, while the latter
 * instructs the plugin to remove streams you're currently subscribe to.
 * Both requests will trigger a renegotiation, if they were successful,
 * meaning the plugin will send you a new JSEP offer you'll have to reply
 * to with an answer: to send the answer, just use the same \c start request
 * we already described above. Notice that renegotiations may not be
 * triggered right away, e.g., whenever you're trying to update a session
 * and the plugin is still in the process of renegoting a previous update
 * for the same subscription: in that case, an update will be scheduled
 * and a renegotiation will be triggered as soon as it's viable.
 *
 * The syntax of the \c subscribe mirrors the one for new subscriptions,
 * meaning you use the same \c streams array to address the new streams
 * you want to receive, and formatted the same way:
 *
\verbatim
{
	"request" : "subscribe",
	"streams" : [
		{
			"feed_id" : <unique ID of publisher owning the new stream to subscribe to>,
			"mid" : "<unique mid of the publisher stream to subscribe to; optional>"
			// Optionally, simulcast or SVC targets (defaults if missing)
		},
		// Other new streams to subscribe to
	]
}
\endverbatim
 *
 * This means the exact same considerations we made on \c streams before
 * apply here as well: whatever they represent, will indicate the willingness
 * to subscribe to the related stream. Notice that if you were already
 * subscribed to one of the new streams indicated here, you'll subscribe
 * to it again in a different m-line, so it's up to you to ensure you
 * avoid duplicates (unless that's what you wanted, e.g., for testing
 * purposes). In case the update was successful, you'll get an \c updated
 * event, containing the updated layout of all subscriptions (pre-existing
 * and new ones), and a new JSEP offer to renegotiate the session:
 *
\verbatim
{
	"videoroom" : "updated",
	"room" : <room ID>,
	"streams": [
		{
			"mindex" : <unique m-index of this stream>,
			"mid" : "<unique mid of this stream>",
			"type" : "<type of this stream's media (audio|video|data)>",
			"feed_id" : <unique ID of the publisher originating this stream>,
			"feed_mid" : "<unique mid of this publisher's stream>",
			"feed_display" : "<display name of this publisher, if any>",
			"send" : <true|false; whether we configured the stream to relay media>,
			"ready" : <true|false; whether this stream is ready to start sending media (will be false at the beginning)>
		},
		// Other streams in the subscription, if any; old and new
	]
}
\endverbatim
 *
 * As explained before, in case the message contains a JSEP offer (which may
 * not be the case if no change occurred), then clients will need to send
 * a new JSEP answer with a \c start request to close this renegotiation.
 *
 * The \c unsubscribe request works pretty much the same way, with the
 * difference that the \c streams array you provide to specify what to
 * unsubscribe from may look different. Specifically, the syntax looks
 * like this:
 *
\verbatim
{
	"request" : "unsubscribe",
	"streams" : [
		{
			"feed_id" : <unique ID of publisher owning the new stream to unsubscribe from; optional>,
			"mid" : "<unique mid of the publisher stream to unsubscribe from; optional>"
			"sub_mid" : "<unique mid of the subscriber stream to unsubscribe; optional>"
		},
		// Other streams to unsubscribe from
	]
}
\endverbatim
 *
 * This means that you have different ways to specify what to unsubscribe from:
 * if an object only specifies \c feed_id, then all the subscription streams that
 * were receiving media from that publisher will be removed; if an object
 * specifies \c feed_id and \c mid, then all the subscription streams that
 * were receiving media from the publisher stream with the related mid will be
 * removed; finally, if an object only specifies \c sub_mid instead, then
 * only the stream in the subscription that is addressed by the related mid
 * (subscription mid, no relation to the publishers') will be removed. As
 * such, you have a great deal of flexibility in how to unsubscribe from
 * media. Notice that multiple streams may be removed in case you refer
 * to the "source" ( \c feed_id ), rather than the "sink" ( \c sub_mid ),
 * especially in case the subscription contained duplicates or multiple
 * streams from the same publisher.
 *
 * A successful \c unsubscribe will result in exactly the same \c updated
 * event \c subscribe triggers, so the same considerations apply with
 * respect to the potential need of a renegotiation and how to complete
 * it with a \c start along a JSEP answer.
 *
 * Notice that, in case you want to trigger an ICE restart rather than
 * updating a subscription, you'll have to use a different request, named
 * \c configure: this will be explained in a few paragraphs.
 *
 * As a subscriber, you can temporarily pause and resume the whole media delivery
 * with a \c pause and, again, \c start request (in this case without any JSEP
 * SDP answer attached). Neither expect other arguments, as the context
 * is implicitly derived from the handle they're sent on:
 *
\verbatim
{
	"request" : "pause"
}
\endverbatim
 *
\verbatim
{
	"request" : "start"
}
\endverbatim
 *
 * Unsurprisingly, they just result in, respectively, \c paused and
 * \c started events:
 *
\verbatim
{
	"videoroom" : "event",
	"paused" : "ok"
}
\endverbatim
 *
\verbatim
{
	"videoroom" : "event",
	"started" : "ok"
}
\endverbatim
 *
 * For more drill-down manipulations of a subscription, a \c configure
 * request can be used instead. This request allows subscribers to dynamically
 * change some properties associated to their media subscription, e.g.,
 * in terms of what should and should not be sent at a specific time. A
 * \c configure request must be formatted as follows:
 *
\verbatim
{
	"request" : "configure",
	"mid" : <mid of the m-line to refer to for this configure request; optional>,
	"send" : <true|false, depending on whether the mindex media should be relayed or not; optional>,
	"substream" : <substream to receive (0-2), in case simulcasting is enabled; optional>,
	"temporal" : <temporal layers to receive (0-2), in case simulcasting is enabled; optional>,
	"spatial_layer" : <spatial layer to receive (0-2), in case VP9-SVC is enabled; optional>,
	"temporal_layer" : <temporal layers to receive (0-2), in case VP9-SVC is enabled; optional>,
	"restart" : <trigger an ICE restart; optional>
}
\endverbatim
 *
 * As you can see, the \c mid and \c send properties can be used as a media-level
 * pause/resume functionality ("only mute/unmute this mid"), whereas \c pause
 * and \c start simply pause and resume all streams at the same time.
 * The \c substream and \c temporal properties, instead, only make sense
 * when the mountpoint is configured with video simulcasting support, and
 * as such the viewer is interested in receiving a specific substream
 * or temporal layer, rather than any other of the available ones: notice
 * that for them to work you'll have to specify the \c mid as well, as the same
 * subscription may be receiving simulcast stream from multiple publishers.
 * The \c spatial_layer and \c temporal_layer have exactly the same meaning,
 * but within the context of VP9-SVC publishers, and will have no effect
 * on subscriptions associated to regular publishers.
 *
 * As anticipated, \c configure is also the request you use when you want
 * to trigger an ICE restart for a subscriber: in fact, while publishers
 * can force a restart themselves by providing the right JSEP offer, subscribers
 * always receive an offer from Janus instead, and as such have to
 * explicitly ask for a dedicated offer when an ICE restart is needed;
 * in that case, just set \c restart to \c true in a \c configure request,
 * and a new JSEP offer with ICE restart information will be sent to the
 * client, to which the client will have to reply, as usual, via \c start
 * along a JSEP answer. This documentation doesn't explain when or why
 * an ICE restart is needed or appropriate: please refer to the ICE RFC
 * or other sources of information for that.
 *
 * Another interesting feature that subscribers can take advantage of is the
 * so-called publisher "switching". Basically, when subscribed to one or more
 * publishers and receiving media from them, you can at any time "switch"
 * any of the subscription streams to a different publisher, and as such
 * start receiving media on the related m-line from that publisher instead,
 * all without doing a new \c subscribe or \c unsubscribe, and so without
 * the need of doing any renegotiation at all; just some logic changes.
 * Think of it as changing channel on a TV: you keep on using the same
 * PeerConnection, the plugin simply changes the source of the media
 * transparently. Of course, while powerful and effective this request has
 * some limitations: in fact, the source (audio or video) that you switch
 * to must have the same media configuration (e.g., same codec) as the source
 * you're replacing. In fact, since the same PeerConnection is used for this
 * feature and no renegotiation is taking place, switching to a stream with
 * a different configuration would result in media incompatible with the
 * PeerConnection setup being relayed to the subscriber (e.g., negotiated
 * VP9, but new source is H.264), and as such in no audio/video being played;
 * in that case, you'll need a \c subscribe instead, and a new m-line.
 *
 * That said, a \c switch request must be formatted like this:
 *
\verbatim
{
	"request" : "switch",
	"streams" : [
		{
			"feed" : <unique ID of the publisher the new source is from>,
			"mid" : "<unique mid of the source we want to switch to>",
			"sub_mid" : "<unique mid of the stream we want to pipe the new source to>"
		},
		{
			// Other updates, if any
		}
	]
}
\endverbatim
 *
 * While apparently convoluted, this is actually a quite effective and powerful
 * way of updating subscriptions without renegotiating. In fact, it allows for
 * full or partial switches: for instance, sometimes you may want to replace all
 * audio and video streams (e.g., switching from Bob to Alice in a "legacy"
 * VideoRoom usage, where each PeerConnection subscription is a different
 * publisher), or just replace a subset of them (e.g., you have a subscription
 * with three video slots, and you change one of them depending on the loudest
 * speaker). What to replace is dictated by the \c streams array, where each
 * object in the array contains all the info needed for the switch to take
 * place: in particular, you must specify which of your subscription m-lines
 * you're going to update, via \c sub_mid , and which publisher stream should
 * now start to feed it via \c feed and \c mid.
 *
 * If successful, the specified subscriptions will be updated, meaning they'll
 * be unsubscribed from the previous publisher stream, and subscribed to the
 * new publisher stream instead, all without a renegotiation (so no new SDP
 * offer/answer exchange to take care of). The event to confirm the switch
 * was successful will look like this:
 *
\verbatim
{
	"videoroom" : "event",
	"switched" : "ok",
	"room" : <room ID>,
	"changes" : <number of successful changes (may be smaller than the size of the streams array provided in the request)>,
	"streams" : [
		// Current configuration of the subscription, same format as when subscribing
		// Will contain info on all streams, not only those that have been updated
	]
}
\endverbatim
 *
 * Notice that, while a \c switch request usually doesn't require a renegotiation,
 * it \b MIGHT trigger one nevertheless: in fact, if a "switch" request assigns
 * a new publisher stream to a previously inactive subscriber stream, then
 * a renegotiation to re-activate that stream will be needed as well, as
 * otherwise the packets from the new source will not be relayed.
 *
 * Finally, to close a subscription and tear down the related PeerConnection,
 * you can use the \c leave request. Since context is implicit, no other
 * argument is required:
 *
\verbatim
{
	"request" : "leave"
}
\endverbatim
 *
 * If successful, the plugin will attempt to tear down the PeerConnection,
 * and will send back a \c left event:
 *
\verbatim
{
	"videoroom" : "event",
	"left" : "ok",
}
\endverbatim
 */

#include "plugin.h"

#include <jansson.h>

#include "../debug.h"
#include "../apierror.h"
#include "../config.h"
#include "../mutex.h"
#include "../rtp.h"
#include "../rtpsrtp.h"
#include "../rtcp.h"
#include "../record.h"
#include "../sdp-utils.h"
#include "../utils.h"
#include <sys/types.h>
#include <sys/socket.h>


/* Plugin information */
#define JANUS_VIDEOROOM_VERSION			10
#define JANUS_VIDEOROOM_VERSION_STRING	"0.0.10"
#define JANUS_VIDEOROOM_DESCRIPTION		"This is a plugin implementing a videoconferencing SFU (Selective Forwarding Unit) for Janus, that is an audio/video router."
#define JANUS_VIDEOROOM_NAME			"JANUS VideoRoom plugin"
#define JANUS_VIDEOROOM_AUTHOR			"Meetecho s.r.l."
#define JANUS_VIDEOROOM_PACKAGE			"janus.plugin.videoroom"

/* Plugin methods */
janus_plugin *create(void);
int janus_videoroom_init(janus_callbacks *callback, const char *config_path);
void janus_videoroom_destroy(void);
int janus_videoroom_get_api_compatibility(void);
int janus_videoroom_get_version(void);
const char *janus_videoroom_get_version_string(void);
const char *janus_videoroom_get_description(void);
const char *janus_videoroom_get_name(void);
const char *janus_videoroom_get_author(void);
const char *janus_videoroom_get_package(void);
void janus_videoroom_create_session(janus_plugin_session *handle, int *error);
struct janus_plugin_result *janus_videoroom_handle_message(janus_plugin_session *handle, char *transaction, json_t *message, json_t *jsep);
json_t *janus_videoroom_handle_admin_message(json_t *message);
void janus_videoroom_setup_media(janus_plugin_session *handle);
void janus_videoroom_incoming_rtp(janus_plugin_session *handle, int mindex, gboolean video, char *buf, int len);
void janus_videoroom_incoming_rtcp(janus_plugin_session *handle, int mindex, gboolean video, char *buf, int len);
void janus_videoroom_incoming_data(janus_plugin_session *handle, char *label, char *buf, int len);
void janus_videoroom_slow_link(janus_plugin_session *handle, int uplink, int video);
void janus_videoroom_hangup_media(janus_plugin_session *handle);
void janus_videoroom_destroy_session(janus_plugin_session *handle, int *error);
json_t *janus_videoroom_query_session(janus_plugin_session *handle);

/* Plugin setup */
static janus_plugin janus_videoroom_plugin =
	JANUS_PLUGIN_INIT (
		.init = janus_videoroom_init,
		.destroy = janus_videoroom_destroy,

		.get_api_compatibility = janus_videoroom_get_api_compatibility,
		.get_version = janus_videoroom_get_version,
		.get_version_string = janus_videoroom_get_version_string,
		.get_description = janus_videoroom_get_description,
		.get_name = janus_videoroom_get_name,
		.get_author = janus_videoroom_get_author,
		.get_package = janus_videoroom_get_package,

		.create_session = janus_videoroom_create_session,
		.handle_message = janus_videoroom_handle_message,
		.handle_admin_message = janus_videoroom_handle_admin_message,
		.setup_media = janus_videoroom_setup_media,
		.incoming_rtp = janus_videoroom_incoming_rtp,
		.incoming_rtcp = janus_videoroom_incoming_rtcp,
		.incoming_data = janus_videoroom_incoming_data,
		.slow_link = janus_videoroom_slow_link,
		.hangup_media = janus_videoroom_hangup_media,
		.destroy_session = janus_videoroom_destroy_session,
		.query_session = janus_videoroom_query_session,
	);

/* Plugin creator */
janus_plugin *create(void) {
	JANUS_LOG(LOG_VERB, "%s created!\n", JANUS_VIDEOROOM_NAME);
	return &janus_videoroom_plugin;
}

/* Parameter validation */
static struct janus_json_parameter request_parameters[] = {
	{"request", JANUS_JSON_STRING, JANUS_JSON_PARAM_REQUIRED}
};
static struct janus_json_parameter adminkey_parameters[] = {
	{"admin_key", JANUS_JSON_STRING, JANUS_JSON_PARAM_REQUIRED}
};
static struct janus_json_parameter create_parameters[] = {
	{"room", JANUS_JSON_INTEGER, JANUS_JSON_PARAM_POSITIVE},
	{"description", JANUS_JSON_STRING, 0},
	{"is_private", JANUS_JSON_BOOL, 0},
	{"allowed", JANUS_JSON_ARRAY, 0},
	{"secret", JANUS_JSON_STRING, 0},
	{"pin", JANUS_JSON_STRING, 0},
	{"require_pvtid", JANUS_JSON_BOOL, 0},
	{"bitrate", JANUS_JSON_INTEGER, JANUS_JSON_PARAM_POSITIVE},
	{"bitrate_cap", JANUS_JSON_BOOL, 0},
	{"pli_freq", JANUS_JSON_INTEGER, JANUS_JSON_PARAM_POSITIVE},
	{"fir_freq", JANUS_JSON_INTEGER, JANUS_JSON_PARAM_POSITIVE},	/* Deprecated! */
	{"publishers", JANUS_JSON_INTEGER, JANUS_JSON_PARAM_POSITIVE},
	{"audiocodec", JANUS_JSON_STRING, 0},
	{"videocodec", JANUS_JSON_STRING, 0},
	{"opus_fec", JANUS_JSON_BOOL, 0},
	{"video_svc", JANUS_JSON_BOOL, 0},
	{"audiolevel_ext", JANUS_JSON_BOOL, 0},
	{"audiolevel_event", JANUS_JSON_BOOL, 0},
	{"audio_active_packets", JANUS_JSON_INTEGER, JANUS_JSON_PARAM_POSITIVE},
	{"audio_level_average", JANUS_JSON_INTEGER, JANUS_JSON_PARAM_POSITIVE},
	{"videoorient_ext", JANUS_JSON_BOOL, 0},
	{"playoutdelay_ext", JANUS_JSON_BOOL, 0},
	{"transport_wide_cc_ext", JANUS_JSON_BOOL, 0},
	{"record", JANUS_JSON_BOOL, 0},
	{"rec_dir", JANUS_JSON_STRING, 0},
	{"permanent", JANUS_JSON_BOOL, 0},
	{"notify_joining", JANUS_JSON_BOOL, 0},
};
static struct janus_json_parameter edit_parameters[] = {
	{"room", JANUS_JSON_INTEGER, JANUS_JSON_PARAM_REQUIRED | JANUS_JSON_PARAM_POSITIVE},
	{"secret", JANUS_JSON_STRING, 0},
	{"new_description", JANUS_JSON_STRING, 0},
	{"new_is_private", JANUS_JSON_BOOL, 0},
	{"new_secret", JANUS_JSON_STRING, 0},
	{"new_pin", JANUS_JSON_STRING, 0},
	{"new_require_pvtid", JANUS_JSON_BOOL, 0},
	{"new_bitrate", JANUS_JSON_INTEGER, JANUS_JSON_PARAM_POSITIVE},
	{"new_pli_freq", JANUS_JSON_INTEGER, JANUS_JSON_PARAM_POSITIVE},
	{"new_fir_freq", JANUS_JSON_INTEGER, JANUS_JSON_PARAM_POSITIVE},	/* Deprecated! */
	{"new_publishers", JANUS_JSON_INTEGER, JANUS_JSON_PARAM_POSITIVE},
	{"permanent", JANUS_JSON_BOOL, 0}
};
static struct janus_json_parameter room_parameters[] = {
	{"room", JANUS_JSON_INTEGER, JANUS_JSON_PARAM_REQUIRED | JANUS_JSON_PARAM_POSITIVE}
};
static struct janus_json_parameter destroy_parameters[] = {
	{"room", JANUS_JSON_INTEGER, JANUS_JSON_PARAM_REQUIRED | JANUS_JSON_PARAM_POSITIVE},
	{"permanent", JANUS_JSON_BOOL, 0}
};
static struct janus_json_parameter allowed_parameters[] = {
	{"room", JANUS_JSON_INTEGER, JANUS_JSON_PARAM_REQUIRED | JANUS_JSON_PARAM_POSITIVE},
	{"secret", JANUS_JSON_STRING, 0},
	{"action", JANUS_JSON_STRING, JANUS_JSON_PARAM_REQUIRED},
	{"allowed", JANUS_JSON_ARRAY, 0}
};
static struct janus_json_parameter kick_parameters[] = {
	{"room", JANUS_JSON_INTEGER, JANUS_JSON_PARAM_REQUIRED | JANUS_JSON_PARAM_POSITIVE},
	{"secret", JANUS_JSON_STRING, 0},
	{"id", JANUS_JSON_INTEGER, JANUS_JSON_PARAM_REQUIRED | JANUS_JSON_PARAM_POSITIVE}
};
static struct janus_json_parameter join_parameters[] = {
	{"room", JANUS_JSON_INTEGER, JANUS_JSON_PARAM_REQUIRED | JANUS_JSON_PARAM_POSITIVE},
	{"ptype", JANUS_JSON_STRING, JANUS_JSON_PARAM_REQUIRED},
	{"descriptions", JANUS_JSON_ARRAY, 0},
	{"audio", JANUS_JSON_BOOL, 0},	/* Deprecated! */
	{"video", JANUS_JSON_BOOL, 0},	/* Deprecated! */
	{"data", JANUS_JSON_BOOL, 0},	/* Deprecated! */
	{"bitrate", JANUS_JSON_INTEGER, JANUS_JSON_PARAM_POSITIVE},
	{"record", JANUS_JSON_BOOL, 0},
	{"filename", JANUS_JSON_STRING, 0},
	{"token", JANUS_JSON_STRING, 0}
};
static struct janus_json_parameter publish_parameters[] = {
	{"descriptions", JANUS_JSON_ARRAY, 0},
	{"audiocodec", JANUS_JSON_STRING, 0},
	{"videocodec", JANUS_JSON_STRING, 0},
	{"bitrate", JANUS_JSON_INTEGER, JANUS_JSON_PARAM_POSITIVE},
	{"keyframe", JANUS_JSON_BOOL, 0},
	{"record", JANUS_JSON_BOOL, 0},
	{"filename", JANUS_JSON_STRING, 0},
	{"display", JANUS_JSON_STRING, 0},
	/* Only needed when configuring, to make a stream active/inactive */
	{"mid", JANUS_JSON_STRING, 0},
	{"send", JANUS_JSON_BOOL, 0},
	/* Deprecated, use mid+send instead */
	{"audio", JANUS_JSON_BOOL, 0},	/* Deprecated! */
	{"video", JANUS_JSON_BOOL, 0},	/* Deprecated! */
	{"data", JANUS_JSON_BOOL, 0},	/* Deprecated! */
	/* The following are just to force a renegotiation and/or an ICE restart */
	{"update", JANUS_JSON_BOOL, 0},
	{"restart", JANUS_JSON_BOOL, 0}
};
static struct janus_json_parameter publish_desc_parameters[] = {
	{"mid", JANUS_JSON_STRING, JANUS_JSON_PARAM_REQUIRED},
	{"description", JANUS_JSON_STRING, JANUS_JSON_PARAM_REQUIRED}
};
static struct janus_json_parameter rtp_forward_parameters[] = {
	{"room", JANUS_JSON_INTEGER, JANUS_JSON_PARAM_REQUIRED | JANUS_JSON_PARAM_POSITIVE},
	{"publisher_id", JANUS_JSON_INTEGER, JANUS_JSON_PARAM_REQUIRED | JANUS_JSON_PARAM_POSITIVE},
	{"host", JANUS_JSON_STRING, 0},
	{"simulcast", JANUS_JSON_BOOL, 0},
	{"srtp_suite", JANUS_JSON_INTEGER, JANUS_JSON_PARAM_POSITIVE},
	{"srtp_crypto", JANUS_JSON_STRING, 0},
	{"streams", JANUS_JSON_ARRAY, 0},
	/* Deprecated parameters, use the streams array instead */
	{"video_port", JANUS_JSON_INTEGER, JANUS_JSON_PARAM_POSITIVE},
	{"video_rtcp_port", JANUS_JSON_INTEGER, JANUS_JSON_PARAM_POSITIVE},
	{"video_ssrc", JANUS_JSON_INTEGER, JANUS_JSON_PARAM_POSITIVE},
	{"video_pt", JANUS_JSON_INTEGER, JANUS_JSON_PARAM_POSITIVE},
	{"video_port_2", JANUS_JSON_INTEGER, JANUS_JSON_PARAM_POSITIVE},
	{"video_ssrc_2", JANUS_JSON_INTEGER, JANUS_JSON_PARAM_POSITIVE},
	{"video_pt_2", JANUS_JSON_INTEGER, JANUS_JSON_PARAM_POSITIVE},
	{"video_port_3", JANUS_JSON_INTEGER, JANUS_JSON_PARAM_POSITIVE},
	{"video_ssrc_3", JANUS_JSON_INTEGER, JANUS_JSON_PARAM_POSITIVE},
	{"video_pt_3", JANUS_JSON_INTEGER, JANUS_JSON_PARAM_POSITIVE},
	{"audio_port", JANUS_JSON_INTEGER, JANUS_JSON_PARAM_POSITIVE},
	{"audio_rtcp_port", JANUS_JSON_INTEGER, JANUS_JSON_PARAM_POSITIVE},
	{"audio_ssrc", JANUS_JSON_INTEGER, JANUS_JSON_PARAM_POSITIVE},
	{"audio_pt", JANUS_JSON_INTEGER, JANUS_JSON_PARAM_POSITIVE},
	{"data_port", JANUS_JSON_INTEGER, JANUS_JSON_PARAM_POSITIVE},
};
static struct janus_json_parameter rtp_forward_stream_parameters[] = {
	{"host", JANUS_JSON_STRING, 0},
	{"port", JANUS_JSON_INTEGER, JANUS_JSON_PARAM_REQUIRED | JANUS_JSON_PARAM_POSITIVE},
	{"rtcp_port", JANUS_JSON_INTEGER, JANUS_JSON_PARAM_POSITIVE},
	{"ssrc", JANUS_JSON_INTEGER, JANUS_JSON_PARAM_POSITIVE},
	{"pt", JANUS_JSON_INTEGER, JANUS_JSON_PARAM_POSITIVE},
	{"simulcast", JANUS_JSON_BOOL, 0},
	{"port_2", JANUS_JSON_INTEGER, JANUS_JSON_PARAM_POSITIVE},
	{"ssrc_2", JANUS_JSON_INTEGER, JANUS_JSON_PARAM_POSITIVE},
	{"pt_2", JANUS_JSON_INTEGER, JANUS_JSON_PARAM_POSITIVE},
	{"port_3", JANUS_JSON_INTEGER, JANUS_JSON_PARAM_POSITIVE},
	{"ssrc_3", JANUS_JSON_INTEGER, JANUS_JSON_PARAM_POSITIVE},
	{"pt_3", JANUS_JSON_INTEGER, JANUS_JSON_PARAM_POSITIVE}
};
static struct janus_json_parameter stop_rtp_forward_parameters[] = {
	{"room", JANUS_JSON_INTEGER, JANUS_JSON_PARAM_REQUIRED | JANUS_JSON_PARAM_POSITIVE},
	{"publisher_id", JANUS_JSON_INTEGER, JANUS_JSON_PARAM_REQUIRED | JANUS_JSON_PARAM_POSITIVE},
	{"stream_id", JANUS_JSON_INTEGER, JANUS_JSON_PARAM_REQUIRED | JANUS_JSON_PARAM_POSITIVE}
};
static struct janus_json_parameter publisher_parameters[] = {
	{"id", JANUS_JSON_INTEGER, JANUS_JSON_PARAM_POSITIVE},
	{"display", JANUS_JSON_STRING, 0}
};
static struct janus_json_parameter configure_parameters[] = {
	{"mid", JANUS_JSON_STRING, 0},
	{"send", JANUS_JSON_BOOL, 0},
	/* For VP8 (or H.264) simulcast */
	{"substream", JANUS_JSON_INTEGER, JANUS_JSON_PARAM_POSITIVE},
	{"temporal", JANUS_JSON_INTEGER, JANUS_JSON_PARAM_POSITIVE},
	/* For VP9 SVC */
	{"spatial_layer", JANUS_JSON_INTEGER, JANUS_JSON_PARAM_POSITIVE},
	{"temporal_layer", JANUS_JSON_INTEGER, JANUS_JSON_PARAM_POSITIVE},
	/* The following is to handle a renegotiation */
	{"update", JANUS_JSON_BOOL, 0},
	/* Deprecated properties, use mid+send instead */
	{"audio", JANUS_JSON_BOOL, 0},	/* Deprecated */
	{"video", JANUS_JSON_BOOL, 0},	/* Deprecated */
	{"data", JANUS_JSON_BOOL, 0}	/* Deprecated */
};
static struct janus_json_parameter subscriber_parameters[] = {
	{"streams", JANUS_JSON_ARRAY, 0},
	{"feed", JANUS_JSON_INTEGER, JANUS_JSON_PARAM_POSITIVE},	/* Deprecated! Use feed in streams instead */
	{"private_id", JANUS_JSON_INTEGER, JANUS_JSON_PARAM_POSITIVE},
	{"close_pc", JANUS_JSON_BOOL, 0},
	/* All the following parameters are deprecated: use streams instead */
	{"audio", JANUS_JSON_BOOL, 0},
	{"video", JANUS_JSON_BOOL, 0},
	{"data", JANUS_JSON_BOOL, 0},
	{"offer_audio", JANUS_JSON_BOOL, 0},
	{"offer_video", JANUS_JSON_BOOL, 0},
	{"offer_data", JANUS_JSON_BOOL, 0}
};
static struct janus_json_parameter subscriber_stream_parameters[] = {
	{"feed", JANUS_JSON_INTEGER, JANUS_JSON_PARAM_REQUIRED | JANUS_JSON_PARAM_POSITIVE},
	{"mid", JANUS_JSON_STRING, 0},
	/* For VP8 (or H.264) simulcast */
	{"substream", JANUS_JSON_INTEGER, JANUS_JSON_PARAM_POSITIVE},
	{"temporal", JANUS_JSON_INTEGER, JANUS_JSON_PARAM_POSITIVE},
	/* For VP9 SVC */
	{"spatial_layer", JANUS_JSON_INTEGER, JANUS_JSON_PARAM_POSITIVE},
	{"temporal_layer", JANUS_JSON_INTEGER, JANUS_JSON_PARAM_POSITIVE}
};
static struct janus_json_parameter subscriber_update_parameters[] = {
	{"streams", JANUS_JSON_ARRAY, JANUS_JSON_PARAM_REQUIRED}
};
static struct janus_json_parameter subscriber_remove_parameters[] = {
	{"feed", JANUS_JSON_INTEGER, JANUS_JSON_PARAM_POSITIVE},
	{"mid", JANUS_JSON_STRING, 0},
	{"sub_mid", JANUS_JSON_STRING, 0}
};
static struct janus_json_parameter switch_parameters[] = {
	{"streams", JANUS_JSON_ARRAY, 0}
};
static struct janus_json_parameter switch_update_parameters[] = {
	{"feed", JANUS_JSON_INTEGER, JANUS_JSON_PARAM_REQUIRED | JANUS_JSON_PARAM_POSITIVE},
	{"mid", JANUS_JSON_STRING, JANUS_JSON_PARAM_REQUIRED},
	{"sub_mid", JANUS_JSON_STRING, JANUS_JSON_PARAM_REQUIRED}
};

/* Static configuration instance */
static janus_config *config = NULL;
static const char *config_folder = NULL;
static janus_mutex config_mutex = JANUS_MUTEX_INITIALIZER;

/* Useful stuff */
static volatile gint initialized = 0, stopping = 0;
static gboolean notify_events = TRUE;
static janus_callbacks *gateway = NULL;
static GThread *handler_thread;
static void *janus_videoroom_handler(void *data);
static void janus_videoroom_relay_rtp_packet(gpointer data, gpointer user_data);
static void janus_videoroom_relay_data_packet(gpointer data, gpointer user_data);
static void janus_videoroom_hangup_media_internal(janus_plugin_session *handle);

typedef enum janus_videoroom_p_type {
	janus_videoroom_p_type_none = 0,
	janus_videoroom_p_type_subscriber,			/* Generic subscriber */
	janus_videoroom_p_type_publisher,			/* Participant (for receiving events) and optionally publisher */
} janus_videoroom_p_type;

typedef enum janus_videoroom_media {
	JANUS_VIDEOROOM_MEDIA_NONE = 0,
	JANUS_VIDEOROOM_MEDIA_AUDIO,
	JANUS_VIDEOROOM_MEDIA_VIDEO,
	JANUS_VIDEOROOM_MEDIA_DATA
} janus_videoroom_media;
static const char *janus_videoroom_media_str(janus_videoroom_media type) {
	switch(type) {
		case JANUS_VIDEOROOM_MEDIA_AUDIO: return "audio";
		case JANUS_VIDEOROOM_MEDIA_VIDEO: return "video";
		case JANUS_VIDEOROOM_MEDIA_DATA: return "data";
		case JANUS_VIDEOROOM_MEDIA_NONE:
		default:
			break;
	}
	return NULL;
}
static janus_sdp_mtype janus_videoroom_media_sdptype(janus_videoroom_media type) {
	switch(type) {
		case JANUS_VIDEOROOM_MEDIA_AUDIO: return JANUS_SDP_AUDIO;
		case JANUS_VIDEOROOM_MEDIA_VIDEO: return JANUS_SDP_VIDEO;
		case JANUS_VIDEOROOM_MEDIA_DATA: return JANUS_SDP_APPLICATION;
		case JANUS_VIDEOROOM_MEDIA_NONE:
		default:
			break;
	}
	return JANUS_SDP_OTHER;
}

typedef struct janus_videoroom_message {
	janus_plugin_session *handle;
	char *transaction;
	json_t *message;
	json_t *jsep;
} janus_videoroom_message;
static GAsyncQueue *messages = NULL;
static janus_videoroom_message exit_message;


typedef struct janus_videoroom {
	guint64 room_id;			/* Unique room ID */
	gchar *room_name;			/* Room description */
	gchar *room_secret;			/* Secret needed to manipulate (e.g., destroy) this room */
	gchar *room_pin;			/* Password needed to join this room, if any */
	gboolean is_private;		/* Whether this room is 'private' (as in hidden) or not */
	gboolean require_pvtid;		/* Whether subscriptions in this room require a private_id */
	int max_publishers;			/* Maximum number of concurrent publishers */
	uint32_t bitrate;			/* Global bitrate limit */
	gboolean bitrate_cap;		/* Whether the above limit is insormountable */
	uint16_t pli_freq;			/* Regular PLI frequency (0=disabled) */
	janus_audiocodec acodec[3];	/* Audio codec(s) to force on publishers */
	janus_videocodec vcodec[3];	/* Video codec(s) to force on publishers */
	gboolean do_opusfec;		/* Whether inband FEC must be negotiated (note: only available for Opus) */
	gboolean do_svc;			/* Whether SVC must be done for video (note: only available for VP9 right now) */
	gboolean audiolevel_ext;	/* Whether the ssrc-audio-level extension must be negotiated or not for new publishers */
	gboolean audiolevel_event;	/* Whether to emit event to other users about audiolevel */
	int audio_active_packets;	/* Amount of packets with audio level for checkup */
	int audio_level_average;	/* Average audio level */
	gboolean videoorient_ext;	/* Whether the video-orientation extension must be negotiated or not for new publishers */
	gboolean playoutdelay_ext;	/* Whether the playout-delay extension must be negotiated or not for new publishers */
	gboolean transport_wide_cc_ext;	/* Whether the transport wide cc extension must be negotiated or not for new publishers */
	gboolean record;			/* Whether the feeds from publishers in this room should be recorded */
	char *rec_dir;				/* Where to save the recordings of this room, if enabled */
	GHashTable *participants;	/* Map of potential publishers (we get subscribers from them) */
	GHashTable *private_ids;	/* Map of existing private IDs */
	volatile gint destroyed;	/* Whether this room has been destroyed */
	gboolean check_allowed;		/* Whether to check tokens when participants join (see below) */
	GHashTable *allowed;		/* Map of participants (as tokens) allowed to join */
	gboolean notify_joining;	/* Whether an event is sent to notify all participants if a new participant joins the room */
	janus_mutex mutex;			/* Mutex to lock this room instance */
	janus_refcount ref;			/* Reference counter for this room */
} janus_videoroom;
static GHashTable *rooms;
static janus_mutex rooms_mutex = JANUS_MUTEX_INITIALIZER;
static char *admin_key = NULL;
static gboolean lock_rtpfwd = FALSE;

typedef struct janus_videoroom_session {
	janus_plugin_session *handle;
	gint64 sdp_sessid;
	gint64 sdp_version;
	janus_videoroom_p_type participant_type;
	gpointer participant;
	gboolean started;
	gboolean stopping;
	volatile gint hangingup;
	volatile gint destroyed;
	janus_mutex mutex;
	janus_refcount ref;
} janus_videoroom_session;
static GHashTable *sessions;
static janus_mutex sessions_mutex = JANUS_MUTEX_INITIALIZER;

/* A host whose ports gets streamed RTP packets of the corresponding type */
typedef struct janus_videoroom_srtp_context janus_videoroom_srtp_context;
typedef struct janus_videoroom_rtp_forwarder {
	GSource base;
	void *source;
	guint32 stream_id;
	gboolean is_video;
	gboolean is_data;
	uint32_t ssrc;
	int payload_type;
	int substream;
	struct sockaddr_in serv_addr;
	/* Only needed for RTCP */
	int rtcp_fd;
	uint16_t local_rtcp_port, remote_rtcp_port;
	/* Only needed when forwarding simulcasted streams to a single endpoint */
	gboolean simulcast;
	janus_rtp_switching_context context;
	janus_rtp_simulcasting_context sim_context;
	/* Only needed for SRTP forwarders */
	gboolean is_srtp;
	janus_videoroom_srtp_context *srtp_ctx;
	/* Reference */
	volatile gint destroyed;
	janus_refcount ref;
} janus_videoroom_rtp_forwarder;
static void janus_videoroom_rtp_forwarder_destroy(janus_videoroom_rtp_forwarder *forward);
static void janus_videoroom_rtp_forwarder_free(const janus_refcount *f_ref);
/* SRTP encryption may be needed, and potentially shared */
struct janus_videoroom_srtp_context {
	GHashTable *contexts;
	char *id;
	srtp_t ctx;
	srtp_policy_t policy;
	char sbuf[1500];
	int slen;
	/* Keep track of how many forwarders are using this context */
	uint8_t count;
};
static void janus_videoroom_srtp_context_free(gpointer data);
/* RTCP support in RTP forwarders */
static void janus_videoroom_rtp_forwarder_rtcp_receive(janus_videoroom_rtp_forwarder *forward);
static gboolean janus_videoroom_rtp_forwarder_rtcp_prepare(GSource *source, gint *timeout) {
	*timeout = -1;
	return FALSE;
}
static gboolean janus_videoroom_rtp_forwarder_rtcp_dispatch(GSource *source, GSourceFunc callback, gpointer user_data) {
	janus_videoroom_rtp_forwarder *f = (janus_videoroom_rtp_forwarder *)source;
	/* Receive the packet */
	janus_videoroom_rtp_forwarder_rtcp_receive(f);
	return G_SOURCE_CONTINUE;
}
static void janus_videoroom_rtp_forwarder_rtcp_finalize(GSource *source) {
	janus_videoroom_rtp_forwarder *f = (janus_videoroom_rtp_forwarder *)source;
	/* Remove the reference to the forwarder */
	janus_refcount_decrease(&f->ref);
}
static GSourceFuncs janus_videoroom_rtp_forwarder_rtcp_funcs = {
	janus_videoroom_rtp_forwarder_rtcp_prepare,
	NULL,
	janus_videoroom_rtp_forwarder_rtcp_dispatch,
	janus_videoroom_rtp_forwarder_rtcp_finalize,
	NULL, NULL
};
static GMainContext *rtcpfwd_ctx = NULL;
static GMainLoop *rtcpfwd_loop = NULL;
static GThread *rtcpfwd_thread = NULL;
static void *janus_videoroom_rtp_forwarder_rtcp_thread(void *data);

typedef struct janus_videoroom_publisher {
	janus_videoroom_session *session;
	janus_videoroom *room;		/* Room */
	guint64 room_id;			/* Unique room ID */
	guint64 user_id;			/* Unique ID in the room */
	guint32 pvt_id;				/* This is sent to the publisher for mapping purposes, but shouldn't be shared with others */
	gchar *display;				/* Display name (just for fun) */
	gboolean firefox;			/* Firefox and Chrome use different b= attributes (TIAS vs AS) */
	GList *streams;				/* List of media streams sent by this publisher (audio, video and/or data) */
	GHashTable *streams_byid;	/* As above, indexed by mindex */
	GHashTable *streams_bymid;	/* As above, indexed by mid */
	int data_mindex;			/* We keep track of the mindex for data, as there can only be one */
	janus_mutex streams_mutex;
	uint32_t bitrate;
	gint64 remb_startup;		/* Incremental changes on REMB to reach the target at startup */
	gint64 remb_latest;			/* Time of latest sent REMB (to avoid flooding) */
	gboolean recording_active;	/* Whether this publisher has to be recorded or not */
	gchar *recording_base;		/* Base name for the recording (e.g., /path/to/filename, will generate /path/to/filename-audio.mjr and/or /path/to/filename-video.mjr */
	janus_mutex rec_mutex;		/* Mutex to protect the recorders from race conditions */
	GSList *subscriptions;		/* Subscriptions this publisher has created (who this publisher is watching) */
	janus_mutex subscribers_mutex;
	GHashTable *srtp_contexts;	/* SRTP contexts that we can share among RTP forwarders */
	/* Index of RTP (or data) forwarders for this stream, if any */
	GHashTable *rtp_forwarders;
	janus_mutex rtp_forwarders_mutex;
	int udp_sock; 				/* The udp socket on which to forward rtp packets */
	gboolean kicked;			/* Whether this participant has been kicked */
	volatile gint destroyed;
	janus_refcount ref;
} janus_videoroom_publisher;
/* Each VideoRoom publisher can share multiple streams, so each stream is its own structure */
typedef struct janus_videoroom_publisher_stream {
	janus_videoroom_publisher *publisher;	/* Publisher instance this stream belongs to */
	janus_videoroom_media type;				/* Type of this stream (audio, video or data) */
	int mindex;								/* mindex of this stream */
	char *mid;								/* mid of this stream */
	char *description;						/* Description of this stream (user provided) */
	gboolean active;						/* Whether this stream is active or not */
	janus_audiocodec acodec;				/* Audio codec this publisher is using (if audio) */
	janus_videocodec vcodec;				/* Video codec this publisher is using (if video) */
	int pt;									/* Payload type of this stream (if audio or video) */
	guint32 ssrc;							/* Internal SSRC of this stream */
	gint64 pli_latest;						/* Time of latest sent PLI (to avoid flooding) */
	gboolean opusfec;						/* Whether this stream is sending inband Opus FEC */
	gboolean simulcast, svc;				/* Whether this stream uses simulcast or VP9 SVC */
	uint32_t vssrc[3];						/* Only needed in case VP8 (or H.264) simulcasting is involved */
	char *rid[3];							/* Only needed if simulcasting is rid-based */
	int rid_extmap_id;						/* rid extmap ID */
	int framemarking_ext_id;				/* Frame marking extmap ID */
	/* RTP extensions, if negotiated */
	guint8 audio_level_extmap_id;			/* Audio level extmap ID */
	guint8 video_orient_extmap_id;			/* Video orientation extmap ID */
	guint8 playout_delay_extmap_id;			/* Playout delay extmap ID */
	janus_sdp_mdirection audio_level_mdir, video_orient_mdir, playout_delay_mdir;
	/* Audio level processing, if enabled */
	int audio_dBov_level;					/* Value in dBov of the audio level (last value from extension) */
	int audio_active_packets;				/* Participant's number of audio packets to accumulate */
	int audio_dBov_sum;						/* Participant's accumulated dBov value for audio level */
	gboolean talking;						/* Whether this participant is currently talking (uses audio levels extension) */
	/* Recording related stuff, if enabled */
	janus_recorder *rc;
	janus_rtp_switching_context rec_ctx;
	janus_rtp_simulcasting_context rec_simctx;
	/* RTP (or data) forwarders for this stream, if any */
	GHashTable *rtp_forwarders;
	janus_mutex rtp_forwarders_mutex;
	/* Subscriptions to this publisher stream (who's receiving it)  */
	GSList *subscribers;
	janus_mutex subscribers_mutex;
	volatile gint destroyed;
	janus_refcount ref;
} janus_videoroom_publisher_stream;
static janus_videoroom_rtp_forwarder *janus_videoroom_rtp_forwarder_add_helper(janus_videoroom_publisher *p,
	janus_videoroom_publisher_stream *stream,
	const gchar *host, int port, int rtcp_port, int pt, uint32_t ssrc,
	gboolean simulcast, int srtp_suite, const char *srtp_crypto,
	int substream, gboolean is_video, gboolean is_data);
static json_t *janus_videoroom_rtp_forwarder_summary(janus_videoroom_rtp_forwarder *f);

typedef struct janus_videoroom_subscriber {
	janus_videoroom_session *session;
	janus_videoroom *room;		/* Room */
	guint64 room_id;			/* Unique room ID */
	GList *streams;				/* List of media stream subscriptions originated by this subscriber (audio, video and/or data) */
	GHashTable *streams_byid;	/* As above, indexed by mindex */
	GHashTable *streams_bymid;	/* As above, indexed by mid */
	janus_mutex streams_mutex;
	gboolean close_pc;			/* Whether we should automatically close the PeerConnection when the last stream goes away */
	guint32 pvt_id;				/* Private ID of the participant that is subscribing (if available/provided) */
	gboolean paused;
	gboolean kicked;			/* Whether this subscription belongs to a participant that has been kicked */
	volatile gint answered, pending_offer, pending_restart;
	volatile gint destroyed;
	janus_refcount ref;
} janus_videoroom_subscriber;
/* Each VideoRoom subscriber can be subscribed to multiple streams, belonging to
 * the same or different publishers: as such, each stream is its own structure */
typedef struct janus_videoroom_subscriber_stream {
	janus_videoroom_subscriber *subscriber;			/* Subscriber instance this stream belongs to */
	GSList *publisher_streams;						/* Complete list of publisher streams (e.g., when this is data) */
	int mindex;				/* The media index of this stream (may not be the same as the publisher stream) */
	char *mid;				/* The mid of this stream (may not be the same as the publisher stream) */
	gboolean send;			/* Whether this stream media must be sent to this subscriber */
	/* The following properties are copied from the source, in case this stream becomes inactive */
	janus_videoroom_media type;			/* Type of this stream (audio, video or data) */
	janus_audiocodec acodec;			/* Audio codec this publisher is using (if audio) */
	janus_videocodec vcodec;			/* Video codec this publisher is using (if video) */
	int pt;								/* Payload type of this stream (if audio or video) */
	gboolean opusfec;					/* Whether this stream is using inband Opus FEC */
	guint8 audio_level_extmap_id;		/* Audio level extmap ID */
	guint8 video_orient_extmap_id;		/* Video orientation extmap ID */
	guint8 playout_delay_extmap_id;		/* Playout delay extmap ID */
	/* RTP and simulcasting contexts */
	janus_rtp_switching_context context;
	janus_rtp_simulcasting_context sim_context;
	janus_vp8_simulcast_context vp8_context;
	/* The following are only relevant if we're doing VP9 SVC, and are not to be confused with plain
	 * simulcast, which has similar info (substream/templayer) but in a completely different context */
	int spatial_layer, target_spatial_layer;
	int temporal_layer, target_temporal_layer;
	volatile gint ready, destroyed;
	janus_refcount ref;
} janus_videoroom_subscriber_stream;

typedef struct janus_videoroom_rtp_relay_packet {
	janus_videoroom_publisher_stream *source;
	janus_rtp_header *data;
	gint length;
	gboolean is_video;
	uint32_t ssrc[3];
	uint32_t timestamp;
	uint16_t seq_number;
	/* The following are only relevant if we're doing VP9 SVC*/
	gboolean svc;
	int spatial_layer;
	int temporal_layer;
	uint8_t pbit, dbit, ubit, bbit, ebit;
} janus_videoroom_rtp_relay_packet;

typedef struct janus_videoroom_data_relay_packet {
	janus_videoroom_publisher_stream *source;
	char *text;
} janus_videoroom_data_relay_packet;


/* Freeing stuff */
static void janus_videoroom_subscriber_stream_destroy(janus_videoroom_subscriber_stream *s) {
	if(s && g_atomic_int_compare_and_exchange(&s->destroyed, 0, 1))
		janus_refcount_decrease(&s->ref);
	/* TODO Should unref the subscriber instance? */
}

static void janus_videoroom_subscriber_stream_unref(janus_videoroom_subscriber_stream *s) {
	/* Decrease the counter */
	if(s)
		janus_refcount_decrease(&s->ref);
}

static void janus_videoroom_subscriber_stream_free(const janus_refcount *s_ref) {
	janus_videoroom_subscriber_stream *s = janus_refcount_containerof(s_ref, janus_videoroom_subscriber_stream, ref);
	/* This subscriber stream can be destroyed, free all the resources */
		/* TODO Anything else we should free? */
	g_free(s->mid);
	g_free(s);
}

static void janus_videoroom_subscriber_destroy(janus_videoroom_subscriber *s) {
	if(s && g_atomic_int_compare_and_exchange(&s->destroyed, 0, 1))
		janus_refcount_decrease(&s->ref);
}

static void janus_videoroom_subscriber_free(const janus_refcount *s_ref) {
	janus_videoroom_subscriber *s = janus_refcount_containerof(s_ref, janus_videoroom_subscriber, ref);
	/* This subscriber can be destroyed, free all the resources */
	/* TODO Get rid of all the streams */
	g_list_free_full(s->streams, (GDestroyNotify)(janus_videoroom_subscriber_stream_destroy));
	g_hash_table_unref(s->streams_byid);
	g_hash_table_unref(s->streams_bymid);
		/* TODO Unref the publisher stream? */

	g_free(s);
}

static void janus_videoroom_publisher_stream_destroy(janus_videoroom_publisher_stream *ps) {
	if(ps && g_atomic_int_compare_and_exchange(&ps->destroyed, 0, 1)) {
		if(ps->publisher)
			janus_refcount_decrease(&ps->publisher->ref);
		ps->publisher = NULL;
		janus_refcount_decrease(&ps->ref);
	}
	/* TODO Should unref the publisher instance? */
}

static void janus_videoroom_publisher_stream_unref(janus_videoroom_publisher_stream *ps) {
	/* Decrease the counter */
	if(ps)
		janus_refcount_decrease(&ps->ref);
}

static void janus_videoroom_publisher_stream_free(const janus_refcount *ps_ref) {
	janus_videoroom_publisher_stream *ps = janus_refcount_containerof(ps_ref, janus_videoroom_publisher_stream, ref);
	/* This publisher stream can be destroyed, free all the resources */
		/* TODO Anything else we should free? */
	g_free(ps->mid);
	g_free(ps->description);
	janus_recorder_destroy(ps->rc);
	g_hash_table_destroy(ps->rtp_forwarders);
	ps->rtp_forwarders = NULL;
	janus_mutex_destroy(&ps->rtp_forwarders_mutex);
	g_slist_free(ps->subscribers);
	janus_mutex_destroy(&ps->subscribers_mutex);
	int i=0;
	for(i=0; i<3; i++) {
		g_free(ps->rid[i]);
		ps->rid[i] = NULL;
	}
	g_free(ps);
}

static void janus_videoroom_publisher_dereference(janus_videoroom_publisher *p) {
	/* This is used by g_pointer_clear and g_hash_table_new_full so that NULL is only possible if that was inserted into the hash table. */
	janus_refcount_decrease(&p->ref);
}

static void janus_videoroom_publisher_dereference_nodebug(janus_videoroom_publisher *p) {
	janus_refcount_decrease_nodebug(&p->ref);
}

static void janus_videoroom_publisher_destroy(janus_videoroom_publisher *p) {
	if(p && g_atomic_int_compare_and_exchange(&p->destroyed, 0, 1))
		janus_refcount_decrease(&p->ref);
}

static void janus_videoroom_publisher_free(const janus_refcount *p_ref) {
	janus_videoroom_publisher *p = janus_refcount_containerof(p_ref, janus_videoroom_publisher, ref);
	g_free(p->display);
	p->display = NULL;
	g_free(p->recording_base);
	p->recording_base = NULL;
	/* Get rid of all the streams */
	g_list_free_full(p->streams, (GDestroyNotify)(janus_videoroom_publisher_stream_destroy));
	g_hash_table_unref(p->streams_byid);
	g_hash_table_unref(p->streams_bymid);

	if(p->udp_sock > 0)
		close(p->udp_sock);
	g_hash_table_destroy(p->rtp_forwarders);
	janus_mutex_destroy(&p->rtp_forwarders_mutex);
	g_hash_table_destroy(p->srtp_contexts);
	p->srtp_contexts = NULL;

	g_slist_free(p->subscriptions);
	janus_mutex_destroy(&p->subscribers_mutex);
	g_free(p);
}

static void janus_videoroom_session_destroy(janus_videoroom_session *session) {
	if(session && g_atomic_int_compare_and_exchange(&session->destroyed, 0, 1))
		janus_refcount_decrease(&session->ref);
}

static void janus_videoroom_session_free(const janus_refcount *session_ref) {
	janus_videoroom_session *session = janus_refcount_containerof(session_ref, janus_videoroom_session, ref);
	/* Remove the reference to the core plugin session */
	janus_refcount_decrease(&session->handle->ref);
	/* This session can be destroyed, free all the resources */
	janus_mutex_destroy(&session->mutex);
	g_free(session);
}

static void janus_videoroom_room_dereference(janus_videoroom *room) {
	janus_refcount_decrease(&room->ref);
}

static void janus_videoroom_room_destroy(janus_videoroom *room) {
	if(room && g_atomic_int_compare_and_exchange(&room->destroyed, 0, 1))
		janus_refcount_decrease(&room->ref);
}

static void janus_videoroom_room_free(const janus_refcount *room_ref) {
	janus_videoroom *room = janus_refcount_containerof(room_ref, janus_videoroom, ref);
	/* This room can be destroyed, free all the resources */
	g_free(room->room_name);
	g_free(room->room_secret);
	g_free(room->room_pin);
	g_free(room->rec_dir);
	g_hash_table_destroy(room->participants);
	g_hash_table_destroy(room->private_ids);
	g_hash_table_destroy(room->allowed);
	g_free(room);
}

static void janus_videoroom_message_free(janus_videoroom_message *msg) {
	if(!msg || msg == &exit_message)
		return;

	if(msg->handle && msg->handle->plugin_handle) {
		janus_videoroom_session *session = (janus_videoroom_session *)msg->handle->plugin_handle;
		janus_refcount_decrease(&session->ref);
	}
	msg->handle = NULL;

	g_free(msg->transaction);
	msg->transaction = NULL;
	if(msg->message)
		json_decref(msg->message);
	msg->message = NULL;
	if(msg->jsep)
		json_decref(msg->jsep);
	msg->jsep = NULL;

	g_free(msg);
}

static void janus_videoroom_codecstr(janus_videoroom *videoroom, char *audio_codecs, char *video_codecs, int str_len, const char *split) {
	if (audio_codecs) {
		audio_codecs[0] = 0;
		g_snprintf(audio_codecs, str_len, "%s", janus_audiocodec_name(videoroom->acodec[0]));
		if (videoroom->acodec[1] != JANUS_AUDIOCODEC_NONE) {
			g_strlcat(audio_codecs, split, str_len);
			g_strlcat(audio_codecs, janus_audiocodec_name(videoroom->acodec[1]), str_len);
		}
		if (videoroom->acodec[2] != JANUS_AUDIOCODEC_NONE) {
			g_strlcat(audio_codecs, split, str_len);
			g_strlcat(audio_codecs, janus_audiocodec_name(videoroom->acodec[2]), str_len);
		}
	}
	if (video_codecs) {
		video_codecs[0] = 0;
		g_snprintf(video_codecs, str_len, "%s", janus_videocodec_name(videoroom->vcodec[0]));
		if (videoroom->vcodec[1] != JANUS_VIDEOCODEC_NONE) {
			g_strlcat(video_codecs, split, str_len);
			g_strlcat(video_codecs, janus_videocodec_name(videoroom->vcodec[1]), str_len);
		}
		if (videoroom->vcodec[2] != JANUS_VIDEOCODEC_NONE) {
			g_strlcat(video_codecs, split, str_len);
			g_strlcat(video_codecs, janus_videocodec_name(videoroom->vcodec[2]), str_len);
		}
	}
}

static void janus_videoroom_reqpli(janus_videoroom_publisher_stream *ps, const char *reason) {
	/* Send a PLI */
	char buf[12];
	janus_rtcp_pli((char *)&buf, 12);
	JANUS_LOG(LOG_VERB, "%s sending PLI to %"SCNu64" (%s)\n", reason,
		ps->publisher->user_id, ps->publisher->display ? ps->publisher->display : "??");
	gateway->relay_rtcp(ps->publisher->session->handle, ps->mindex, TRUE, buf, 12);
	/* Update the time of when we last sent a keyframe request */
	ps->pli_latest = janus_get_monotonic_time();
}

/* Error codes */
#define JANUS_VIDEOROOM_ERROR_UNKNOWN_ERROR		499
#define JANUS_VIDEOROOM_ERROR_NO_MESSAGE		421
#define JANUS_VIDEOROOM_ERROR_INVALID_JSON		422
#define JANUS_VIDEOROOM_ERROR_INVALID_REQUEST	423
#define JANUS_VIDEOROOM_ERROR_JOIN_FIRST		424
#define JANUS_VIDEOROOM_ERROR_ALREADY_JOINED	425
#define JANUS_VIDEOROOM_ERROR_NO_SUCH_ROOM		426
#define JANUS_VIDEOROOM_ERROR_ROOM_EXISTS		427
#define JANUS_VIDEOROOM_ERROR_NO_SUCH_FEED		428
#define JANUS_VIDEOROOM_ERROR_MISSING_ELEMENT	429
#define JANUS_VIDEOROOM_ERROR_INVALID_ELEMENT	430
#define JANUS_VIDEOROOM_ERROR_INVALID_SDP_TYPE	431
#define JANUS_VIDEOROOM_ERROR_PUBLISHERS_FULL	432
#define JANUS_VIDEOROOM_ERROR_UNAUTHORIZED		433
#define JANUS_VIDEOROOM_ERROR_ALREADY_PUBLISHED	434
#define JANUS_VIDEOROOM_ERROR_NOT_PUBLISHED		435
#define JANUS_VIDEOROOM_ERROR_ID_EXISTS			436
#define JANUS_VIDEOROOM_ERROR_INVALID_SDP		437


/* RTP forwarder helpers */
static janus_videoroom_rtp_forwarder *janus_videoroom_rtp_forwarder_add_helper(janus_videoroom_publisher *p,
		janus_videoroom_publisher_stream *stream,
		const gchar *host, int port, int rtcp_port, int pt, uint32_t ssrc,
		gboolean simulcast, int srtp_suite, const char *srtp_crypto,
		int substream, gboolean is_video, gboolean is_data) {
	if(!p || !stream || !host) {
		return NULL;
	}
	janus_mutex_lock(&stream->rtp_forwarders_mutex);
	/* Do we need to bind to a port for RTCP? */
	int fd = -1;
	uint16_t local_rtcp_port = 0;
	if(!is_data && rtcp_port > -1) {
		fd = socket(AF_INET, SOCK_DGRAM, IPPROTO_UDP);
		if(fd < 0) {
			JANUS_LOG(LOG_ERR, "Error creating RTCP socket for new RTP forwarder... %d (%s)\n",
				errno, strerror(errno));
			return NULL;
		}
		struct sockaddr_in address;
		socklen_t len = sizeof(address);
		memset(&address, 0, sizeof(address));
		address.sin_family = AF_INET;
		address.sin_port = htons(0);	/* The RTCP port we received is the remote one */
		address.sin_addr.s_addr = INADDR_ANY;
		if(bind(fd, (struct sockaddr *)&address, sizeof(struct sockaddr)) < 0 ||
				getsockname(fd, (struct sockaddr *)&address, &len) < 0) {
			JANUS_LOG(LOG_ERR, "Error binding RTCP socket for new RTP forwarder... %d (%s)\n",
				errno, strerror(errno));
			close(fd);
			return NULL;
		}
		local_rtcp_port = ntohs(address.sin_port);
		JANUS_LOG(LOG_VERB, "Bound local %s RTCP port: %"SCNu16"\n",
			is_video ? "video" : "audio", local_rtcp_port);
	}
	janus_videoroom_rtp_forwarder *forward = NULL;
	if(fd < 0) {
		forward = g_malloc0(sizeof(janus_videoroom_rtp_forwarder));
	} else {
		GSource *source = g_source_new(&janus_videoroom_rtp_forwarder_rtcp_funcs, sizeof(janus_videoroom_rtp_forwarder));
		g_source_set_priority(source, G_PRIORITY_DEFAULT);
		g_source_add_unix_fd(source, fd, G_IO_IN | G_IO_ERR);
		forward = (janus_videoroom_rtp_forwarder *)source;
	}
	forward->source = stream;
	forward->rtcp_fd = fd;
	forward->local_rtcp_port = local_rtcp_port;
	forward->remote_rtcp_port = rtcp_port;
	/* First of all, let's check if we need to setup an SRTP forwarder */
	if(!is_data && srtp_suite > 0 && srtp_crypto != NULL) {
		/* First of all, let's check if there's already an RTP forwarder with
		 * the same SRTP context: make sure SSRC and pt are the same too */
		char media[10] = {0};
		if(!is_video) {
			g_sprintf(media, "audio");
		} else if(is_video) {
			g_sprintf(media, "video%d", substream);
		}
		char srtp_id[256] = {0};
		g_snprintf(srtp_id, 255, "%s-%s-%"SCNu32"-%d", srtp_crypto, media, ssrc, pt);
		JANUS_LOG(LOG_VERB, "SRTP context ID: %s\n", srtp_id);
		janus_videoroom_srtp_context *srtp_ctx = g_hash_table_lookup(p->srtp_contexts, srtp_id);
		if(srtp_ctx != NULL) {
			JANUS_LOG(LOG_VERB, "  -- Reusing existing SRTP context\n");
			srtp_ctx->count++;
			forward->srtp_ctx = srtp_ctx;
		} else {
			/* Nope, base64 decode the crypto string and set it as a new SRTP context */
			JANUS_LOG(LOG_VERB, "  -- Creating new SRTP context\n");
			srtp_ctx = g_malloc0(sizeof(janus_videoroom_srtp_context));
			gsize len = 0;
			guchar *decoded = g_base64_decode(srtp_crypto, &len);
			if(len < SRTP_MASTER_LENGTH) {
				janus_mutex_unlock(&stream->rtp_forwarders_mutex);
				JANUS_LOG(LOG_ERR, "Invalid SRTP crypto (%s)\n", srtp_crypto);
				g_free(decoded);
				g_free(srtp_ctx);
				if(forward->rtcp_fd > -1)
					close(forward->rtcp_fd);
				g_free(forward);
				return NULL;
			}
			/* Set SRTP policy */
			srtp_policy_t *policy = &srtp_ctx->policy;
			srtp_crypto_policy_set_rtp_default(&(policy->rtp));
			if(srtp_suite == 32) {
				srtp_crypto_policy_set_aes_cm_128_hmac_sha1_32(&(policy->rtp));
			} else if(srtp_suite == 80) {
				srtp_crypto_policy_set_aes_cm_128_hmac_sha1_80(&(policy->rtp));
			}
			policy->ssrc.type = ssrc_any_inbound;
			policy->key = decoded;
			policy->next = NULL;
			/* Create SRTP context */
			srtp_err_status_t res = srtp_create(&srtp_ctx->ctx, policy);
			if(res != srtp_err_status_ok) {
				/* Something went wrong... */
				janus_mutex_unlock(&stream->rtp_forwarders_mutex);
				JANUS_LOG(LOG_ERR, "Error creating forwarder SRTP session: %d (%s)\n", res, janus_srtp_error_str(res));
				g_free(decoded);
				policy->key = NULL;
				g_free(srtp_ctx);
				if(forward->rtcp_fd > -1)
					close(forward->rtcp_fd);
				g_free(forward);
				return NULL;
			}
			srtp_ctx->contexts = p->srtp_contexts;
			srtp_ctx->id = g_strdup(srtp_id);
			srtp_ctx->count = 1;
			g_hash_table_insert(p->srtp_contexts, srtp_ctx->id, srtp_ctx);
			forward->srtp_ctx = srtp_ctx;
		}
		forward->is_srtp = TRUE;
	}
	forward->is_video = is_video;
	forward->payload_type = pt;
	forward->ssrc = ssrc;
	forward->substream = substream;
	forward->is_data = is_data;
	forward->serv_addr.sin_family = AF_INET;
	inet_pton(AF_INET, host, &(forward->serv_addr.sin_addr));
	forward->serv_addr.sin_port = htons(port);
	if(is_video && simulcast) {
		forward->simulcast = TRUE;
		janus_rtp_switching_context_reset(&forward->context);
		janus_rtp_simulcasting_context_reset(&forward->sim_context);
		forward->sim_context.rid_ext_id = stream->rid_extmap_id;
		forward->sim_context.substream_target = 2;
		forward->sim_context.templayer_target = 2;
	}
	janus_refcount_init(&forward->ref, janus_videoroom_rtp_forwarder_free);
	guint32 stream_id = janus_random_uint32();
	while(g_hash_table_lookup(stream->publisher->rtp_forwarders, GUINT_TO_POINTER(stream_id)) != NULL &&
			g_hash_table_lookup(stream->rtp_forwarders, GUINT_TO_POINTER(stream_id)) != NULL) {
		stream_id = janus_random_uint32();
	}
	forward->stream_id = stream_id;
	g_hash_table_insert(stream->rtp_forwarders, GUINT_TO_POINTER(stream_id), forward);
	g_hash_table_insert(stream->publisher->rtp_forwarders, GUINT_TO_POINTER(stream_id), GUINT_TO_POINTER(stream_id));
	if(fd > -1) {
		/* We need RTCP: track this file descriptor, and ref the forwarder */
		janus_refcount_increase(&forward->ref);
		g_source_attach((GSource *)forward, rtcpfwd_ctx);
		/* Send a couple of empty RTP packets to the remote port to do latching */
		struct sockaddr_in address;
		socklen_t addrlen = sizeof(address);
		memset(&address, 0, addrlen);
		address.sin_family = AF_INET;
		address.sin_addr.s_addr = forward->serv_addr.sin_addr.s_addr;
		address.sin_port = htons(forward->remote_rtcp_port);
		janus_rtp_header rtp;
		memset(&rtp, 0, sizeof(rtp));
		rtp.version = 2;
		(void)sendto(fd, &rtp, 12, 0, (struct sockaddr *)&address, addrlen);
		(void)sendto(fd, &rtp, 12, 0, (struct sockaddr *)&address, addrlen);
	}
	janus_mutex_unlock(&stream->rtp_forwarders_mutex);
	JANUS_LOG(LOG_VERB, "Added %s/%d rtp_forward to participant %"SCNu64" host: %s:%d stream_id: %"SCNu32"\n",
		is_data ? "data" : (is_video ? "video" : "audio"), substream, p->user_id, host, port, stream_id);
	return forward;
}

static json_t *janus_videoroom_rtp_forwarder_summary(janus_videoroom_rtp_forwarder *f) {
	if(f == NULL)
		return NULL;
	json_t *json = json_object();
	json_object_set_new(json, "stream_id", json_integer(f->stream_id));
	json_object_set_new(json, "ip", json_string(inet_ntoa(f->serv_addr.sin_addr)));
	json_object_set_new(json, "port", json_integer(ntohs(f->serv_addr.sin_port)));
	if(f->is_data) {
		json_object_set_new(json, "type", json_string("data"));
	} else if(f->is_video) {
		json_object_set_new(json, "type", json_string("video"));
		if(f->local_rtcp_port > 0)
			json_object_set_new(json, "local_rtcp_port", json_integer(f->local_rtcp_port));
		if(f->remote_rtcp_port > 0)
			json_object_set_new(json, "remote_rtcp_port", json_integer(f->remote_rtcp_port));
		if(f->payload_type)
			json_object_set_new(json, "pt", json_integer(f->payload_type));
		if(f->ssrc)
			json_object_set_new(json, "ssrc", json_integer(f->ssrc));
		if(f->substream)
			json_object_set_new(json, "substream", json_integer(f->substream));
	} else {
		json_object_set_new(json, "type", json_string("audio"));
		if(f->local_rtcp_port > 0)
			json_object_set_new(json, "local_rtcp_port", json_integer(f->local_rtcp_port));
		if(f->remote_rtcp_port > 0)
			json_object_set_new(json, "remote_rtcp_port", json_integer(f->remote_rtcp_port));
		if(f->payload_type)
			json_object_set_new(json, "pt", json_integer(f->payload_type));
		if(f->ssrc)
			json_object_set_new(json, "ssrc", json_integer(f->ssrc));
	}
	if(f->is_srtp)
		json_object_set_new(json, "srtp", json_true());
	return json;
}

static void janus_videoroom_rtp_forwarder_destroy(janus_videoroom_rtp_forwarder *forward) {
	if(forward && g_atomic_int_compare_and_exchange(&forward->destroyed, 0, 1)) {
		if(forward->rtcp_fd > -1) {
			g_source_destroy((GSource *)forward);
			janus_refcount_decrease(&forward->ref);
		}
		janus_refcount_decrease(&forward->ref);
	}
}
static void janus_videoroom_rtp_forwarder_free(const janus_refcount *f_ref) {
	janus_videoroom_rtp_forwarder *forward = janus_refcount_containerof(f_ref, janus_videoroom_rtp_forwarder, ref);
	if(forward->rtcp_fd > -1)
		close(forward->rtcp_fd);
	if(forward->is_srtp && forward->srtp_ctx) {
		forward->srtp_ctx->count--;
		if(forward->srtp_ctx->count == 0 && forward->srtp_ctx->contexts != NULL)
			g_hash_table_remove(forward->srtp_ctx->contexts, forward->srtp_ctx->id);
	}
	g_free(forward);
	forward = NULL;
}

static void janus_videoroom_srtp_context_free(gpointer data) {
	if(data) {
		janus_videoroom_srtp_context *srtp_ctx = (janus_videoroom_srtp_context *)data;
		if(srtp_ctx) {
			g_free(srtp_ctx->id);
			srtp_dealloc(srtp_ctx->ctx);
			g_free(srtp_ctx->policy.key);
			g_free(srtp_ctx);
			srtp_ctx = NULL;
		}
	}
}


/* Helpers for subscription streams */
static janus_videoroom_subscriber_stream *janus_videoroom_subscriber_stream_add(janus_videoroom_subscriber *subscriber,
		janus_videoroom_publisher_stream *ps,
		gboolean legacy, gboolean do_audio, gboolean do_video, gboolean do_data) {
	/* If this is a legacy subscription ("feed"), use the deprecated properties */
	if(legacy && ((ps->type == JANUS_VIDEOROOM_MEDIA_AUDIO && !do_audio) ||
			(ps->type == JANUS_VIDEOROOM_MEDIA_VIDEO && !do_video) ||
			(ps->type == JANUS_VIDEOROOM_MEDIA_DATA && !do_data))) {
		/* Skip this */
		JANUS_LOG(LOG_WARN, "Skipping %s stream (legacy subscription)\n", janus_videoroom_media_str(ps->type));
		return NULL;
	}
	/* Allocate a new subscriber stream instance */
	janus_videoroom_subscriber_stream *stream = g_malloc0(sizeof(janus_videoroom_subscriber_stream));
	stream->mindex = g_list_length(subscriber->streams);
	stream->subscriber = subscriber;
	stream->publisher_streams = g_slist_append(stream->publisher_streams, ps);
	/* Copy properties from the source */
	stream->type = ps->type;
	stream->acodec = ps->acodec;
	stream->vcodec = ps->vcodec;
	stream->pt = ps->pt;
	stream->opusfec = ps->opusfec;
	char mid[5];
	g_snprintf(mid, sizeof(mid), "%d", stream->mindex);
	stream->mid = g_strdup(mid);
	subscriber->streams = g_list_append(subscriber->streams, stream);
	g_hash_table_insert(subscriber->streams_byid, GINT_TO_POINTER(stream->mindex), stream);
	g_hash_table_insert(subscriber->streams_bymid, g_strdup(stream->mid), stream);
	/* Initialize the stream */
	janus_rtp_switching_context_reset(&stream->context);
	stream->send = TRUE;
	g_atomic_int_set(&stream->destroyed, 0);
	janus_refcount_init(&stream->ref, janus_videoroom_subscriber_stream_free);
	janus_refcount_increase(&stream->ref);	/* This is for the mid-indexed hashtable */
	janus_rtp_simulcasting_context_reset(&stream->sim_context);
	stream->sim_context.rid_ext_id = ps->rid_extmap_id;
	stream->sim_context.substream_target = 2;
	stream->sim_context.templayer_target = 2;
	janus_vp8_simulcast_context_reset(&stream->vp8_context);
	/* This stream may belong to a room where VP9 SVC has been enabled,
	 * let's assume we're interested in all layers for the time being */
	stream->spatial_layer = -1;
	stream->target_spatial_layer = 1;		/* FIXME Chrome sends 0 and 1 */
	stream->temporal_layer = -1;
	stream->target_temporal_layer = 2;	/* FIXME Chrome sends 0, 1 and 2 */
	janus_mutex_lock(&ps->subscribers_mutex);
	ps->subscribers = g_slist_append(ps->subscribers, stream);
	/* The two streams reference each other */
	janus_refcount_increase(&stream->ref);
	janus_refcount_increase(&ps->ref);
	janus_mutex_unlock(&ps->subscribers_mutex);
	return stream;
}

static janus_videoroom_subscriber_stream *janus_videoroom_subscriber_stream_add_or_replace(janus_videoroom_subscriber *subscriber,
		janus_videoroom_publisher_stream *ps) {
	if(subscriber == NULL || ps == NULL)
		return NULL;
	/* First of all, let's check if there's an m-line we can reuse */
	gboolean found = FALSE;
	janus_videoroom_subscriber_stream *stream = NULL;
	GList *temp = subscriber->streams;
	while(temp) {
		stream = (janus_videoroom_subscriber_stream *)temp->data;
		janus_videoroom_publisher_stream *stream_ps = stream->publisher_streams ? stream->publisher_streams->data : NULL;
		if(stream_ps != NULL && stream_ps->type == ps->type && stream->type == JANUS_VIDEOROOM_MEDIA_DATA) {
			/* We already have a datachannel m-line, no need for others: just update the subscribers list */
			janus_mutex_lock(&ps->subscribers_mutex);
			if(g_slist_find(ps->subscribers, stream) == NULL && g_slist_find(stream->publisher_streams, ps) == NULL) {
				ps->subscribers = g_slist_append(ps->subscribers, stream);
				stream->publisher_streams = g_slist_append(stream->publisher_streams, ps);
				/* The two streams reference each other */
				janus_refcount_increase(&stream->ref);
				janus_refcount_increase(&ps->ref);
			}
			janus_mutex_unlock(&ps->subscribers_mutex);
			return NULL;
		}
		if(stream_ps == NULL && stream->type == ps->type) {
			/* There's an empty m-line of the right type, check if codecs match */
			if(stream->type == JANUS_VIDEOROOM_MEDIA_DATA ||
					(stream->type == JANUS_VIDEOROOM_MEDIA_AUDIO && stream->acodec == ps->acodec) ||
					(stream->type == JANUS_VIDEOROOM_MEDIA_VIDEO && stream->vcodec == ps->vcodec)) {
				found = TRUE;
				JANUS_LOG(LOG_VERB, "Reusing m-line %d for this subscription\n", stream->mindex);
				stream->opusfec = ps->opusfec;
				janus_rtp_simulcasting_context_reset(&stream->sim_context);
				if(ps->simulcast) {
					stream->sim_context.rid_ext_id = ps->rid_extmap_id;
					stream->sim_context.substream_target = 2;
					stream->sim_context.templayer_target = 2;
				}
				janus_vp8_simulcast_context_reset(&stream->vp8_context);
				if(ps->svc) {
					/* This stream belongs to a room where VP9 SVC has been enabled,
					 * let's assume we're interested in all layers for the time being */
					stream->spatial_layer = -1;
					stream->target_spatial_layer = 1;		/* FIXME Chrome sends 0 and 1 */
					stream->temporal_layer = -1;
					stream->target_temporal_layer = 2;	/* FIXME Chrome sends 0, 1 and 2 */
				}
				janus_mutex_lock(&ps->subscribers_mutex);
				if(g_slist_find(ps->subscribers, stream) == NULL && g_slist_find(stream->publisher_streams, ps) == NULL) {
					ps->subscribers = g_slist_append(ps->subscribers, stream);
					stream->publisher_streams = g_slist_append(stream->publisher_streams, ps);
					/* The two streams reference each other */
					janus_refcount_increase(&stream->ref);
					janus_refcount_increase(&ps->ref);
				}
				janus_mutex_unlock(&ps->subscribers_mutex);
				break;
			}
		}
		temp = temp->next;
	}
	if(found)
		return stream;
	/* We couldn't find any, add a new one */
	return janus_videoroom_subscriber_stream_add(subscriber, ps, FALSE, FALSE, FALSE, FALSE);
}

static void janus_videoroom_subscriber_stream_remove(janus_videoroom_subscriber_stream *s,
		janus_videoroom_publisher_stream *ps, gboolean lock_ps) {
	janus_videoroom_subscriber *subscriber = s->subscriber;
	if(subscriber && subscriber->pvt_id > 0 && subscriber->room != NULL) {
		janus_mutex_lock(&subscriber->room->mutex);
		janus_videoroom_publisher *owner = g_hash_table_lookup(subscriber->room->private_ids, GUINT_TO_POINTER(subscriber->pvt_id));
		if(owner != NULL) {
			janus_mutex_lock(&owner->subscribers_mutex);
			/* Note: we should refcount these subscription-publisher mappings as well */
			owner->subscriptions = g_slist_remove(owner->subscriptions, s);
			janus_mutex_unlock(&owner->subscribers_mutex);
		}
		janus_mutex_unlock(&subscriber->room->mutex);
		//~ if(subscriber->room)
			//~ g_clear_pointer(&subscriber->room, janus_videoroom_room_dereference);
		//~ /* If the subscriber itself has no more active active subscriptions, should we close it? */
		//~ if(subscriber->streams == NULL && subscriber->session && subscriber->close_pc)
			//~ gateway->close_pc(subscriber->session->handle);
	}
	g_atomic_int_set(&s->ready, 0);
	if(ps != NULL) {
		/* Unsubscribe from this stream in particular (datachannels can have multiple sources) */
		if(g_slist_find(s->publisher_streams, ps) != NULL) {
			/* Remove the subscription from the list of recipients */
			s->publisher_streams = g_slist_remove(s->publisher_streams, ps);
			if(s->publisher_streams == NULL)
				g_atomic_int_set(&s->ready, 0);
			s->opusfec = FALSE;
			if(lock_ps)
				janus_mutex_lock(&ps->subscribers_mutex);
			ps->subscribers = g_slist_remove(ps->subscribers, s);
			if(lock_ps)
				janus_mutex_unlock(&ps->subscribers_mutex);
			/* Unref the two streams, as they're not related anymore */
			janus_refcount_decrease(&ps->ref);
			janus_refcount_decrease(&s->ref);
		}
	} else {
		/* Unsubscribe from all sources (which will be one for audio/video, potentially more for datachannels) */
		while(s->publisher_streams) {
			ps = s->publisher_streams->data;
			s->publisher_streams = g_slist_remove(s->publisher_streams, ps);
			if(ps) {
				/* Remove the subscription from the list of recipients */
				if(s->publisher_streams == NULL)
					g_atomic_int_set(&s->ready, 0);
				s->opusfec = FALSE;
				if(lock_ps)
					janus_mutex_lock(&ps->subscribers_mutex);
				ps->subscribers = g_slist_remove(ps->subscribers, s);
				if(lock_ps)
					janus_mutex_unlock(&ps->subscribers_mutex);
				/* Unref the two streams, as they're not related anymore */
				janus_refcount_decrease(&ps->ref);
				janus_refcount_decrease(&s->ref);
			}
		}
	}
}

static json_t *janus_videoroom_subscriber_streams_summary(janus_videoroom_subscriber *subscriber, gboolean legacy, json_t *event) {
	json_t *media = json_array();
	GList *temp = subscriber->streams;
	while(temp) {
		janus_videoroom_subscriber_stream *stream = (janus_videoroom_subscriber_stream *)temp->data;
		janus_refcount_increase(&stream->ref);
		janus_videoroom_publisher_stream *ps = stream->publisher_streams ? stream->publisher_streams->data : NULL;
		if(ps)
			janus_refcount_increase(&ps->ref);
		json_t *m = json_object();
		json_object_set_new(m, "type", json_string(janus_videoroom_media_str(stream->type)));
		json_object_set_new(m, "active", (ps || stream->type == JANUS_VIDEOROOM_MEDIA_DATA) ? json_true() : json_false());
		json_object_set_new(m, "mindex", json_integer(stream->mindex));
		json_object_set_new(m, "mid", json_string(stream->mid));
		json_object_set_new(m, "ready", g_atomic_int_get(&stream->ready) ? json_true() : json_false());
		json_object_set_new(m, "send", stream->send ? json_true() : json_false());
		if(ps && stream->type == JANUS_VIDEOROOM_MEDIA_DATA) {
			json_object_set_new(m, "sources", json_integer(g_slist_length(stream->publisher_streams)));
		} else if(ps && stream->type != JANUS_VIDEOROOM_MEDIA_DATA) {
			if(ps->publisher) {
				json_object_set_new(m, "feed_id", json_integer(ps->publisher->user_id));
				if(ps->publisher->display)
					json_object_set_new(m, "feed_display", json_string(ps->publisher->display));
				/* If this is a legacy subscription, put the info in the generic part too */
				if(legacy && event) {
					json_object_set_new(event, "id", json_integer(ps->publisher->user_id));
					if(ps->publisher->display)
						json_object_set_new(event, "display", json_string(ps->publisher->display));
				}
			}
			if(ps->mid)
				json_object_set_new(m, "feed_mid", json_string(ps->mid));
			if(ps->description)
				json_object_set_new(m, "feed_description", json_string(ps->description));
			if(ps->simulcast) {
				json_t *simulcast = json_object();
				json_object_set_new(simulcast, "substream", json_integer(stream->sim_context.substream));
				json_object_set_new(simulcast, "substream-target", json_integer(stream->sim_context.substream_target));
				json_object_set_new(simulcast, "temporal-layer", json_integer(stream->sim_context.templayer));
				json_object_set_new(simulcast, "temporal-layer-target", json_integer(stream->sim_context.templayer_target));
				json_object_set_new(m, "simulcast", simulcast);
			}
			if(ps->svc) {
				json_t *svc = json_object();
				json_object_set_new(svc, "spatial-layer", json_integer(stream->spatial_layer));
				json_object_set_new(svc, "target-spatial-layer", json_integer(stream->target_spatial_layer));
				json_object_set_new(svc, "temporal-layer", json_integer(stream->temporal_layer));
				json_object_set_new(svc, "target-temporal-layer", json_integer(stream->target_temporal_layer));
				json_object_set_new(m, "svc", svc);
			}
		}
		if(ps)
			janus_refcount_decrease(&ps->ref);
		janus_refcount_decrease(&stream->ref);
		json_array_append_new(media, m);
		temp = temp->next;
	}
	return media;
}

/* Helper to generate a new offer with the subscriber streams */
static json_t *janus_videoroom_subscriber_offer(janus_videoroom_subscriber *subscriber) {
	g_atomic_int_set(&subscriber->answered, 0);
	char s_name[100];
	g_snprintf(s_name, sizeof(s_name), "VideoRoom %"SCNu64, subscriber->room->room_id);
	janus_sdp *offer = janus_sdp_generate_offer(s_name, "0.0.0.0",
		JANUS_SDP_OA_DONE);
	GList *temp = subscriber->streams;
	while(temp) {
		janus_videoroom_subscriber_stream *stream = (janus_videoroom_subscriber_stream *)temp->data;
		janus_videoroom_publisher_stream *ps = stream->publisher_streams ? stream->publisher_streams->data : NULL;
		int pt = -1;
		const char *codec = NULL;
		if(stream->type != JANUS_VIDEOROOM_MEDIA_DATA) {
			pt = stream->pt;
			codec = (stream->type == JANUS_VIDEOROOM_MEDIA_AUDIO ?
				janus_audiocodec_name(stream->acodec) : janus_videocodec_name(stream->vcodec));
		}
		janus_sdp_generate_offer_mline(offer,
			JANUS_SDP_OA_MLINE, janus_videoroom_media_sdptype(stream->type),
			JANUS_SDP_OA_MID, stream->mid,
			JANUS_SDP_OA_PT, pt,
			JANUS_SDP_OA_CODEC, codec,
			JANUS_SDP_OA_FMTP, (stream->type == JANUS_VIDEOROOM_MEDIA_AUDIO && stream->opusfec ? "useinbandfec=1" : NULL),
			JANUS_SDP_OA_DIRECTION, (ps || stream->type == JANUS_VIDEOROOM_MEDIA_DATA) ? JANUS_SDP_SENDONLY : JANUS_SDP_INACTIVE,
			/* TODO Add other properties from original SDP */
			JANUS_SDP_OA_DONE);
		/* Add the extmap attributes, if needed */
		if(ps) {
			janus_sdp_mline *m = janus_sdp_mline_find_by_index(offer, stream->mindex);
			if(ps->type == JANUS_VIDEOROOM_MEDIA_AUDIO && ps->audio_level_extmap_id > 0) {
				if(m != NULL) {
					janus_sdp_attribute *a = janus_sdp_attribute_create("extmap",
						"%d %s\r\n", ps->audio_level_extmap_id, JANUS_RTP_EXTMAP_AUDIO_LEVEL);
					janus_sdp_attribute_add_to_mline(m, a);
				}
			}
			if(ps->type == JANUS_VIDEOROOM_MEDIA_VIDEO && ps->video_orient_extmap_id > 0) {
				if(m != NULL) {
					janus_sdp_attribute *a = janus_sdp_attribute_create("extmap",
						"%d %s\r\n", ps->video_orient_extmap_id, JANUS_RTP_EXTMAP_VIDEO_ORIENTATION);
					janus_sdp_attribute_add_to_mline(m, a);
				}
			}
			if(ps->type == JANUS_VIDEOROOM_MEDIA_VIDEO && ps->playout_delay_extmap_id > 0) {
				if(m != NULL) {
					janus_sdp_attribute *a = janus_sdp_attribute_create("extmap",
						"%d %s\r\n", ps->playout_delay_extmap_id, JANUS_RTP_EXTMAP_PLAYOUT_DELAY);
					janus_sdp_attribute_add_to_mline(m, a);
				}
			}
		}
		temp = temp->next;
	}
	/* Update (or set) the SDP version */
	subscriber->session->sdp_version++;
	offer->o_version = subscriber->session->sdp_version;
	char *sdp = janus_sdp_write(offer);
	janus_sdp_destroy(offer);
	json_t *jsep = json_pack("{ssss}", "type", "offer", "sdp", sdp);
	g_free(sdp);
	/* Done */
	return jsep;
}


/* Plugin implementation */
int janus_videoroom_init(janus_callbacks *callback, const char *config_path) {
	if(g_atomic_int_get(&stopping)) {
		/* Still stopping from before */
		return -1;
	}
	if(callback == NULL || config_path == NULL) {
		/* Invalid arguments */
		return -1;
	}

	/* Read configuration */
	char filename[255];
	g_snprintf(filename, 255, "%s/%s.jcfg", config_path, JANUS_VIDEOROOM_PACKAGE);
	JANUS_LOG(LOG_VERB, "Configuration file: %s\n", filename);
	config = janus_config_parse(filename);
	if(config == NULL) {
		JANUS_LOG(LOG_WARN, "Couldn't find .jcfg configuration file (%s), trying .cfg\n", JANUS_VIDEOROOM_PACKAGE);
		g_snprintf(filename, 255, "%s/%s.cfg", config_path, JANUS_VIDEOROOM_PACKAGE);
		JANUS_LOG(LOG_VERB, "Configuration file: %s\n", filename);
		config = janus_config_parse(filename);
	}
	config_folder = config_path;
	if(config != NULL)
		janus_config_print(config);

	rooms = g_hash_table_new_full(g_int64_hash, g_int64_equal,
		(GDestroyNotify)g_free, (GDestroyNotify) janus_videoroom_room_destroy);
	sessions = g_hash_table_new_full(NULL, NULL, NULL, (GDestroyNotify)janus_videoroom_session_destroy);

	messages = g_async_queue_new_full((GDestroyNotify) janus_videoroom_message_free);

	/* This is the callback we'll need to invoke to contact the Janus core */
	gateway = callback;

	/* Parse configuration to populate the rooms list */
	if(config != NULL) {
		janus_config_category *config_general = janus_config_get_create(config, NULL, janus_config_type_category, "general");
		/* Any admin key to limit who can "create"? */
		janus_config_item *key = janus_config_get(config, config_general, janus_config_type_item, "admin_key");
		if(key != NULL && key->value != NULL)
			admin_key = g_strdup(key->value);
		janus_config_item *lrf = janus_config_get(config, config_general, janus_config_type_item, "lock_rtp_forward");
		if(admin_key && lrf != NULL && lrf->value != NULL)
			lock_rtpfwd = janus_is_true(lrf->value);
		janus_config_item *events = janus_config_get(config, config_general, janus_config_type_item, "events");
		if(events != NULL && events->value != NULL)
			notify_events = janus_is_true(events->value);
		if(!notify_events && callback->events_is_enabled()) {
			JANUS_LOG(LOG_WARN, "Notification of events to handlers disabled for %s\n", JANUS_VIDEOROOM_NAME);
		}
		/* Iterate on all rooms */
		GList *clist = janus_config_get_categories(config, NULL), *cl = clist;
		while(cl != NULL) {
			janus_config_category *cat = (janus_config_category *)cl->data;
			if(cat->name == NULL || !strcasecmp(cat->name, "general")) {
				cl = cl->next;
				continue;
			}
			JANUS_LOG(LOG_VERB, "Adding video room '%s'\n", cat->name);
			janus_config_item *desc = janus_config_get(config, cat, janus_config_type_item, "description");
			janus_config_item *priv = janus_config_get(config, cat, janus_config_type_item, "is_private");
			janus_config_item *secret = janus_config_get(config, cat, janus_config_type_item, "secret");
			janus_config_item *pin = janus_config_get(config, cat, janus_config_type_item, "pin");
			janus_config_item *req_pvtid = janus_config_get(config, cat, janus_config_type_item, "require_pvtid");
			janus_config_item *bitrate = janus_config_get(config, cat, janus_config_type_item, "bitrate");
			janus_config_item *bitrate_cap = janus_config_get(config, cat, janus_config_type_item, "bitrate_cap");
			janus_config_item *maxp = janus_config_get(config, cat, janus_config_type_item, "publishers");
			janus_config_item *plifreq = janus_config_get(config, cat, janus_config_type_item, "pli_freq");
			if(plifreq == NULL)	/* For backwards compatibility, we accept fir_freq as well */
				plifreq = janus_config_get(config, cat, janus_config_type_item, "fir_freq");
			janus_config_item *audiocodec = janus_config_get(config, cat, janus_config_type_item, "audiocodec");
			janus_config_item *videocodec = janus_config_get(config, cat, janus_config_type_item, "videocodec");
			janus_config_item *fec = janus_config_get(config, cat, janus_config_type_item, "opus_fec");
			janus_config_item *svc = janus_config_get(config, cat, janus_config_type_item, "video_svc");
			janus_config_item *audiolevel_ext = janus_config_get(config, cat, janus_config_type_item, "audiolevel_ext");
			janus_config_item *audiolevel_event = janus_config_get(config, cat, janus_config_type_item, "audiolevel_event");
			janus_config_item *audio_active_packets = janus_config_get(config, cat, janus_config_type_item, "audio_active_packets");
			janus_config_item *audio_level_average = janus_config_get(config, cat, janus_config_type_item, "audio_level_average");
			janus_config_item *videoorient_ext = janus_config_get(config, cat, janus_config_type_item, "videoorient_ext");
			janus_config_item *playoutdelay_ext = janus_config_get(config, cat, janus_config_type_item, "playoutdelay_ext");
			janus_config_item *transport_wide_cc_ext = janus_config_get(config, cat, janus_config_type_item, "transport_wide_cc_ext");
			janus_config_item *notify_joining = janus_config_get(config, cat, janus_config_type_item, "notify_joining");
			janus_config_item *record = janus_config_get(config, cat, janus_config_type_item, "record");
			janus_config_item *rec_dir = janus_config_get(config, cat, janus_config_type_item, "rec_dir");
			/* Create the video room */
			janus_videoroom *videoroom = g_malloc0(sizeof(janus_videoroom));
			const char *room_num = cat->name;
			if(strstr(room_num, "room-") == room_num)
				room_num += 5;
			videoroom->room_id = g_ascii_strtoull(room_num, NULL, 0);
			char *description = NULL;
			if(desc != NULL && desc->value != NULL && strlen(desc->value) > 0)
				description = g_strdup(desc->value);
			else
				description = g_strdup(cat->name);
			videoroom->room_name = description;
			if(secret != NULL && secret->value != NULL) {
				videoroom->room_secret = g_strdup(secret->value);
			}
			if(pin != NULL && pin->value != NULL) {
				videoroom->room_pin = g_strdup(pin->value);
			}
			videoroom->is_private = priv && priv->value && janus_is_true(priv->value);
			videoroom->require_pvtid = req_pvtid && req_pvtid->value && janus_is_true(req_pvtid->value);
			videoroom->max_publishers = 3;	/* FIXME How should we choose a default? */
			if(maxp != NULL && maxp->value != NULL)
				videoroom->max_publishers = atol(maxp->value);
			if(videoroom->max_publishers < 0)
				videoroom->max_publishers = 3;	/* FIXME How should we choose a default? */
			videoroom->bitrate = 0;
			if(bitrate != NULL && bitrate->value != NULL)
				videoroom->bitrate = atol(bitrate->value);
			if(videoroom->bitrate > 0 && videoroom->bitrate < 64000)
				videoroom->bitrate = 64000;	/* Don't go below 64k */
			videoroom->bitrate_cap = bitrate_cap && bitrate_cap->value && janus_is_true(bitrate_cap->value);
			videoroom->pli_freq = 0;
			if(plifreq != NULL && plifreq->value != NULL)
				videoroom->pli_freq = atol(plifreq->value);
			/* By default, we force Opus as the only audio codec */
			videoroom->acodec[0] = JANUS_AUDIOCODEC_OPUS;
			videoroom->acodec[1] = JANUS_AUDIOCODEC_NONE;
			videoroom->acodec[2] = JANUS_AUDIOCODEC_NONE;
			/* Check if we're forcing a different single codec, or allowing more than one */
			if(audiocodec && audiocodec->value) {
				gchar **list = g_strsplit(audiocodec->value, ",", 4);
				gchar *codec = list[0];
				if(codec != NULL) {
					int i=0;
					while(codec != NULL) {
						if(i == 3) {
							JANUS_LOG(LOG_WARN, "Ignoring extra audio codecs: %s\n", codec);
							break;
						}
						if(strlen(codec) > 0)
							videoroom->acodec[i] = janus_audiocodec_from_name(codec);
						i++;
						codec = list[i];
					}
				}
				g_clear_pointer(&list, g_strfreev);
			}
			/* By default, we force VP8 as the only video codec */
			videoroom->vcodec[0] = JANUS_VIDEOCODEC_VP8;
			videoroom->vcodec[1] = JANUS_VIDEOCODEC_NONE;
			videoroom->vcodec[2] = JANUS_VIDEOCODEC_NONE;
			/* Check if we're forcing a different single codec, or allowing more than one */
			if(videocodec && videocodec->value) {
				gchar **list = g_strsplit(videocodec->value, ",", 4);
				gchar *codec = list[0];
				if(codec != NULL) {
					int i=0;
					while(codec != NULL) {
						if(i == 3) {
							JANUS_LOG(LOG_WARN, "Ignoring extra video codecs: %s\n", codec);
							break;
						}
						if(strlen(codec) > 0)
							videoroom->vcodec[i] = janus_videocodec_from_name(codec);
						i++;
						codec = list[i];
					}
				}
				g_clear_pointer(&list, g_strfreev);
			}
			if(fec && fec->value) {
				videoroom->do_opusfec = janus_is_true(fec->value);
				if(videoroom->acodec[0] != JANUS_AUDIOCODEC_OPUS &&
						videoroom->acodec[1] != JANUS_AUDIOCODEC_OPUS &&
						videoroom->acodec[2] != JANUS_AUDIOCODEC_OPUS) {
					videoroom->do_opusfec = FALSE;
					JANUS_LOG(LOG_WARN, "Inband FEC is only supported for rooms that allow Opus: disabling it...\n");
				}
			}
			if(svc && svc->value && janus_is_true(svc->value)) {
				if(videoroom->vcodec[0] == JANUS_VIDEOCODEC_VP9 &&
						videoroom->vcodec[1] == JANUS_VIDEOCODEC_NONE &&
						videoroom->vcodec[2] == JANUS_VIDEOCODEC_NONE) {
					videoroom->do_svc = TRUE;
				} else {
					JANUS_LOG(LOG_WARN, "SVC is only supported, in an experimental way, for VP9 only rooms: disabling it...\n");
				}
			}
			videoroom->audiolevel_ext = TRUE;
			if(audiolevel_ext != NULL && audiolevel_ext->value != NULL)
				videoroom->audiolevel_ext = janus_is_true(audiolevel_ext->value);
			videoroom->audiolevel_event = FALSE;
			if(audiolevel_event != NULL && audiolevel_event->value != NULL)
				videoroom->audiolevel_event = janus_is_true(audiolevel_event->value);
			if(videoroom->audiolevel_event) {
				videoroom->audio_active_packets = 100;
				if(audio_active_packets != NULL && audio_active_packets->value != NULL){
					if(atoi(audio_active_packets->value) > 0) {
						videoroom->audio_active_packets = atoi(audio_active_packets->value);
					} else {
						JANUS_LOG(LOG_WARN, "Invalid audio_active_packets value, using default: %d\n", videoroom->audio_active_packets);
					}
				}
				videoroom->audio_level_average = 25;
				if(audio_level_average != NULL && audio_level_average->value != NULL) {
					if(atoi(audio_level_average->value) > 0) {
						videoroom->audio_level_average = atoi(audio_level_average->value);
					} else {
						JANUS_LOG(LOG_WARN, "Invalid audio_level_average value provided, using default: %d\n", videoroom->audio_level_average);
					}
				}
			}
			videoroom->videoorient_ext = TRUE;
			if(videoorient_ext != NULL && videoorient_ext->value != NULL)
				videoroom->videoorient_ext = janus_is_true(videoorient_ext->value);
			videoroom->playoutdelay_ext = TRUE;
			if(playoutdelay_ext != NULL && playoutdelay_ext->value != NULL)
				videoroom->playoutdelay_ext = janus_is_true(playoutdelay_ext->value);
			videoroom->transport_wide_cc_ext = TRUE;
			if(transport_wide_cc_ext != NULL && transport_wide_cc_ext->value != NULL)
				videoroom->transport_wide_cc_ext = janus_is_true(transport_wide_cc_ext->value);
			if(record && record->value) {
				videoroom->record = janus_is_true(record->value);
			}
			if(rec_dir && rec_dir->value) {
				videoroom->rec_dir = g_strdup(rec_dir->value);
			}
			/* By default, the videoroom plugin does not notify about participants simply joining the room.
			   It only notifies when the participant actually starts publishing media. */
			videoroom->notify_joining = FALSE;
			if(notify_joining != NULL && notify_joining->value != NULL)
				videoroom->notify_joining = janus_is_true(notify_joining->value);
			g_atomic_int_set(&videoroom->destroyed, 0);
			janus_mutex_init(&videoroom->mutex);
			janus_refcount_init(&videoroom->ref, janus_videoroom_room_free);
			videoroom->participants = g_hash_table_new_full(g_int64_hash, g_int64_equal, (GDestroyNotify)g_free, (GDestroyNotify)janus_videoroom_publisher_dereference);
			videoroom->private_ids = g_hash_table_new(NULL, NULL);
			videoroom->check_allowed = FALSE;	/* Static rooms can't have an "allowed" list yet, no hooks to the configuration file */
			videoroom->allowed = g_hash_table_new_full(g_str_hash, g_str_equal, (GDestroyNotify)g_free, NULL);
			janus_mutex_lock(&rooms_mutex);
			g_hash_table_insert(rooms, janus_uint64_dup(videoroom->room_id), videoroom);
			janus_mutex_unlock(&rooms_mutex);
			/* Compute a list of the supported codecs for the summary */
			char audio_codecs[100], video_codecs[100];
			janus_videoroom_codecstr(videoroom, audio_codecs, video_codecs, sizeof(audio_codecs), "|");
			JANUS_LOG(LOG_VERB, "Created videoroom: %"SCNu64" (%s, %s, %s/%s codecs, secret: %s, pin: %s, pvtid: %s)\n",
				videoroom->room_id, videoroom->room_name,
				videoroom->is_private ? "private" : "public",
				audio_codecs, video_codecs,
				videoroom->room_secret ? videoroom->room_secret : "no secret",
				videoroom->room_pin ? videoroom->room_pin : "no pin",
				videoroom->require_pvtid ? "required" : "optional");
			if(videoroom->record) {
				JANUS_LOG(LOG_VERB, "  -- Room is going to be recorded in %s\n", videoroom->rec_dir ? videoroom->rec_dir : "the current folder");
			}
			cl = cl->next;
		}
		/* Done: we keep the configuration file open in case we get a "create" or "destroy" with permanent=true */
	}

	/* Show available rooms */
	janus_mutex_lock(&rooms_mutex);
	GHashTableIter iter;
	gpointer value;
	g_hash_table_iter_init(&iter, rooms);
	while (g_hash_table_iter_next(&iter, NULL, &value)) {
		janus_videoroom *vr = value;
		/* Compute a list of the supported codecs for the summary */
		char audio_codecs[100], video_codecs[100];
		janus_videoroom_codecstr(vr, audio_codecs, video_codecs, sizeof(audio_codecs), "|");
		JANUS_LOG(LOG_VERB, "  ::: [%"SCNu64"][%s] %"SCNu32", max %d publishers, PLI frequency of %d seconds, %s audio codec(s), %s video codec(s)\n",
			vr->room_id, vr->room_name, vr->bitrate, vr->max_publishers, vr->pli_freq,
			audio_codecs, video_codecs);
	}
	janus_mutex_unlock(&rooms_mutex);

	/* Thread for handling incoming RTCP packets from RTP forwarders, if any */
	rtcpfwd_ctx = g_main_context_new();
	rtcpfwd_loop = g_main_loop_new(rtcpfwd_ctx, FALSE);
	GError *error = NULL;
	rtcpfwd_thread = g_thread_try_new("videoroom rtcpfwd", janus_videoroom_rtp_forwarder_rtcp_thread, NULL, &error);
	if(error != NULL) {
		/* We show the error but it's not fatal */
		JANUS_LOG(LOG_ERR, "Got error %d (%s) trying to launch the VideoRoom RTCP thread for RTP forwarders...\n",
			error->code, error->message ? error->message : "??");
		g_error_free(error);
	}

	g_atomic_int_set(&initialized, 1);

	/* Launch the thread that will handle incoming messages */
	error = NULL;
	handler_thread = g_thread_try_new("videoroom handler", janus_videoroom_handler, NULL, &error);
	if(error != NULL) {
		g_atomic_int_set(&initialized, 0);
		JANUS_LOG(LOG_ERR, "Got error %d (%s) trying to launch the VideoRoom handler thread...\n",
			error->code, error->message ? error->message : "??");
		janus_config_destroy(config);
		return -1;
	}
	JANUS_LOG(LOG_INFO, "%s initialized!\n", JANUS_VIDEOROOM_NAME);
	return 0;
}

void janus_videoroom_destroy(void) {
	if(!g_atomic_int_get(&initialized))
		return;
	g_atomic_int_set(&stopping, 1);

	g_async_queue_push(messages, &exit_message);
	if(handler_thread != NULL) {
		g_thread_join(handler_thread);
		handler_thread = NULL;
	}
	if(rtcpfwd_thread != NULL) {
		if(g_main_loop_is_running(rtcpfwd_loop)) {
			g_main_loop_quit(rtcpfwd_loop);
			g_main_context_wakeup(rtcpfwd_ctx);
		}
		g_thread_join(rtcpfwd_thread);
		rtcpfwd_thread = NULL;
	}

	/* FIXME We should destroy the sessions cleanly */
	janus_mutex_lock(&sessions_mutex);
	g_hash_table_destroy(sessions);
	sessions = NULL;
	janus_mutex_unlock(&sessions_mutex);

	janus_mutex_lock(&rooms_mutex);
	g_hash_table_destroy(rooms);
	rooms = NULL;
	janus_mutex_unlock(&rooms_mutex);

	g_async_queue_unref(messages);
	messages = NULL;

	janus_config_destroy(config);
	g_free(admin_key);

	g_atomic_int_set(&initialized, 0);
	g_atomic_int_set(&stopping, 0);
	JANUS_LOG(LOG_INFO, "%s destroyed!\n", JANUS_VIDEOROOM_NAME);
}

int janus_videoroom_get_api_compatibility(void) {
	/* Important! This is what your plugin MUST always return: don't lie here or bad things will happen */
	return JANUS_PLUGIN_API_VERSION;
}

int janus_videoroom_get_version(void) {
	return JANUS_VIDEOROOM_VERSION;
}

const char *janus_videoroom_get_version_string(void) {
	return JANUS_VIDEOROOM_VERSION_STRING;
}

const char *janus_videoroom_get_description(void) {
	return JANUS_VIDEOROOM_DESCRIPTION;
}

const char *janus_videoroom_get_name(void) {
	return JANUS_VIDEOROOM_NAME;
}

const char *janus_videoroom_get_author(void) {
	return JANUS_VIDEOROOM_AUTHOR;
}

const char *janus_videoroom_get_package(void) {
	return JANUS_VIDEOROOM_PACKAGE;
}

static janus_videoroom_session *janus_videoroom_lookup_session(janus_plugin_session *handle) {
	janus_videoroom_session *session = NULL;
	if (g_hash_table_contains(sessions, handle)) {
		session = (janus_videoroom_session *)handle->plugin_handle;
	}
	return session;
}

void janus_videoroom_create_session(janus_plugin_session *handle, int *error) {
	if(g_atomic_int_get(&stopping) || !g_atomic_int_get(&initialized)) {
		*error = -1;
		return;
	}
	janus_videoroom_session *session = g_malloc0(sizeof(janus_videoroom_session));
	session->handle = handle;
	session->participant_type = janus_videoroom_p_type_none;
	session->participant = NULL;
	g_atomic_int_set(&session->hangingup, 0);
	g_atomic_int_set(&session->destroyed, 0);
	handle->plugin_handle = session;
	janus_mutex_init(&session->mutex);
	janus_refcount_init(&session->ref, janus_videoroom_session_free);

	janus_mutex_lock(&sessions_mutex);
	g_hash_table_insert(sessions, handle, session);
	janus_mutex_unlock(&sessions_mutex);

	return;
}

static janus_videoroom_publisher *janus_videoroom_session_get_publisher(janus_videoroom_session *session) {
	janus_mutex_lock(&session->mutex);
	janus_videoroom_publisher *publisher = (janus_videoroom_publisher *)session->participant;
	if(publisher)
		janus_refcount_increase(&publisher->ref);
	janus_mutex_unlock(&session->mutex);
	return publisher;
}

static janus_videoroom_publisher *janus_videoroom_session_get_publisher_nodebug(janus_videoroom_session *session) {
	janus_mutex_lock(&session->mutex);
	janus_videoroom_publisher *publisher = (janus_videoroom_publisher *)session->participant;
	if(publisher)
		janus_refcount_increase_nodebug(&publisher->ref);
	janus_mutex_unlock(&session->mutex);
	return publisher;
}

static void janus_videoroom_notify_participants(janus_videoroom_publisher *participant, json_t *msg) {
	/* participant->room->mutex has to be locked. */
	if(participant->room == NULL)
		return;
	GHashTableIter iter;
	gpointer value;
	g_hash_table_iter_init(&iter, participant->room->participants);
	while (participant->room && !g_atomic_int_get(&participant->room->destroyed) && g_hash_table_iter_next(&iter, NULL, &value)) {
		janus_videoroom_publisher *p = value;
		if(p && p->session && p != participant) {
			JANUS_LOG(LOG_VERB, "Notifying participant %"SCNu64" (%s)\n", p->user_id, p->display ? p->display : "??");
			int ret = gateway->push_event(p->session->handle, &janus_videoroom_plugin, NULL, msg, NULL);
			JANUS_LOG(LOG_VERB, "  >> %d (%s)\n", ret, janus_get_api_error(ret));
		}
	}
}

static void janus_videoroom_participant_joining(janus_videoroom_publisher *p) {
	/* we need to check if the room still exists, may have been destroyed already */
	if(p->room == NULL)
		return;
	if(!g_atomic_int_get(&p->room->destroyed) && p->room->notify_joining) {
		json_t *event = json_object();
		json_t *user = json_object();
		json_object_set_new(user, "id", json_integer(p->user_id));
		if (p->display) {
			json_object_set_new(user, "display", json_string(p->display));
		}
		json_object_set_new(event, "videoroom", json_string("event"));
		json_object_set_new(event, "room", json_integer(p->room_id));
		json_object_set_new(event, "joining", user);
		janus_videoroom_notify_participants(p, event);
		/* user gets deref-ed by the owner event */
		json_decref(event);
	}
}

static void janus_videoroom_leave_or_unpublish(janus_videoroom_publisher *participant, gboolean is_leaving, gboolean kicked) {
	/* we need to check if the room still exists, may have been destroyed already */
	if(participant->room == NULL)
		return;
	janus_mutex_lock(&rooms_mutex);
	if (!g_hash_table_lookup(rooms, &participant->room_id)) {
		JANUS_LOG(LOG_ERR, "No such room (%"SCNu64")\n", participant->room_id);
		janus_mutex_unlock(&rooms_mutex);
		return;
	}
	janus_mutex_unlock(&rooms_mutex);
	if(!participant->room || g_atomic_int_get(&participant->room->destroyed))
		return;
	json_t *event = json_object();
	json_object_set_new(event, "videoroom", json_string("event"));
	json_object_set_new(event, "room", json_integer(participant->room_id));
	json_object_set_new(event, is_leaving ? (kicked ? "kicked" : "leaving") : "unpublished",
		json_integer(participant->user_id));
	janus_mutex_lock(&participant->room->mutex);
	janus_videoroom_notify_participants(participant, event);
	/* Also notify event handlers */
	if(notify_events && gateway->events_is_enabled()) {
		json_t *info = json_object();
		json_object_set_new(info, "event", json_string(is_leaving ? (kicked ? "kicked" : "leaving") : "unpublished"));
		json_object_set_new(info, "room", json_integer(participant->room_id));
		json_object_set_new(info, "id", json_integer(participant->user_id));
		gateway->notify_event(&janus_videoroom_plugin, NULL, info);
	}
	if(is_leaving) {
		g_hash_table_remove(participant->room->participants, &participant->user_id);
		g_hash_table_remove(participant->room->private_ids, GUINT_TO_POINTER(participant->pvt_id));
	}
	janus_mutex_unlock(&participant->room->mutex);
	json_decref(event);
}

void janus_videoroom_destroy_session(janus_plugin_session *handle, int *error) {
	if(g_atomic_int_get(&stopping) || !g_atomic_int_get(&initialized)) {
		*error = -1;
		return;
	}
	janus_mutex_lock(&sessions_mutex);
	janus_videoroom_session *session = janus_videoroom_lookup_session(handle);
	if(!session) {
		janus_mutex_unlock(&sessions_mutex);
		JANUS_LOG(LOG_ERR, "No VideoRoom session associated with this handle...\n");
		*error = -2;
		return;
	}
	if(g_atomic_int_get(&session->destroyed)) {
		janus_mutex_unlock(&sessions_mutex);
		JANUS_LOG(LOG_WARN, "VideoRoom session already marked as destroyed...\n");
		return;
	}
	/* Cleaning up and removing the session is done in a lazy way */
	if(!g_atomic_int_get(&session->destroyed)) {
		/* Any related WebRTC PeerConnection is not available anymore either */
		janus_videoroom_hangup_media_internal(handle);
		if(session->participant_type == janus_videoroom_p_type_publisher) {
			/* Get rid of publisher */
			janus_mutex_lock(&session->mutex);
			janus_videoroom_publisher *p = (janus_videoroom_publisher *)session->participant;
			if(p)
				janus_refcount_increase(&p->ref);
			session->participant = NULL;
			janus_mutex_unlock(&session->mutex);
			if(p && p->room) {
				janus_videoroom_leave_or_unpublish(p, TRUE, FALSE);
				/* Don't clear p->room.  Another thread calls janus_videoroom_leave_or_unpublish,
					 too, and there is no mutex to protect this change. */
				g_clear_pointer(&p->room, janus_videoroom_room_dereference);
			}
			janus_videoroom_publisher_destroy(p);
			if(p)
				janus_refcount_decrease(&p->ref);
		} else if(session->participant_type == janus_videoroom_p_type_subscriber) {
			janus_videoroom_subscriber *s = (janus_videoroom_subscriber *)session->participant;
			session->participant = NULL;
			if(s->room) {
				janus_refcount_decrease(&s->room->ref);
			}
			janus_videoroom_subscriber_destroy(s);
		}
		g_hash_table_remove(sessions, handle);
	}
	janus_mutex_unlock(&sessions_mutex);
	return;
}

json_t *janus_videoroom_query_session(janus_plugin_session *handle) {
	if(g_atomic_int_get(&stopping) || !g_atomic_int_get(&initialized)) {
		return NULL;
	}
	janus_mutex_lock(&sessions_mutex);
	janus_videoroom_session *session = janus_videoroom_lookup_session(handle);
	if(!session) {
		janus_mutex_unlock(&sessions_mutex);
		JANUS_LOG(LOG_ERR, "No session associated with this handle...\n");
		return NULL;
	}
	janus_refcount_increase(&session->ref);
	janus_mutex_unlock(&sessions_mutex);
	/* Show the participant/room info, if any */
	json_t *info = json_object();
	if(session->participant) {
		if(session->participant_type == janus_videoroom_p_type_none) {
			json_object_set_new(info, "type", json_string("none"));
		} else if(session->participant_type == janus_videoroom_p_type_publisher) {
			json_object_set_new(info, "type", json_string("publisher"));
			janus_videoroom_publisher *participant = janus_videoroom_session_get_publisher(session);
			if(participant && participant->room) {
				janus_videoroom *room = participant->room;
				json_object_set_new(info, "room", room ? json_integer(room->room_id) : NULL);
				json_object_set_new(info, "id", json_integer(participant->user_id));
				json_object_set_new(info, "private_id", json_integer(participant->pvt_id));
				if(participant->display)
					json_object_set_new(info, "display", json_string(participant->display));
				/* TODO Fix the summary of viewers, since everything is stream based now */
				//~ if(participant->subscribers)
					//~ json_object_set_new(info, "viewers", json_integer(g_slist_length(participant->subscribers)));
				json_object_set_new(info, "bitrate", json_integer(participant->bitrate));
				json_t *media = json_array();
				GList *temp = participant->streams;
				while(temp) {
					janus_videoroom_publisher_stream *stream = (janus_videoroom_publisher_stream *)temp->data;
					janus_refcount_increase(&stream->ref);
					json_t *m = json_object();
					json_object_set_new(m, "type", json_string(janus_videoroom_media_str(stream->type)));
					json_object_set_new(m, "mindex", json_integer(stream->mindex));
					json_object_set_new(m, "mid", json_string(stream->mid));
					if(stream->description)
						json_object_set_new(m, "description", json_string(stream->description));
					if(stream->type == JANUS_VIDEOROOM_MEDIA_AUDIO)
						json_object_set_new(m, "codec", json_string(janus_audiocodec_name(stream->acodec)));
					else if(stream->type == JANUS_VIDEOROOM_MEDIA_VIDEO)
						json_object_set_new(m, "codec", json_string(janus_videocodec_name(stream->vcodec)));
					if(stream->simulcast)
						json_object_set_new(m, "simulcast", json_true());
					if(stream->svc)
						json_object_set_new(m, "vp9-svc", json_true());
					if(stream->rc && stream->rc->filename)
						json_object_set_new(m, "recording", json_string(stream->rc->filename));
					if(stream->audio_level_extmap_id > 0) {
						json_object_set_new(m, "audio-level-dBov", json_integer(stream->audio_dBov_level));
						json_object_set_new(m, "talking", stream->talking ? json_true() : json_false());
					}
					janus_mutex_lock(&stream->subscribers_mutex);
					json_object_set_new(m, "subscribers", json_integer(g_slist_length(stream->subscribers)));
					janus_mutex_unlock(&stream->subscribers_mutex);
					janus_refcount_decrease(&stream->ref);
					json_array_append_new(media, m);
					temp = temp->next;
				}
				json_object_set_new(info, "streams", media);
				janus_refcount_decrease(&participant->ref);
			}
		} else if(session->participant_type == janus_videoroom_p_type_subscriber) {
			json_object_set_new(info, "type", json_string("subscriber"));
			janus_videoroom_subscriber *participant = (janus_videoroom_subscriber *)session->participant;
			if(participant && participant->room) {
				janus_videoroom *room = participant->room;
				json_object_set_new(info, "room", room ? json_integer(room->room_id) : NULL);
				json_object_set_new(info, "answered", g_atomic_int_get(&participant->answered) ? json_true() : json_false());
				json_object_set_new(info, "pending_offer", g_atomic_int_get(&participant->pending_offer) ? json_true() : json_false());
				json_object_set_new(info, "pending_restart", g_atomic_int_get(&participant->pending_restart) ? json_true() : json_false());
				json_object_set_new(info, "paused", participant->paused ? json_true() : json_false());
				json_t *media = janus_videoroom_subscriber_streams_summary(participant, FALSE, NULL);
				json_object_set_new(info, "streams", media);
			}
		}
	}
	json_object_set_new(info, "hangingup", g_atomic_int_get(&session->hangingup) ? json_true() : json_false());
	json_object_set_new(info, "destroyed", g_atomic_int_get(&session->destroyed) ? json_true() : json_false());
	janus_refcount_decrease(&session->ref);
	return info;
}

static int janus_videoroom_access_room(json_t *root, gboolean check_modify, gboolean check_join, janus_videoroom **videoroom, char *error_cause, int error_cause_size) {
	/* rooms_mutex has to be locked */
	int error_code = 0;
	json_t *room = json_object_get(root, "room");
	guint64 room_id = json_integer_value(room);
	*videoroom = g_hash_table_lookup(rooms, &room_id);
	if(*videoroom == NULL) {
		JANUS_LOG(LOG_ERR, "No such room (%"SCNu64")\n", room_id);
		error_code = JANUS_VIDEOROOM_ERROR_NO_SUCH_ROOM;
		if(error_cause)
			g_snprintf(error_cause, error_cause_size, "No such room (%"SCNu64")", room_id);
		return error_code;
	}
	if((*videoroom)->destroyed) {
		JANUS_LOG(LOG_ERR, "No such room (%"SCNu64")\n", room_id);
		error_code = JANUS_VIDEOROOM_ERROR_NO_SUCH_ROOM;
		if(error_cause)
			g_snprintf(error_cause, error_cause_size, "No such room (%"SCNu64")", room_id);
		return error_code;
	}
	if(check_modify) {
		char error_cause2[100];
		JANUS_CHECK_SECRET((*videoroom)->room_secret, root, "secret", error_code, error_cause2,
			JANUS_VIDEOROOM_ERROR_MISSING_ELEMENT, JANUS_VIDEOROOM_ERROR_INVALID_ELEMENT, JANUS_VIDEOROOM_ERROR_UNAUTHORIZED);
		if(error_code != 0) {
			g_strlcpy(error_cause, error_cause2, error_cause_size);
			return error_code;
		}
	}
	if(check_join) {
		char error_cause2[100];
		/* signed tokens bypass pin validation */
		json_t *token = json_object_get(root, "token");
		if(token) {
			char room_descriptor[26];
			g_snprintf(room_descriptor, sizeof(room_descriptor), "room=%"SCNu64, room_id);
			if(gateway->auth_signature_contains(&janus_videoroom_plugin, json_string_value(token), room_descriptor))
				return 0;
		}
		JANUS_CHECK_SECRET((*videoroom)->room_pin, root, "pin", error_code, error_cause2,
			JANUS_VIDEOROOM_ERROR_MISSING_ELEMENT, JANUS_VIDEOROOM_ERROR_INVALID_ELEMENT, JANUS_VIDEOROOM_ERROR_UNAUTHORIZED);
		if(error_code != 0) {
			g_strlcpy(error_cause, error_cause2, error_cause_size);
			return error_code;
		}
	}
	return 0;
}

/* Helper method to process synchronous requests */
static json_t *janus_videoroom_process_synchronous_request(janus_videoroom_session *session, json_t *message) {
	json_t *request = json_object_get(message, "request");
	const char *request_text = json_string_value(request);

	/* Parse the message */
	int error_code = 0;
	char error_cause[512];
	json_t *root = message;
	json_t *response = NULL;

	if(!strcasecmp(request_text, "create")) {
		/* Create a new videoroom */
		JANUS_LOG(LOG_VERB, "Creating a new videoroom\n");
		JANUS_VALIDATE_JSON_OBJECT(root, create_parameters,
			error_code, error_cause, TRUE,
			JANUS_VIDEOROOM_ERROR_MISSING_ELEMENT, JANUS_VIDEOROOM_ERROR_INVALID_ELEMENT);
		if(error_code != 0)
			goto prepare_response;
		if(admin_key != NULL) {
			/* An admin key was specified: make sure it was provided, and that it's valid */
			JANUS_VALIDATE_JSON_OBJECT(root, adminkey_parameters,
				error_code, error_cause, TRUE,
				JANUS_VIDEOROOM_ERROR_MISSING_ELEMENT, JANUS_VIDEOROOM_ERROR_INVALID_ELEMENT);
			if(error_code != 0)
				goto prepare_response;
			JANUS_CHECK_SECRET(admin_key, root, "admin_key", error_code, error_cause,
				JANUS_VIDEOROOM_ERROR_MISSING_ELEMENT, JANUS_VIDEOROOM_ERROR_INVALID_ELEMENT, JANUS_VIDEOROOM_ERROR_UNAUTHORIZED);
			if(error_code != 0)
				goto prepare_response;
		}
		json_t *desc = json_object_get(root, "description");
		json_t *is_private = json_object_get(root, "is_private");
		json_t *req_pvtid = json_object_get(root, "require_pvtid");
		json_t *secret = json_object_get(root, "secret");
		json_t *pin = json_object_get(root, "pin");
		json_t *bitrate = json_object_get(root, "bitrate");
		json_t *bitrate_cap = json_object_get(root, "bitrate_cap");
		json_t *pli_freq = json_object_get(root, "pli_freq");
		if(pli_freq == NULL)	/* For backwards compatibility, we accept fir_freq as well */
			pli_freq = json_object_get(root, "fir_freq");
		json_t *publishers = json_object_get(root, "publishers");
		json_t *allowed = json_object_get(root, "allowed");
		json_t *audiocodec = json_object_get(root, "audiocodec");
		if(audiocodec) {
			const char *audiocodec_value = json_string_value(audiocodec);
			gchar **list = g_strsplit(audiocodec_value, ",", 4);
			gchar *codec = list[0];
			if(codec != NULL) {
				int i=0;
				while(codec != NULL) {
					if(i == 3) {
						break;
					}
					if(strlen(codec) == 0 || JANUS_AUDIOCODEC_NONE == janus_audiocodec_from_name(codec)) {
						JANUS_LOG(LOG_ERR, "Invalid element (audiocodec can only be or contain opus, isac32, isac16, pcmu, pcma or g722)\n");
						error_code = JANUS_VIDEOROOM_ERROR_INVALID_ELEMENT;
						g_snprintf(error_cause, 512, "Invalid element (audiocodec can only be or contain opus, isac32, isac16, pcmu, pcma or g722)");
						goto prepare_response;
					}
					i++;
					codec = list[i];
				}
			}
			g_clear_pointer(&list, g_strfreev);
		}
		json_t *videocodec = json_object_get(root, "videocodec");
		if(videocodec) {
			const char *videocodec_value = json_string_value(videocodec);
			gchar **list = g_strsplit(videocodec_value, ",", 4);
			gchar *codec = list[0];
			if(codec != NULL) {
				int i=0;
				while(codec != NULL) {
					if(i == 3) {
						break;
					}
					if(strlen(codec) == 0 || JANUS_VIDEOCODEC_NONE == janus_videocodec_from_name(codec)) {
						JANUS_LOG(LOG_ERR, "Invalid element (videocodec can only be or contain vp8, vp9 or h264)\n");
						error_code = JANUS_VIDEOROOM_ERROR_INVALID_ELEMENT;
						g_snprintf(error_cause, 512, "Invalid element (videocodec can only be or contain vp8, vp9 or h264)");
						goto prepare_response;
					}
					i++;
					codec = list[i];
				}
			}
			g_clear_pointer(&list, g_strfreev);
		}
		json_t *fec = json_object_get(root, "opus_fec");
		json_t *svc = json_object_get(root, "video_svc");
		json_t *audiolevel_ext = json_object_get(root, "audiolevel_ext");
		json_t *audiolevel_event = json_object_get(root, "audiolevel_event");
		json_t *audio_active_packets = json_object_get(root, "audio_active_packets");
		json_t *audio_level_average = json_object_get(root, "audio_level_average");
		json_t *videoorient_ext = json_object_get(root, "videoorient_ext");
		json_t *playoutdelay_ext = json_object_get(root, "playoutdelay_ext");
		json_t *transport_wide_cc_ext = json_object_get(root, "transport_wide_cc_ext");
		json_t *notify_joining = json_object_get(root, "notify_joining");
		json_t *record = json_object_get(root, "record");
		json_t *rec_dir = json_object_get(root, "rec_dir");
		json_t *permanent = json_object_get(root, "permanent");
		if(allowed) {
			/* Make sure the "allowed" array only contains strings */
			gboolean ok = TRUE;
			if(json_array_size(allowed) > 0) {
				size_t i = 0;
				for(i=0; i<json_array_size(allowed); i++) {
					json_t *a = json_array_get(allowed, i);
					if(!a || !json_is_string(a)) {
						ok = FALSE;
						break;
					}
				}
			}
			if(!ok) {
				JANUS_LOG(LOG_ERR, "Invalid element in the allowed array (not a string)\n");
				error_code = JANUS_VIDEOROOM_ERROR_INVALID_ELEMENT;
				g_snprintf(error_cause, 512, "Invalid element in the allowed array (not a string)");
				goto prepare_response;
			}
		}
		gboolean save = permanent ? json_is_true(permanent) : FALSE;
		if(save && config == NULL) {
			JANUS_LOG(LOG_ERR, "No configuration file, can't create permanent room\n");
			error_code = JANUS_VIDEOROOM_ERROR_UNKNOWN_ERROR;
			g_snprintf(error_cause, 512, "No configuration file, can't create permanent room");
			goto prepare_response;
		}
		guint64 room_id = 0;
		json_t *room = json_object_get(root, "room");
		if(room) {
			room_id = json_integer_value(room);
			if(room_id == 0) {
				JANUS_LOG(LOG_WARN, "Desired room ID is 0, which is not allowed... picking random ID instead\n");
			}
		}
		janus_mutex_lock(&rooms_mutex);
		if(room_id > 0) {
			/* Let's make sure the room doesn't exist already */
			if(g_hash_table_lookup(rooms, &room_id) != NULL) {
				/* It does... */
				janus_mutex_unlock(&rooms_mutex);
				JANUS_LOG(LOG_ERR, "Room %"SCNu64" already exists!\n", room_id);
				error_code = JANUS_VIDEOROOM_ERROR_ROOM_EXISTS;
				g_snprintf(error_cause, 512, "Room %"SCNu64" already exists", room_id);
				goto prepare_response;
			}
		}
		/* Create the room */
		janus_videoroom *videoroom = g_malloc0(sizeof(janus_videoroom));
		/* Generate a random ID */
		if(room_id == 0) {
			while(room_id == 0) {
				room_id = janus_random_uint64();
				if(g_hash_table_lookup(rooms, &room_id) != NULL) {
					/* Room ID already taken, try another one */
					room_id = 0;
				}
			}
		}
		videoroom->room_id = room_id;
		char *description = NULL;
		if(desc != NULL && strlen(json_string_value(desc)) > 0) {
			description = g_strdup(json_string_value(desc));
		} else {
			char roomname[255];
			g_snprintf(roomname, 255, "Room %"SCNu64"", videoroom->room_id);
			description = g_strdup(roomname);
		}
		videoroom->room_name = description;
		videoroom->is_private = is_private ? json_is_true(is_private) : FALSE;
		videoroom->require_pvtid = req_pvtid ? json_is_true(req_pvtid) : FALSE;
		if(secret)
			videoroom->room_secret = g_strdup(json_string_value(secret));
		if(pin)
			videoroom->room_pin = g_strdup(json_string_value(pin));
		videoroom->max_publishers = 3;	/* FIXME How should we choose a default? */
		if(publishers)
			videoroom->max_publishers = json_integer_value(publishers);
		if(videoroom->max_publishers < 0)
			videoroom->max_publishers = 3;	/* FIXME How should we choose a default? */
		videoroom->bitrate = 0;
		if(bitrate)
			videoroom->bitrate = json_integer_value(bitrate);
		if(videoroom->bitrate > 0 && videoroom->bitrate < 64000)
			videoroom->bitrate = 64000;	/* Don't go below 64k */
		videoroom->bitrate_cap = bitrate_cap ? json_is_true(bitrate_cap) : FALSE;
		videoroom->pli_freq = 0;
		if(pli_freq)
			videoroom->pli_freq = json_integer_value(pli_freq);
		/* By default, we force Opus as the only audio codec */
		videoroom->acodec[0] = JANUS_AUDIOCODEC_OPUS;
		videoroom->acodec[1] = JANUS_AUDIOCODEC_NONE;
		videoroom->acodec[2] = JANUS_AUDIOCODEC_NONE;
		/* Check if we're forcing a different single codec, or allowing more than one */
		if(audiocodec) {
			const char *audiocodec_value = json_string_value(audiocodec);
			gchar **list = g_strsplit(audiocodec_value, ",", 4);
			gchar *codec = list[0];
			if(codec != NULL) {
				int i=0;
				while(codec != NULL) {
					if(i == 3) {
						JANUS_LOG(LOG_WARN, "Ignoring extra audio codecs: %s\n", codec);
						break;
					}
					if(strlen(codec) > 0)
						videoroom->acodec[i] = janus_audiocodec_from_name(codec);
					i++;
					codec = list[i];
				}
			}
			g_clear_pointer(&list, g_strfreev);
		}
		/* By default, we force VP8 as the only video codec */
		videoroom->vcodec[0] = JANUS_VIDEOCODEC_VP8;
		videoroom->vcodec[1] = JANUS_VIDEOCODEC_NONE;
		videoroom->vcodec[2] = JANUS_VIDEOCODEC_NONE;
		/* Check if we're forcing a different single codec, or allowing more than one */
		if(videocodec) {
			const char *videocodec_value = json_string_value(videocodec);
			gchar **list = g_strsplit(videocodec_value, ",", 4);
			gchar *codec = list[0];
			if(codec != NULL) {
				int i=0;
				while(codec != NULL) {
					if(i == 3) {
						JANUS_LOG(LOG_WARN, "Ignoring extra video codecs: %s\n", codec);
						break;
					}
					if(strlen(codec) > 0)
						videoroom->vcodec[i] = janus_videocodec_from_name(codec);
					i++;
					codec = list[i];
				}
			}
			g_clear_pointer(&list, g_strfreev);
		}
		if(fec) {
			videoroom->do_opusfec = json_is_true(fec);
			if(videoroom->acodec[0] != JANUS_AUDIOCODEC_OPUS &&
					videoroom->acodec[1] != JANUS_AUDIOCODEC_OPUS &&
					videoroom->acodec[2] != JANUS_AUDIOCODEC_OPUS) {
				videoroom->do_opusfec = FALSE;
				JANUS_LOG(LOG_WARN, "Inband FEC is only supported for rooms that allow Opus: disabling it...\n");
			}
		}
		if(svc && json_is_true(svc)) {
			if(videoroom->vcodec[0] == JANUS_VIDEOCODEC_VP9 &&
					videoroom->vcodec[1] == JANUS_VIDEOCODEC_NONE &&
					videoroom->vcodec[2] == JANUS_VIDEOCODEC_NONE) {
				videoroom->do_svc = TRUE;
			} else {
				JANUS_LOG(LOG_WARN, "SVC is only supported, in an experimental way, for VP9 only rooms: disabling it...\n");
			}
		}
		videoroom->audiolevel_ext = audiolevel_ext ? json_is_true(audiolevel_ext) : TRUE;
		videoroom->audiolevel_event = audiolevel_event ? json_is_true(audiolevel_event) : FALSE;
		if(videoroom->audiolevel_event) {
			videoroom->audio_active_packets = 100;
			if(json_integer_value(audio_active_packets) > 0) {
				videoroom->audio_active_packets = json_integer_value(audio_active_packets);
			} else {
				JANUS_LOG(LOG_WARN, "Invalid audio_active_packets value provided, using default: %d\n", videoroom->audio_active_packets);
			}
			videoroom->audio_level_average = 25;
			if(json_integer_value(audio_level_average) > 0) {
				videoroom->audio_level_average = json_integer_value(audio_level_average);
			} else {
				JANUS_LOG(LOG_WARN, "Invalid audio_level_average value provided, using default: %d\n", videoroom->audio_level_average);
			}
		}
		videoroom->videoorient_ext = videoorient_ext ? json_is_true(videoorient_ext) : TRUE;
		videoroom->playoutdelay_ext = playoutdelay_ext ? json_is_true(playoutdelay_ext) : TRUE;
		videoroom->transport_wide_cc_ext = transport_wide_cc_ext ? json_is_true(transport_wide_cc_ext) : TRUE;
		/* By default, the videoroom plugin does not notify about participants simply joining the room.
		   It only notifies when the participant actually starts publishing media. */
		videoroom->notify_joining = notify_joining ? json_is_true(notify_joining) : FALSE;
		if(record) {
			videoroom->record = json_is_true(record);
		}
		if(rec_dir) {
			videoroom->rec_dir = g_strdup(json_string_value(rec_dir));
		}
		g_atomic_int_set(&videoroom->destroyed, 0);
		janus_mutex_init(&videoroom->mutex);
		janus_refcount_init(&videoroom->ref, janus_videoroom_room_free);
		videoroom->participants = g_hash_table_new_full(g_int64_hash, g_int64_equal, (GDestroyNotify)g_free, (GDestroyNotify)janus_videoroom_publisher_dereference);
		videoroom->private_ids = g_hash_table_new(NULL, NULL);
		videoroom->allowed = g_hash_table_new_full(g_str_hash, g_str_equal, (GDestroyNotify)g_free, NULL);
		if(allowed != NULL) {
			/* Populate the "allowed" list as an ACL for people trying to join */
			if(json_array_size(allowed) > 0) {
				size_t i = 0;
				for(i=0; i<json_array_size(allowed); i++) {
					const char *token = json_string_value(json_array_get(allowed, i));
					if(!g_hash_table_lookup(videoroom->allowed, token))
						g_hash_table_insert(videoroom->allowed, g_strdup(token), GINT_TO_POINTER(TRUE));
				}
			}
			videoroom->check_allowed = TRUE;
		}
		/* Compute a list of the supported codecs for the summary */
		char audio_codecs[100], video_codecs[100];
		janus_videoroom_codecstr(videoroom, audio_codecs, video_codecs, sizeof(audio_codecs), "|");
		JANUS_LOG(LOG_VERB, "Created videoroom: %"SCNu64" (%s, %s, %s/%s codecs, secret: %s, pin: %s, pvtid: %s)\n",
			videoroom->room_id, videoroom->room_name,
			videoroom->is_private ? "private" : "public",
			audio_codecs, video_codecs,
			videoroom->room_secret ? videoroom->room_secret : "no secret",
			videoroom->room_pin ? videoroom->room_pin : "no pin",
			videoroom->require_pvtid ? "required" : "optional");
		if(videoroom->record) {
			JANUS_LOG(LOG_VERB, "  -- Room is going to be recorded in %s\n", videoroom->rec_dir ? videoroom->rec_dir : "the current folder");
		}
		if(save) {
			/* This room is permanent: save to the configuration file too
			 * FIXME: We should check if anything fails... */
			JANUS_LOG(LOG_VERB, "Saving room %"SCNu64" permanently in config file\n", videoroom->room_id);
			janus_mutex_lock(&config_mutex);
			char cat[BUFSIZ], value[BUFSIZ];
			/* The room ID is the category (prefixed by "room-") */
			g_snprintf(cat, BUFSIZ, "room-%"SCNu64, videoroom->room_id);
			janus_config_category *c = janus_config_get_create(config, NULL, janus_config_type_category, cat);
			/* Now for the values */
			janus_config_add(config, c, janus_config_item_create("description", videoroom->room_name));
			if(videoroom->is_private)
				janus_config_add(config, c, janus_config_item_create("is_private", "yes"));
			if(videoroom->require_pvtid)
				janus_config_add(config, c, janus_config_item_create("require_pvtid", "yes"));
			g_snprintf(value, BUFSIZ, "%"SCNu32, videoroom->bitrate);
			janus_config_add(config, c, janus_config_item_create("bitrate", value));
			if(videoroom->bitrate_cap)
				janus_config_add(config, c, janus_config_item_create("bitrate_cap", "yes"));
			g_snprintf(value, BUFSIZ, "%d", videoroom->max_publishers);
			janus_config_add(config, c, janus_config_item_create("publishers", value));
			if(videoroom->pli_freq) {
				g_snprintf(value, BUFSIZ, "%"SCNu16, videoroom->pli_freq);
				janus_config_add(config, c, janus_config_item_create("pli_freq", value));
			}
			char video_codecs[100];
			char audio_codecs[100];
			janus_videoroom_codecstr(videoroom, audio_codecs, video_codecs, sizeof(audio_codecs), ",");
			janus_config_add(config, c, janus_config_item_create("audiocodec", audio_codecs));
			janus_config_add(config, c, janus_config_item_create("videocodec", video_codecs));
			if(videoroom->do_opusfec)
				janus_config_add(config, c, janus_config_item_create("opus_fec", "yes"));
			if(videoroom->do_svc)
				janus_config_add(config, c, janus_config_item_create("video_svc", "yes"));
			if(videoroom->room_secret)
				janus_config_add(config, c, janus_config_item_create("secret", videoroom->room_secret));
			if(videoroom->room_pin)
				janus_config_add(config, c, janus_config_item_create("pin", videoroom->room_pin));
			if(videoroom->audiolevel_ext) {
				janus_config_add(config, c, janus_config_item_create("audiolevel_ext", "yes"));
				if(videoroom->audiolevel_event)
					janus_config_add(config, c, janus_config_item_create("audiolevel_event", "yes"));
				if(videoroom->audio_active_packets > 0) {
					g_snprintf(value, BUFSIZ, "%d", videoroom->audio_active_packets);
					janus_config_add(config, c, janus_config_item_create("audio_active_packets", value));
				}
				if(videoroom->audio_level_average > 0) {
					g_snprintf(value, BUFSIZ, "%d", videoroom->audio_level_average);
					janus_config_add(config, c, janus_config_item_create("audio_level_average", value));
				}
			} else {
				janus_config_add(config, c, janus_config_item_create("audiolevel_ext", "no"));
			}
			janus_config_add(config, c, janus_config_item_create("videoorient_ext", videoroom->videoorient_ext ? "yes" : "no"));
			janus_config_add(config, c, janus_config_item_create("playoutdelay_ext", videoroom->playoutdelay_ext ? "yes" : "no"));
			janus_config_add(config, c, janus_config_item_create("transport_wide_cc_ext", videoroom->transport_wide_cc_ext ? "yes" : "no"));
			if(videoroom->notify_joining)
				janus_config_add(config, c, janus_config_item_create("notify_joining", "yes"));
			if(videoroom->record)
				janus_config_add(config, c, janus_config_item_create("record", "yes"));
			if(videoroom->rec_dir)
				janus_config_add(config, c, janus_config_item_create("rec_dir", videoroom->rec_dir));
			/* Save modified configuration */
			if(janus_config_save(config, config_folder, JANUS_VIDEOROOM_PACKAGE) < 0)
				save = FALSE;	/* This will notify the user the room is not permanent */
			janus_mutex_unlock(&config_mutex);
		}

		g_hash_table_insert(rooms, janus_uint64_dup(videoroom->room_id), videoroom);
		/* Show updated rooms list */
		GHashTableIter iter;
		gpointer value;
		g_hash_table_iter_init(&iter, rooms);
		while (g_hash_table_iter_next(&iter, NULL, &value)) {
			janus_videoroom *vr = value;
			JANUS_LOG(LOG_VERB, "  ::: [%"SCNu64"][%s] %"SCNu32", max %d publishers, PLI frequency of %d seconds\n", vr->room_id, vr->room_name, vr->bitrate, vr->max_publishers, vr->pli_freq);
		}
		janus_mutex_unlock(&rooms_mutex);
		/* Send info back */
		response = json_object();
		json_object_set_new(response, "videoroom", json_string("created"));
		json_object_set_new(response, "room", json_integer(videoroom->room_id));
		json_object_set_new(response, "permanent", save ? json_true() : json_false());
		/* Also notify event handlers */
		if(notify_events && gateway->events_is_enabled()) {
			json_t *info = json_object();
			json_object_set_new(info, "event", json_string("created"));
			json_object_set_new(info, "room", json_integer(videoroom->room_id));
			gateway->notify_event(&janus_videoroom_plugin, session ? session->handle : NULL, info);
		}
		goto prepare_response;
	} else if(!strcasecmp(request_text, "edit")) {
		/* Edit the properties for an existing videoroom */
		JANUS_LOG(LOG_VERB, "Attempt to edit the properties of an existing videoroom room\n");
		JANUS_VALIDATE_JSON_OBJECT(root, edit_parameters,
			error_code, error_cause, TRUE,
			JANUS_VIDEOROOM_ERROR_MISSING_ELEMENT, JANUS_VIDEOROOM_ERROR_INVALID_ELEMENT);
		if(error_code != 0)
			goto prepare_response;
		/* We only allow for a limited set of properties to be edited */
		json_t *desc = json_object_get(root, "new_description");
		json_t *is_private = json_object_get(root, "new_is_private");
		json_t *req_pvtid = json_object_get(root, "new_require_pvtid");
		json_t *secret = json_object_get(root, "new_secret");
		json_t *pin = json_object_get(root, "new_pin");
		json_t *bitrate = json_object_get(root, "new_bitrate");
		json_t *pli_freq = json_object_get(root, "new_pli_freq");
		if(pli_freq == NULL)	/* For backwards compatibility, we accept new_fir_freq as well */
			pli_freq = json_object_get(root, "new_fir_freq");
		json_t *publishers = json_object_get(root, "new_publishers");
		json_t *permanent = json_object_get(root, "permanent");
		gboolean save = permanent ? json_is_true(permanent) : FALSE;
		if(save && config == NULL) {
			JANUS_LOG(LOG_ERR, "No configuration file, can't edit room permanently\n");
			error_code = JANUS_VIDEOROOM_ERROR_UNKNOWN_ERROR;
			g_snprintf(error_cause, 512, "No configuration file, can't edit room permanently");
			goto prepare_response;
		}
		janus_mutex_lock(&rooms_mutex);
		janus_videoroom *videoroom = NULL;
		error_code = janus_videoroom_access_room(root, TRUE, FALSE, &videoroom, error_cause, sizeof(error_cause));
		if(error_code != 0) {
			janus_mutex_unlock(&rooms_mutex);
			goto prepare_response;
		}
		/* Edit the room properties that were provided */
		if(desc != NULL && strlen(json_string_value(desc)) > 0) {
			char *old_description = videoroom->room_name;
			char *new_description = g_strdup(json_string_value(desc));
			videoroom->room_name = new_description;
			g_free(old_description);
		}
		if(is_private)
			videoroom->is_private = json_is_true(is_private);
		if(req_pvtid)
			videoroom->require_pvtid = json_is_true(req_pvtid);
		if(publishers)
			videoroom->max_publishers = json_integer_value(publishers);
		if(bitrate) {
			videoroom->bitrate = json_integer_value(bitrate);
			if(videoroom->bitrate > 0 && videoroom->bitrate < 64000)
				videoroom->bitrate = 64000;	/* Don't go below 64k */
		}
		if(pli_freq)
			videoroom->pli_freq = json_integer_value(pli_freq);
		if(secret && strlen(json_string_value(secret)) > 0) {
			char *old_secret = videoroom->room_secret;
			char *new_secret = g_strdup(json_string_value(secret));
			videoroom->room_secret = new_secret;
			g_free(old_secret);
		}
		if(pin && strlen(json_string_value(pin)) > 0) {
			char *old_pin = videoroom->room_pin;
			char *new_pin = g_strdup(json_string_value(pin));
			videoroom->room_pin = new_pin;
			g_free(old_pin);
		}
		if(save) {
			/* This room is permanent: save to the configuration file too
			 * FIXME: We should check if anything fails... */
			JANUS_LOG(LOG_VERB, "Modifying room %"SCNu64" permanently in config file\n", videoroom->room_id);
			janus_mutex_lock(&config_mutex);
			char cat[BUFSIZ], value[BUFSIZ];
			/* The room ID is the category (prefixed by "room-") */
			g_snprintf(cat, BUFSIZ, "room-%"SCNu64, videoroom->room_id);
			/* Remove the old category first */
			janus_config_remove(config, NULL, cat);
			/* Now write the room details again */
			janus_config_category *c = janus_config_get_create(config, NULL, janus_config_type_category, cat);
			janus_config_add(config, c, janus_config_item_create("description", videoroom->room_name));
			if(videoroom->is_private)
				janus_config_add(config, c, janus_config_item_create("is_private", "yes"));
			if(videoroom->require_pvtid)
				janus_config_add(config, c, janus_config_item_create("require_pvtid", "yes"));
			g_snprintf(value, BUFSIZ, "%"SCNu32, videoroom->bitrate);
			janus_config_add(config, c, janus_config_item_create("bitrate", value));
			if(videoroom->bitrate_cap)
				janus_config_add(config, c, janus_config_item_create("bitrate_cap", "yes"));
			g_snprintf(value, BUFSIZ, "%d", videoroom->max_publishers);
			janus_config_add(config, c, janus_config_item_create("publishers", value));
			if(videoroom->pli_freq) {
				g_snprintf(value, BUFSIZ, "%"SCNu16, videoroom->pli_freq);
				janus_config_add(config, c, janus_config_item_create("pli_freq", value));
			}
			char audio_codecs[100];
			char video_codecs[100];
			janus_videoroom_codecstr(videoroom, audio_codecs, video_codecs, sizeof(audio_codecs), ",");
			janus_config_add(config, c, janus_config_item_create("audiocodec", audio_codecs));
			janus_config_add(config, c, janus_config_item_create("videocodec", video_codecs));
			if(videoroom->do_opusfec)
				janus_config_add(config, c, janus_config_item_create("opus_fec", "yes"));
			if(videoroom->do_svc)
				janus_config_add(config, c, janus_config_item_create("video_svc", "yes"));
			if(videoroom->room_secret)
				janus_config_add(config, c, janus_config_item_create("secret", videoroom->room_secret));
			if(videoroom->room_pin)
				janus_config_add(config, c, janus_config_item_create("pin", videoroom->room_pin));
			if(videoroom->audiolevel_ext) {
				janus_config_add(config, c, janus_config_item_create("audiolevel_ext", "yes"));
				if(videoroom->audiolevel_event)
					janus_config_add(config, c, janus_config_item_create("audiolevel_event", "yes"));
				if(videoroom->audio_active_packets > 0) {
					g_snprintf(value, BUFSIZ, "%d", videoroom->audio_active_packets);
					janus_config_add(config, c, janus_config_item_create("audio_active_packets", value));
				}
				if(videoroom->audio_level_average > 0) {
					g_snprintf(value, BUFSIZ, "%d", videoroom->audio_level_average);
					janus_config_add(config, c, janus_config_item_create("audio_level_average", value));
				}
			} else {
				janus_config_add(config, c, janus_config_item_create("audiolevel_ext", "no"));
			}
			janus_config_add(config, c, janus_config_item_create("videoorient_ext", videoroom->videoorient_ext ? "yes" : "no"));
			janus_config_add(config, c, janus_config_item_create("playoutdelay_ext", videoroom->playoutdelay_ext ? "yes" : "no"));
			janus_config_add(config, c, janus_config_item_create("transport_wide_cc_ext", videoroom->transport_wide_cc_ext ? "yes" : "no"));
			if(videoroom->notify_joining)
				janus_config_add(config, c, janus_config_item_create("notify_joining", "yes"));
			if(videoroom->record)
				janus_config_add(config, c, janus_config_item_create("record", "yes"));
			if(videoroom->rec_dir)
				janus_config_add(config, c, janus_config_item_create("rec_dir", videoroom->rec_dir));
			/* Save modified configuration */
			if(janus_config_save(config, config_folder, JANUS_VIDEOROOM_PACKAGE) < 0)
				save = FALSE;	/* This will notify the user the room changes are not permanent */
			janus_mutex_unlock(&config_mutex);
		}
		janus_mutex_unlock(&rooms_mutex);
		/* Send info back */
		response = json_object();
		json_object_set_new(response, "videoroom", json_string("edited"));
		json_object_set_new(response, "room", json_integer(videoroom->room_id));
		json_object_set_new(response, "permanent", save ? json_true() : json_false());
		/* Also notify event handlers */
		if(notify_events && gateway->events_is_enabled()) {
			json_t *info = json_object();
			json_object_set_new(info, "event", json_string("edited"));
			json_object_set_new(info, "room", json_integer(videoroom->room_id));
			gateway->notify_event(&janus_videoroom_plugin, session ? session->handle : NULL, info);
		}
		goto prepare_response;
	} else if(!strcasecmp(request_text, "destroy")) {
		JANUS_LOG(LOG_VERB, "Attempt to destroy an existing videoroom room\n");
		JANUS_VALIDATE_JSON_OBJECT(root, destroy_parameters,
			error_code, error_cause, TRUE,
			JANUS_VIDEOROOM_ERROR_MISSING_ELEMENT, JANUS_VIDEOROOM_ERROR_INVALID_ELEMENT);
		if(error_code != 0)
			goto prepare_response;
		json_t *room = json_object_get(root, "room");
		json_t *permanent = json_object_get(root, "permanent");
		gboolean save = permanent ? json_is_true(permanent) : FALSE;
		if(save && config == NULL) {
			JANUS_LOG(LOG_ERR, "No configuration file, can't destroy room permanently\n");
			error_code = JANUS_VIDEOROOM_ERROR_UNKNOWN_ERROR;
			g_snprintf(error_cause, 512, "No configuration file, can't destroy room permanently");
			goto prepare_response;
		}
		guint64 room_id = json_integer_value(room);
		janus_mutex_lock(&rooms_mutex);
		janus_videoroom *videoroom = NULL;
		error_code = janus_videoroom_access_room(root, TRUE, FALSE, &videoroom, error_cause, sizeof(error_cause));
		if(error_code != 0) {
			janus_mutex_unlock(&rooms_mutex);
			goto prepare_response;
		}
		/* Remove room, but add a reference until we're done */
		janus_refcount_increase(&videoroom->ref);
		g_hash_table_remove(rooms, &room_id);
		/* Notify all participants that the fun is over, and that they'll be kicked */
		JANUS_LOG(LOG_VERB, "Notifying all participants\n");
		json_t *destroyed = json_object();
		json_object_set_new(destroyed, "videoroom", json_string("destroyed"));
		json_object_set_new(destroyed, "room", json_integer(room_id));
		GHashTableIter iter;
		gpointer value;
		janus_mutex_lock(&videoroom->mutex);
		g_hash_table_iter_init(&iter, videoroom->participants);
		while (g_hash_table_iter_next(&iter, NULL, &value)) {
			janus_videoroom_publisher *p = value;
			if(p && p->session) {
				g_clear_pointer(&p->room, janus_videoroom_room_dereference);
				/* Notify the user we're going to destroy the room... */
				int ret = gateway->push_event(p->session->handle, &janus_videoroom_plugin, NULL, destroyed, NULL);
				JANUS_LOG(LOG_VERB, "  >> %d (%s)\n", ret, janus_get_api_error(ret));
				/* ... and then ask the core to close the PeerConnection */
				gateway->close_pc(p->session->handle);
			}
		}
		json_decref(destroyed);
		janus_mutex_unlock(&videoroom->mutex);
		/* Also notify event handlers */
		if(notify_events && gateway->events_is_enabled()) {
			json_t *info = json_object();
			json_object_set_new(info, "event", json_string("destroyed"));
			json_object_set_new(info, "room", json_integer(room_id));
			gateway->notify_event(&janus_videoroom_plugin, session ? session->handle : NULL, info);
		}
		janus_mutex_unlock(&rooms_mutex);
		if(save) {
			/* This change is permanent: save to the configuration file too
			 * FIXME: We should check if anything fails... */
			JANUS_LOG(LOG_VERB, "Destroying room %"SCNu64" permanently in config file\n", room_id);
			janus_mutex_lock(&config_mutex);
			char cat[BUFSIZ];
			/* The room ID is the category (prefixed by "room-") */
			g_snprintf(cat, BUFSIZ, "room-%"SCNu64, room_id);
			janus_config_remove(config, NULL, cat);
			/* Save modified configuration */
			if(janus_config_save(config, config_folder, JANUS_VIDEOROOM_PACKAGE) < 0)
				save = FALSE;	/* This will notify the user the room destruction is not permanent */
			janus_mutex_unlock(&config_mutex);
		}
		janus_refcount_decrease(&videoroom->ref);
		/* Done */
		response = json_object();
		json_object_set_new(response, "videoroom", json_string("destroyed"));
		json_object_set_new(response, "room", json_integer(room_id));
		json_object_set_new(response, "permanent", save ? json_true() : json_false());
		goto prepare_response;
	} else if(!strcasecmp(request_text, "list")) {
		/* List all rooms (but private ones) and their details (except for the secret, of course...) */
		json_t *list = json_array();
		JANUS_LOG(LOG_VERB, "Getting the list of video rooms\n");
		janus_mutex_lock(&rooms_mutex);
		GHashTableIter iter;
		gpointer value;
		g_hash_table_iter_init(&iter, rooms);
		while(g_hash_table_iter_next(&iter, NULL, &value)) {
			janus_videoroom *room = value;
			if(!room)
				continue;
			janus_refcount_increase(&room->ref);
			if(room->is_private) {
				/* Skip private room */
				JANUS_LOG(LOG_VERB, "Skipping private room '%s'\n", room->room_name);
				janus_refcount_decrease(&room->ref);
				continue;
			}
			if(!g_atomic_int_get(&room->destroyed)) {
				json_t *rl = json_object();
				json_object_set_new(rl, "room", json_integer(room->room_id));
				json_object_set_new(rl, "description", json_string(room->room_name));
				json_object_set_new(rl, "pin_required", room->room_pin ? json_true() : json_false());
				json_object_set_new(rl, "max_publishers", json_integer(room->max_publishers));
				json_object_set_new(rl, "bitrate", json_integer(room->bitrate));
				if(room->bitrate_cap)
					json_object_set_new(rl, "bitrate_cap", json_true());
				json_object_set_new(rl, "pli_freq", json_integer(room->pli_freq));
				json_object_set_new(rl, "require_pvtid", room->require_pvtid ? json_true() : json_false());
				json_object_set_new(rl, "notify_joining", room->notify_joining ? json_true() : json_false());
				char audio_codecs[100];
				char video_codecs[100];
				janus_videoroom_codecstr(room, audio_codecs, video_codecs, sizeof(audio_codecs), ",");
				json_object_set_new(rl, "audiocodec", json_string(audio_codecs));
				json_object_set_new(rl, "videocodec", json_string(video_codecs));
				if(room->do_opusfec)
					json_object_set_new(rl, "opus_fec", json_true());
				if(room->do_svc)
					json_object_set_new(rl, "video_svc", json_true());
				json_object_set_new(rl, "record", room->record ? json_true() : json_false());
				json_object_set_new(rl, "rec_dir", json_string(room->rec_dir));
				/* TODO: Should we list participants as well? or should there be a separate API call on a specific room for this? */
				json_object_set_new(rl, "num_participants", json_integer(g_hash_table_size(room->participants)));
				json_array_append_new(list, rl);
			}
			janus_refcount_decrease(&room->ref);
		}
		janus_mutex_unlock(&rooms_mutex);
		response = json_object();
		json_object_set_new(response, "videoroom", json_string("success"));
		json_object_set_new(response, "list", list);
		goto prepare_response;
	} else if(!strcasecmp(request_text, "rtp_forward")) {
		JANUS_VALIDATE_JSON_OBJECT(root, rtp_forward_parameters,
			error_code, error_cause, TRUE,
			JANUS_VIDEOROOM_ERROR_MISSING_ELEMENT, JANUS_VIDEOROOM_ERROR_INVALID_ELEMENT);
		if(error_code != 0)
			goto prepare_response;
		if(lock_rtpfwd && admin_key != NULL) {
			/* An admin key was specified: make sure it was provided, and that it's valid */
			JANUS_VALIDATE_JSON_OBJECT(root, adminkey_parameters,
				error_code, error_cause, TRUE,
				JANUS_VIDEOROOM_ERROR_MISSING_ELEMENT, JANUS_VIDEOROOM_ERROR_INVALID_ELEMENT);
			if(error_code != 0)
				goto prepare_response;
			JANUS_CHECK_SECRET(admin_key, root, "admin_key", error_code, error_cause,
				JANUS_VIDEOROOM_ERROR_MISSING_ELEMENT, JANUS_VIDEOROOM_ERROR_INVALID_ELEMENT, JANUS_VIDEOROOM_ERROR_UNAUTHORIZED);
			if(error_code != 0)
				goto prepare_response;
		}
		json_t *room = json_object_get(root, "room");
		json_t *pub_id = json_object_get(root, "publisher_id");
		json_t *json_host = json_object_get(root, "host");
		const char *host = json_string_value(json_host);

		json_t *streams = json_object_get(root, "streams");
		if(streams == NULL || json_array_size(streams) == 0) {
			/* No streams array, we'll use the legacy approach: make sure the host attribute was set */
			if(host == NULL) {
				error_code = JANUS_VIDEOROOM_ERROR_MISSING_ELEMENT;
				g_snprintf(error_cause, sizeof(error_cause), "Missing mandatory element host (deprecated API)");
				goto prepare_response;
			}
		} else {
			/* Iterate on the streams objects and validate them all */
			size_t i = 0;
			for(i=0; i<json_array_size(streams); i++) {
				json_t *s = json_array_get(streams, i);
				JANUS_VALIDATE_JSON_OBJECT(s, rtp_forward_stream_parameters,
					error_code, error_cause, TRUE,
					JANUS_VIDEOROOM_ERROR_MISSING_ELEMENT, JANUS_VIDEOROOM_ERROR_INVALID_ELEMENT);
				if(error_code != 0)
					goto prepare_response;
				/* Make sure we have a host attribute, either global or stream-specific */
				json_t *stream_host = json_object_get(s, "host");
				const char *s_host = json_string_value(stream_host);
				if(host == NULL && s_host == NULL) {
					error_code = JANUS_VIDEOROOM_ERROR_MISSING_ELEMENT;
					g_snprintf(error_cause, sizeof(error_cause), "Missing mandatory element host (global or local)");
					goto prepare_response;
				}
			}
		}
		/* We may need to SRTP-encrypt this stream */
		int srtp_suite = 0;
		const char *srtp_crypto = NULL;
		json_t *s_suite = json_object_get(root, "srtp_suite");
		json_t *s_crypto = json_object_get(root, "srtp_crypto");
		if(s_suite && s_crypto) {
			srtp_suite = json_integer_value(s_suite);
			if(srtp_suite != 32 && srtp_suite != 80) {
				JANUS_LOG(LOG_ERR, "Invalid SRTP suite (%d)\n", srtp_suite);
				error_code = JANUS_VIDEOROOM_ERROR_INVALID_ELEMENT;
				g_snprintf(error_cause, 512, "Invalid SRTP suite (%d)", srtp_suite);
				goto prepare_response;
			}
			srtp_crypto = json_string_value(s_crypto);
		}
		/* Look for room and publisher */
		guint64 room_id = json_integer_value(room);
		guint64 publisher_id = json_integer_value(pub_id);
		janus_mutex_lock(&rooms_mutex);
		janus_videoroom *videoroom = NULL;
		error_code = janus_videoroom_access_room(root, TRUE, FALSE, &videoroom, error_cause, sizeof(error_cause));
		janus_mutex_unlock(&rooms_mutex);
		if(error_code != 0)
			goto prepare_response;
		janus_refcount_increase(&videoroom->ref);
		janus_mutex_lock(&videoroom->mutex);
		janus_videoroom_publisher *publisher = g_hash_table_lookup(videoroom->participants, &publisher_id);
		if(publisher == NULL) {
			janus_mutex_unlock(&videoroom->mutex);
			janus_refcount_decrease(&videoroom->ref);
			JANUS_LOG(LOG_ERR, "No such publisher (%"SCNu64")\n", publisher_id);
			error_code = JANUS_VIDEOROOM_ERROR_NO_SUCH_FEED;
			g_snprintf(error_cause, 512, "No such feed (%"SCNu64")", publisher_id);
			goto prepare_response;
		}
		janus_refcount_increase(&publisher->ref);	/* This is just to handle the request for now */
		janus_mutex_lock(&publisher->rtp_forwarders_mutex);
		if(publisher->udp_sock <= 0) {
			publisher->udp_sock = socket(AF_INET, SOCK_DGRAM, IPPROTO_UDP);
			if(publisher->udp_sock <= 0) {
				janus_mutex_unlock(&publisher->rtp_forwarders_mutex);
				janus_refcount_decrease(&publisher->ref);
				janus_mutex_unlock(&videoroom->mutex);
				janus_refcount_decrease(&videoroom->ref);
				JANUS_LOG(LOG_ERR, "Could not open UDP socket for rtp stream for publisher (%"SCNu64")\n", publisher_id);
				error_code = JANUS_VIDEOROOM_ERROR_UNKNOWN_ERROR;
				g_snprintf(error_cause, 512, "Could not open UDP socket for rtp stream");
				goto prepare_response;
			}
		}
		/* Are we using the new approach, or the old deprecated one? */
		response = json_object();
		json_t *rtp_stream = json_object();
<<<<<<< HEAD
		janus_videoroom_publisher_stream *stream = NULL;
		json_t *new_forwarders = NULL;
		if(streams != NULL) {
			/* New approach: iterate on all objects, and create the related forwarder(s) */
			new_forwarders = json_array();
			size_t i = 0;
			for(i=0; i<json_array_size(streams); i++) {
				json_t *s = json_array_get(streams, i);
				json_t *stream_mid = json_object_get(s, "mid");
				const char *mid = json_string_value(stream_mid);
				janus_mutex_lock(&publisher->streams_mutex);
				stream = g_hash_table_lookup(publisher->streams_bymid, mid);
				janus_mutex_unlock(&publisher->streams_mutex);
				if(stream == NULL) {
					/* FIXME Should we return an error instead? */
					JANUS_LOG(LOG_WARN, "No such stream with mid '%s', skipping forwarder...\n", mid);
					continue;
				}
				janus_videoroom_rtp_forwarder *f = NULL;
				json_t *stream_host = json_object_get(s, "host");
				host = json_string_value(stream_host) ? json_string_value(stream_host) : json_string_value(json_host);
				json_t *stream_port = json_object_get(s, "port");
				if(stream->type == JANUS_VIDEOROOM_MEDIA_DATA) {
					/* We have all we need */
					f = janus_videoroom_rtp_forwarder_add_helper(publisher, stream,
						host, json_integer_value(stream_port), 0, 0, 0, FALSE, 0, NULL, 0, FALSE, TRUE);
					if(f) {
						json_t *rtpf = janus_videoroom_rtp_forwarder_summary(f);
						json_array_append_new(new_forwarders, rtpf);
					}
					continue;
				}
				/* If we got here, it's RTP media, check the other properties too */
				json_t *stream_pt = json_object_get(root, "pt");
				json_t *stream_ssrc = json_object_get(root, "ssrc");
				json_t *stream_rtcp_port = json_object_get(s, "rtcp_port");
				if(stream->type == JANUS_VIDEOROOM_MEDIA_AUDIO) {
					f = janus_videoroom_rtp_forwarder_add_helper(publisher, stream,
						host, json_integer_value(stream_port), stream_rtcp_port ? json_integer_value(stream_rtcp_port) : -1,
						json_integer_value(stream_pt), json_integer_value(stream_ssrc),
						FALSE, srtp_suite, srtp_crypto, 0, FALSE, FALSE);
					if(f) {
						json_t *rtpf = janus_videoroom_rtp_forwarder_summary(f);
						json_array_append_new(new_forwarders, rtpf);
					}
				} else {
					json_t *stream_simulcast = json_object_get(root, "simulcast");
					f = janus_videoroom_rtp_forwarder_add_helper(publisher, stream,
						host, json_integer_value(stream_port), stream_rtcp_port ? json_integer_value(stream_rtcp_port) : -1,
						json_integer_value(stream_pt), json_integer_value(stream_ssrc),
						json_is_true(stream_simulcast), srtp_suite, srtp_crypto, 0, TRUE, FALSE);
					if(f) {
						json_t *rtpf = janus_videoroom_rtp_forwarder_summary(f);
						json_array_append_new(new_forwarders, rtpf);
					}
					if(!json_is_true(stream_simulcast)) {
						/* Check if there's simulcast substreams we need to relay */
						stream_port = json_object_get(s, "port_2");
						stream_pt = json_object_get(root, "pt_2");
						stream_ssrc = json_object_get(root, "ssrc_2");
						if(json_integer_value(stream_port) > 0) {
							f = janus_videoroom_rtp_forwarder_add_helper(publisher, stream,
								host, json_integer_value(stream_port), 0,
								json_integer_value(stream_pt), json_integer_value(stream_ssrc),
								FALSE, srtp_suite, srtp_crypto, 1, TRUE, FALSE);
							if(f) {
								json_t *rtpf = janus_videoroom_rtp_forwarder_summary(f);
								json_array_append_new(new_forwarders, rtpf);
							}
						}
						stream_port = json_object_get(s, "port_3");
						stream_pt = json_object_get(root, "pt_3");
						stream_ssrc = json_object_get(root, "ssrc_3");
						if(json_integer_value(stream_port) > 0) {
							f = janus_videoroom_rtp_forwarder_add_helper(publisher, stream,
								host, json_integer_value(stream_port), 0,
								json_integer_value(stream_pt), json_integer_value(stream_ssrc),
								FALSE, srtp_suite, srtp_crypto, 2, TRUE, FALSE);
							if(f) {
								json_t *rtpf = janus_videoroom_rtp_forwarder_summary(f);
								json_array_append_new(new_forwarders, rtpf);
							}
						}
					}
				}
			}
		} else {
			/* Old deprecated approach: return the legacy info as well */
			int video_port[3] = {-1, -1, -1}, video_rtcp_port = -1, video_pt[3] = {0, 0, 0};
			uint32_t video_ssrc[3] = {0, 0, 0};
			int audio_port = -1, audio_rtcp_port = -1, audio_pt = 0;
			uint32_t audio_ssrc = 0;
			int data_port = -1;
			/* There may be multiple target video ports (e.g., publisher simulcasting) */
			json_t *vid_port = json_object_get(root, "video_port");
			if(vid_port) {
				video_port[0] = json_integer_value(vid_port);
				json_t *pt = json_object_get(root, "video_pt");
				if(pt)
					video_pt[0] = json_integer_value(pt);
				json_t *ssrc = json_object_get(root, "video_ssrc");
				if(ssrc)
					video_ssrc[0] = json_integer_value(ssrc);
			}
			vid_port = json_object_get(root, "video_port_2");
			if(vid_port) {
				video_port[1] = json_integer_value(vid_port);
				json_t *pt = json_object_get(root, "video_pt_2");
				if(pt)
					video_pt[1] = json_integer_value(pt);
				json_t *ssrc = json_object_get(root, "video_ssrc_2");
				if(ssrc)
					video_ssrc[1] = json_integer_value(ssrc);
			}
			vid_port = json_object_get(root, "video_port_3");
			if(vid_port) {
				video_port[2] = json_integer_value(vid_port);
				json_t *pt = json_object_get(root, "video_pt_3");
				if(pt)
					video_pt[2] = json_integer_value(pt);
				json_t *ssrc = json_object_get(root, "video_ssrc_3");
				if(ssrc)
					video_ssrc[2] = json_integer_value(ssrc);
			}
			json_t *vid_rtcp_port = json_object_get(root, "video_rtcp_port");
			if(vid_rtcp_port)
				video_rtcp_port = json_integer_value(vid_rtcp_port);
			/* Audio target */
			json_t *au_port = json_object_get(root, "audio_port");
			if(au_port) {
				audio_port = json_integer_value(au_port);
				json_t *pt = json_object_get(root, "audio_pt");
				if(pt)
					audio_pt = json_integer_value(pt);
				json_t *ssrc = json_object_get(root, "audio_ssrc");
				if(ssrc)
					audio_ssrc = json_integer_value(ssrc);
			}
			json_t *au_rtcp_port = json_object_get(root, "audio_rtcp_port");
			if(au_rtcp_port)
				audio_rtcp_port = json_integer_value(au_rtcp_port);
			/* Data target */
			json_t *d_port = json_object_get(root, "data_port");
			if(d_port) {
				data_port = json_integer_value(d_port);
			}
			/* Do we need to forward multiple simulcast streams to a single endpoint? */
			gboolean simulcast = FALSE;
			if(json_object_get(root, "simulcast") != NULL)
				simulcast = json_is_true(json_object_get(root, "simulcast"));
			if(simulcast) {
				/* We do, disable the other video ports if they were requested */
				video_port[1] = -1;
				video_port[2] = -1;
			}
			/* Create all the forwarders we need */
			janus_videoroom_rtp_forwarder *f = NULL;
			guint32 audio_handle = 0;
			guint32 video_handle[3] = {0, 0, 0};
			guint32 data_handle = 0;
			janus_mutex_lock(&publisher->streams_mutex);
			if(audio_port > 0) {
				/* FIXME Find the audio stream */
				GList *temp = publisher->streams;
				while(temp) {
					stream = (janus_videoroom_publisher_stream *)temp->data;
					if(stream && stream->type == JANUS_VIDEOROOM_MEDIA_AUDIO) {
						/* FIXME Found */
						break;
					}
					stream = NULL;
					temp = temp->next;
				}
				if(stream == NULL) {
					JANUS_LOG(LOG_WARN, "Couldn't find any audio stream to forward, skipping...\n");
				} else {
					f = janus_videoroom_rtp_forwarder_add_helper(publisher, stream,
						host, audio_port, audio_rtcp_port, audio_pt, audio_ssrc,
						FALSE, srtp_suite, srtp_crypto, 0, FALSE, FALSE);
					audio_handle = f ? f->stream_id : 0;
				}
			}
			if(video_port[0] > 0 || video_port[1] > 0 || video_port[2] > 0) {
				/* FIXME Find the video stream */
				GList *temp = publisher->streams;
				while(temp) {
					stream = (janus_videoroom_publisher_stream *)temp->data;
					if(stream && stream->type == JANUS_VIDEOROOM_MEDIA_VIDEO) {
						/* FIXME Found */
						break;
					}
					stream = NULL;
					temp = temp->next;
				}
				if(stream == NULL) {
					JANUS_LOG(LOG_WARN, "Couldn't find any video stream to forward, skipping...\n");
				} else {
					if(video_port[0] > 0) {
						f = janus_videoroom_rtp_forwarder_add_helper(publisher, stream,
							host, video_port[0], video_rtcp_port, video_pt[0], video_ssrc[0],
							simulcast, srtp_suite, srtp_crypto, 0, TRUE, FALSE);
						video_handle[0] = f ? f->stream_id : 0;
					}
					if(video_port[1] > 0) {
						f = janus_videoroom_rtp_forwarder_add_helper(publisher, stream,
							host, video_port[1], 0, video_pt[1], video_ssrc[1],
							FALSE, srtp_suite, srtp_crypto, 1, TRUE, FALSE);
						video_handle[1] = f ? f->stream_id : 0;
					}
					if(video_port[2] > 0) {
						f = janus_videoroom_rtp_forwarder_add_helper(publisher, stream,
							host, video_port[2], 0, video_pt[2], video_ssrc[2],
							FALSE, srtp_suite, srtp_crypto, 2, TRUE, FALSE);
						video_handle[2] = f ? f->stream_id : 0;
					}
					janus_videoroom_reqpli(stream, "New RTP forward publisher");
				}
			}
			if(data_port > 0) {
				/* FIXME Find the data stream */
				GList *temp = publisher->streams;
				while(temp) {
					stream = (janus_videoroom_publisher_stream *)temp->data;
					if(stream && stream->type == JANUS_VIDEOROOM_MEDIA_DATA) {
						/* FIXME Found */
						break;
					}
					stream = NULL;
					temp = temp->next;
				}
				if(stream == NULL) {
					JANUS_LOG(LOG_WARN, "Couldn't find any data stream to forward, skipping...\n");
				} else {
					f = janus_videoroom_rtp_forwarder_add_helper(publisher, stream,
						host, data_port, 0, 0, 0, FALSE, 0, NULL, 0, FALSE, TRUE);
					data_handle = f ? f->stream_id : 0;
				}
			}
			janus_mutex_unlock(&publisher->streams_mutex);
			if(audio_handle > 0) {
				json_object_set_new(rtp_stream, "audio_stream_id", json_integer(audio_handle));
				json_object_set_new(rtp_stream, "audio", json_integer(audio_port));
			}
			if(video_handle[0] > 0 || video_handle[1] > 0 || video_handle[2] > 0) {
				/* Done */
				if(video_handle[0] > 0) {
					json_object_set_new(rtp_stream, "video_stream_id", json_integer(video_handle[0]));
					json_object_set_new(rtp_stream, "video", json_integer(video_port[0]));
				}
				if(video_handle[1] > 0) {
					json_object_set_new(rtp_stream, "video_stream_id_2", json_integer(video_handle[1]));
					json_object_set_new(rtp_stream, "video_2", json_integer(video_port[1]));
				}
				if(video_handle[2] > 0) {
					json_object_set_new(rtp_stream, "video_stream_id_3", json_integer(video_handle[2]));
					json_object_set_new(rtp_stream, "video_3", json_integer(video_port[2]));
				}
			}
			if(data_handle > 0) {
				json_object_set_new(rtp_stream, "data_stream_id", json_integer(data_handle));
				json_object_set_new(rtp_stream, "data", json_integer(data_port));
			}
		}
		janus_mutex_unlock(&publisher->rtp_forwarders_mutex);
		janus_mutex_unlock(&videoroom->mutex);
=======
		if(audio_handle > 0) {
			json_object_set_new(rtp_stream, "audio_stream_id", json_integer(audio_handle));
			json_object_set_new(rtp_stream, "audio", json_integer(audio_port));
			/* Also notify event handlers */
			if(notify_events && gateway->events_is_enabled()) {
				json_t *info = json_object();
				json_object_set_new(info, "event", json_string("rtp_forward"));
				json_object_set_new(info, "room", json_integer(room_id));
				json_object_set_new(info, "publisher_id", json_integer(publisher_id));
				json_object_set_new(info, "media", json_string("audio"));
				json_object_set_new(info, "stream_id", json_integer(audio_handle));
				json_object_set_new(info, "host", json_string(host));
				json_object_set_new(info, "port", json_integer(audio_port));
				gateway->notify_event(&janus_videoroom_plugin, NULL, info);
			}
		}
		if(video_handle[0] > 0 || video_handle[1] > 0 || video_handle[2] > 0) {
			janus_videoroom_reqfir(publisher, "New RTP forward publisher");
			/* Done */
			if(video_handle[0] > 0) {
				json_object_set_new(rtp_stream, "video_stream_id", json_integer(video_handle[0]));
				json_object_set_new(rtp_stream, "video", json_integer(video_port[0]));
				/* Also notify event handlers */
				if(notify_events && gateway->events_is_enabled()) {
					json_t *info = json_object();
					json_object_set_new(info, "event", json_string("rtp_forward"));
					json_object_set_new(info, "room", json_integer(room_id));
					json_object_set_new(info, "publisher_id", json_integer(publisher_id));
					json_object_set_new(info, "media", json_string("video"));
					if(video_handle[1] > 0 || video_handle[2] > 0)
						json_object_set_new(info, "video_substream", json_integer(0));
					json_object_set_new(info, "stream_id", json_integer(video_handle[0]));
					json_object_set_new(info, "host", json_string(host));
					json_object_set_new(info, "port", json_integer(video_port[0]));
					gateway->notify_event(&janus_videoroom_plugin, NULL, info);
				}
			}
			if(video_handle[1] > 0) {
				json_object_set_new(rtp_stream, "video_stream_id_2", json_integer(video_handle[1]));
				json_object_set_new(rtp_stream, "video_2", json_integer(video_port[1]));
				/* Also notify event handlers */
				if(notify_events && gateway->events_is_enabled()) {
					json_t *info = json_object();
					json_object_set_new(info, "event", json_string("rtp_forward"));
					json_object_set_new(info, "room", json_integer(room_id));
					json_object_set_new(info, "publisher_id", json_integer(publisher_id));
					json_object_set_new(info, "media", json_string("video"));
					json_object_set_new(info, "video_substream", json_integer(1));
					json_object_set_new(info, "stream_id", json_integer(video_handle[1]));
					json_object_set_new(info, "host", json_string(host));
					json_object_set_new(info, "port", json_integer(video_port[1]));
					gateway->notify_event(&janus_videoroom_plugin, NULL, info);
				}
			}
			if(video_handle[2] > 0) {
				json_object_set_new(rtp_stream, "video_stream_id_3", json_integer(video_handle[2]));
				json_object_set_new(rtp_stream, "video_3", json_integer(video_port[2]));
				/* Also notify event handlers */
				if(notify_events && gateway->events_is_enabled()) {
					json_t *info = json_object();
					json_object_set_new(info, "event", json_string("rtp_forward"));
					json_object_set_new(info, "room", json_integer(room_id));
					json_object_set_new(info, "publisher_id", json_integer(publisher_id));
					json_object_set_new(info, "media", json_string("video"));
					json_object_set_new(info, "video_substream", json_integer(2));
					json_object_set_new(info, "stream_id", json_integer(video_handle[2]));
					json_object_set_new(info, "host", json_string(host));
					json_object_set_new(info, "port", json_integer(video_port[2]));
					gateway->notify_event(&janus_videoroom_plugin, NULL, info);
				}
			}
		}
		if(data_handle > 0) {
			json_object_set_new(rtp_stream, "data_stream_id", json_integer(data_handle));
			json_object_set_new(rtp_stream, "data", json_integer(data_port));
			/* Also notify event handlers */
			if(notify_events && gateway->events_is_enabled()) {
				json_t *info = json_object();
				json_object_set_new(info, "event", json_string("rtp_forward"));
				json_object_set_new(info, "room", json_integer(room_id));
				json_object_set_new(info, "publisher_id", json_integer(publisher_id));
				json_object_set_new(info, "media", json_string("data"));
				json_object_set_new(info, "stream_id", json_integer(data_handle));
				json_object_set_new(info, "host", json_string(host));
				json_object_set_new(info, "port", json_integer(data_port));
				gateway->notify_event(&janus_videoroom_plugin, NULL, info);
			}
		}
>>>>>>> 722a1db3
		/* These two unrefs are related to the message handling */
		janus_refcount_decrease(&publisher->ref);
		janus_refcount_decrease(&videoroom->ref);
		json_object_set_new(rtp_stream, "host", json_string(host));
<<<<<<< HEAD
		if(new_forwarders != NULL)
			json_object_set_new(rtp_stream, "forwarders", new_forwarders);
=======
>>>>>>> 722a1db3
		json_object_set_new(response, "publisher_id", json_integer(publisher_id));
		json_object_set_new(response, "rtp_stream", rtp_stream);
		json_object_set_new(response, "room", json_integer(room_id));
		json_object_set_new(response, "videoroom", json_string("rtp_forward"));
		goto prepare_response;
	} else if(!strcasecmp(request_text, "stop_rtp_forward")) {
		JANUS_VALIDATE_JSON_OBJECT(root, stop_rtp_forward_parameters,
			error_code, error_cause, TRUE,
			JANUS_VIDEOROOM_ERROR_MISSING_ELEMENT, JANUS_VIDEOROOM_ERROR_INVALID_ELEMENT);
		if(error_code != 0)
			goto prepare_response;
		if(lock_rtpfwd && admin_key != NULL) {
			/* An admin key was specified: make sure it was provided, and that it's valid */
			JANUS_VALIDATE_JSON_OBJECT(root, adminkey_parameters,
				error_code, error_cause, TRUE,
				JANUS_VIDEOROOM_ERROR_MISSING_ELEMENT, JANUS_VIDEOROOM_ERROR_INVALID_ELEMENT);
			if(error_code != 0)
				goto prepare_response;
			JANUS_CHECK_SECRET(admin_key, root, "admin_key", error_code, error_cause,
				JANUS_VIDEOROOM_ERROR_MISSING_ELEMENT, JANUS_VIDEOROOM_ERROR_INVALID_ELEMENT, JANUS_VIDEOROOM_ERROR_UNAUTHORIZED);
			if(error_code != 0)
				goto prepare_response;
		}
		json_t *room = json_object_get(root, "room");
		json_t *pub_id = json_object_get(root, "publisher_id");
		json_t *id = json_object_get(root, "stream_id");

		guint64 room_id = json_integer_value(room);
		guint64 publisher_id = json_integer_value(pub_id);
		guint32 stream_id = json_integer_value(id);
		janus_mutex_lock(&rooms_mutex);
		janus_videoroom *videoroom = NULL;
		error_code = janus_videoroom_access_room(root, TRUE, FALSE, &videoroom, error_cause, sizeof(error_cause));
		janus_mutex_unlock(&rooms_mutex);
		if(error_code != 0)
			goto prepare_response;
		janus_mutex_lock(&videoroom->mutex);
		janus_refcount_increase(&videoroom->ref);
		janus_videoroom_publisher *publisher = g_hash_table_lookup(videoroom->participants, &publisher_id);
		if(publisher == NULL) {
			janus_mutex_unlock(&videoroom->mutex);
			janus_refcount_decrease(&videoroom->ref);
			JANUS_LOG(LOG_ERR, "No such publisher (%"SCNu64")\n", publisher_id);
			error_code = JANUS_VIDEOROOM_ERROR_NO_SUCH_FEED;
			g_snprintf(error_cause, 512, "No such feed (%"SCNu64")", publisher_id);
			goto prepare_response;
		}
		janus_refcount_increase(&publisher->ref);	/* Just to handle the message now */
		janus_mutex_lock(&publisher->rtp_forwarders_mutex);
		/* FIXME Find the forwarder by iterating on all the streams */
		gboolean found = FALSE;
		GList *temp = publisher->streams;
		while(temp) {
			janus_videoroom_publisher_stream *stream = (janus_videoroom_publisher_stream *)temp->data;
			janus_mutex_lock(&stream->rtp_forwarders_mutex);
			if(g_hash_table_remove(stream->rtp_forwarders, GUINT_TO_POINTER(stream_id))) {
				janus_mutex_unlock(&stream->rtp_forwarders_mutex);
				/* Found, remove from global index too */
				g_hash_table_remove(publisher->rtp_forwarders, GUINT_TO_POINTER(stream_id));
				found = TRUE;
				break;
			}
			janus_mutex_unlock(&stream->rtp_forwarders_mutex);
			temp = temp->next;
		}
		janus_mutex_unlock(&publisher->rtp_forwarders_mutex);
		janus_refcount_decrease(&publisher->ref);
		janus_mutex_unlock(&videoroom->mutex);
		janus_refcount_decrease(&videoroom->ref);
		if(!found) {
			JANUS_LOG(LOG_ERR, "No such stream (%"SCNu32")\n", stream_id);
			error_code = JANUS_VIDEOROOM_ERROR_NO_SUCH_FEED;
			g_snprintf(error_cause, 512, "No such stream (%"SCNu32")", stream_id);
			goto prepare_response;
		}
		response = json_object();
		json_object_set_new(response, "videoroom", json_string("stop_rtp_forward"));
		json_object_set_new(response, "room", json_integer(room_id));
		json_object_set_new(response, "publisher_id", json_integer(publisher_id));
		json_object_set_new(response, "stream_id", json_integer(stream_id));
		/* Also notify event handlers */
		if(notify_events && gateway->events_is_enabled()) {
			json_t *info = json_object();
			json_object_set_new(info, "event", json_string("stop_rtp_forward"));
			json_object_set_new(info, "room", json_integer(room_id));
			json_object_set_new(info, "publisher_id", json_integer(publisher_id));
			json_object_set_new(info, "stream_id", json_integer(stream_id));
			gateway->notify_event(&janus_videoroom_plugin, NULL, info);
		}
		goto prepare_response;
	} else if(!strcasecmp(request_text, "exists")) {
		/* Check whether a given room exists or not, returns true/false */
		JANUS_VALIDATE_JSON_OBJECT(root, room_parameters,
			error_code, error_cause, TRUE,
			JANUS_VIDEOROOM_ERROR_MISSING_ELEMENT, JANUS_VIDEOROOM_ERROR_INVALID_ELEMENT);
		if(error_code != 0)
			goto prepare_response;
		json_t *room = json_object_get(root, "room");
		guint64 room_id = json_integer_value(room);
		janus_mutex_lock(&rooms_mutex);
		gboolean room_exists = g_hash_table_contains(rooms, &room_id);
		janus_mutex_unlock(&rooms_mutex);
		response = json_object();
		json_object_set_new(response, "videoroom", json_string("success"));
		json_object_set_new(response, "room", json_integer(room_id));
		json_object_set_new(response, "exists", room_exists ? json_true() : json_false());
		goto prepare_response;
	} else if(!strcasecmp(request_text, "allowed")) {
		JANUS_LOG(LOG_VERB, "Attempt to edit the list of allowed participants in an existing videoroom room\n");
		JANUS_VALIDATE_JSON_OBJECT(root, allowed_parameters,
			error_code, error_cause, TRUE,
			JANUS_VIDEOROOM_ERROR_MISSING_ELEMENT, JANUS_VIDEOROOM_ERROR_INVALID_ELEMENT);
		if(error_code != 0)
			goto prepare_response;
		json_t *action = json_object_get(root, "action");
		json_t *room = json_object_get(root, "room");
		json_t *allowed = json_object_get(root, "allowed");
		const char *action_text = json_string_value(action);
		if(strcasecmp(action_text, "enable") && strcasecmp(action_text, "disable") &&
				strcasecmp(action_text, "add") && strcasecmp(action_text, "remove")) {
			JANUS_LOG(LOG_ERR, "Unsupported action '%s' (allowed)\n", action_text);
			error_code = JANUS_VIDEOROOM_ERROR_INVALID_ELEMENT;
			g_snprintf(error_cause, 512, "Unsupported action '%s' (allowed)", action_text);
			goto prepare_response;
		}
		guint64 room_id = json_integer_value(room);
		janus_mutex_lock(&rooms_mutex);
		janus_videoroom *videoroom = NULL;
		error_code = janus_videoroom_access_room(root, TRUE, FALSE, &videoroom, error_cause, sizeof(error_cause));
		if(error_code != 0) {
			janus_mutex_unlock(&rooms_mutex);
			goto prepare_response;
		}
		janus_refcount_increase(&videoroom->ref);
		janus_mutex_unlock(&rooms_mutex);
		/* A secret may be required for this action */
		JANUS_CHECK_SECRET(videoroom->room_secret, root, "secret", error_code, error_cause,
			JANUS_VIDEOROOM_ERROR_MISSING_ELEMENT, JANUS_VIDEOROOM_ERROR_INVALID_ELEMENT, JANUS_VIDEOROOM_ERROR_UNAUTHORIZED);
		if(error_code != 0) {
			janus_refcount_decrease(&videoroom->ref);
			goto prepare_response;
		}
		if(!strcasecmp(action_text, "enable")) {
			JANUS_LOG(LOG_VERB, "Enabling the check on allowed authorization tokens for room %"SCNu64"\n", room_id);
			videoroom->check_allowed = TRUE;
		} else if(!strcasecmp(action_text, "disable")) {
			JANUS_LOG(LOG_VERB, "Disabling the check on allowed authorization tokens for room %"SCNu64" (free entry)\n", room_id);
			videoroom->check_allowed = FALSE;
		} else {
			gboolean add = !strcasecmp(action_text, "add");
			if(allowed) {
				/* Make sure the "allowed" array only contains strings */
				gboolean ok = TRUE;
				if(json_array_size(allowed) > 0) {
					size_t i = 0;
					for(i=0; i<json_array_size(allowed); i++) {
						json_t *a = json_array_get(allowed, i);
						if(!a || !json_is_string(a)) {
							ok = FALSE;
							break;
						}
					}
				}
				if(!ok) {
					JANUS_LOG(LOG_ERR, "Invalid element in the allowed array (not a string)\n");
					error_code = JANUS_VIDEOROOM_ERROR_INVALID_ELEMENT;
					g_snprintf(error_cause, 512, "Invalid element in the allowed array (not a string)");
					janus_refcount_decrease(&videoroom->ref);
					goto prepare_response;
				}
				size_t i = 0;
				for(i=0; i<json_array_size(allowed); i++) {
					const char *token = json_string_value(json_array_get(allowed, i));
					if(add) {
						if(!g_hash_table_lookup(videoroom->allowed, token))
							g_hash_table_insert(videoroom->allowed, g_strdup(token), GINT_TO_POINTER(TRUE));
					} else {
						g_hash_table_remove(videoroom->allowed, token);
					}
				}
			}
		}
		/* Prepare response */
		response = json_object();
		json_object_set_new(response, "videoroom", json_string("success"));
		json_object_set_new(response, "room", json_integer(videoroom->room_id));
		json_t *list = json_array();
		if(strcasecmp(action_text, "disable")) {
			if(g_hash_table_size(videoroom->allowed) > 0) {
				GHashTableIter iter;
				gpointer key;
				g_hash_table_iter_init(&iter, videoroom->allowed);
				while(g_hash_table_iter_next(&iter, &key, NULL)) {
					char *token = key;
					json_array_append_new(list, json_string(token));
				}
			}
			json_object_set_new(response, "allowed", list);
		}
		/* Done */
		janus_refcount_decrease(&videoroom->ref);
		JANUS_LOG(LOG_VERB, "VideoRoom room allowed list updated\n");
		goto prepare_response;
	} else if(!strcasecmp(request_text, "kick")) {
		JANUS_LOG(LOG_VERB, "Attempt to kick a participant from an existing videoroom room\n");
		JANUS_VALIDATE_JSON_OBJECT(root, kick_parameters,
			error_code, error_cause, TRUE,
			JANUS_VIDEOROOM_ERROR_MISSING_ELEMENT, JANUS_VIDEOROOM_ERROR_INVALID_ELEMENT);
		if(error_code != 0)
			goto prepare_response;
		json_t *room = json_object_get(root, "room");
		json_t *id = json_object_get(root, "id");
		guint64 room_id = json_integer_value(room);
		janus_mutex_lock(&rooms_mutex);
		janus_videoroom *videoroom = NULL;
		error_code = janus_videoroom_access_room(root, TRUE, FALSE, &videoroom, error_cause, sizeof(error_cause));
		if(error_code != 0) {
			janus_mutex_unlock(&rooms_mutex);
			goto prepare_response;
		}
		janus_refcount_increase(&videoroom->ref);
		janus_mutex_lock(&videoroom->mutex);
		janus_mutex_unlock(&rooms_mutex);
		/* A secret may be required for this action */
		JANUS_CHECK_SECRET(videoroom->room_secret, root, "secret", error_code, error_cause,
			JANUS_VIDEOROOM_ERROR_MISSING_ELEMENT, JANUS_VIDEOROOM_ERROR_INVALID_ELEMENT, JANUS_VIDEOROOM_ERROR_UNAUTHORIZED);
		if(error_code != 0) {
			janus_mutex_unlock(&videoroom->mutex);
			janus_refcount_decrease(&videoroom->ref);
			goto prepare_response;
		}
		guint64 user_id = json_integer_value(id);
		janus_videoroom_publisher *participant = g_hash_table_lookup(videoroom->participants, &user_id);
		if(participant == NULL) {
			janus_mutex_unlock(&videoroom->mutex);
			janus_refcount_decrease(&videoroom->ref);
			JANUS_LOG(LOG_ERR, "No such user %"SCNu64" in room %"SCNu64"\n", user_id, room_id);
			error_code = JANUS_VIDEOROOM_ERROR_NO_SUCH_FEED;
			g_snprintf(error_cause, 512, "No such user %"SCNu64" in room %"SCNu64, user_id, room_id);
			goto prepare_response;
		}
		if(participant->kicked) {
			/* Already kicked */
			janus_mutex_unlock(&videoroom->mutex);
			janus_refcount_decrease(&videoroom->ref);
			response = json_object();
			json_object_set_new(response, "videoroom", json_string("success"));
			/* Done */
			goto prepare_response;
		}
		participant->kicked = TRUE;
		participant->session->started = FALSE;
		/* Prepare an event for this */
		json_t *kicked = json_object();
		json_object_set_new(kicked, "videoroom", json_string("event"));
		json_object_set_new(kicked, "room", json_integer(participant->room_id));
		json_object_set_new(kicked, "leaving", json_string("ok"));
		json_object_set_new(kicked, "reason", json_string("kicked"));
		int ret = gateway->push_event(participant->session->handle, &janus_videoroom_plugin, NULL, kicked, NULL);
		JANUS_LOG(LOG_VERB, "  >> %d (%s)\n", ret, janus_get_api_error(ret));
		json_decref(kicked);
		janus_mutex_unlock(&videoroom->mutex);
		/* If this room requires valid private_id values, we can kick subscriptions too */
		if(videoroom->require_pvtid && participant->subscriptions != NULL) {
			/* Iterate on the subscriptions we know this user has */
			janus_mutex_lock(&participant->subscribers_mutex);
			GSList *s = participant->subscriptions;
			while(s) {
				janus_videoroom_subscriber *subscriber = (janus_videoroom_subscriber *)s->data;
				if(subscriber) {
					subscriber->kicked = TRUE;
					/* FIXME We should also close the PeerConnection, but we risk race conditions if we do it here,
					 * so for now we mark the subscriber as kicked and prevent it from getting any media after this */
				}
				s = s->next;
			}
			janus_mutex_unlock(&participant->subscribers_mutex);
		}
		/* This publisher is leaving, tell everybody */
		janus_videoroom_leave_or_unpublish(participant, TRUE, TRUE);
		/* Tell the core to tear down the PeerConnection, hangup_media will do the rest */
		if(participant && participant->session)
			gateway->close_pc(participant->session->handle);
		JANUS_LOG(LOG_INFO, "Kicked user %"SCNu64" from room %"SCNu64"\n", user_id, room_id);
		/* Prepare response */
		response = json_object();
		json_object_set_new(response, "videoroom", json_string("success"));
		/* Done */
		janus_refcount_decrease(&videoroom->ref);
		goto prepare_response;
	} else if(!strcasecmp(request_text, "listparticipants")) {
		/* List all participants in a room, specifying whether they're publishers or just attendees */
		JANUS_VALIDATE_JSON_OBJECT(root, room_parameters,
			error_code, error_cause, TRUE,
			JANUS_VIDEOROOM_ERROR_MISSING_ELEMENT, JANUS_VIDEOROOM_ERROR_INVALID_ELEMENT);
		if(error_code != 0)
			goto prepare_response;
		json_t *room = json_object_get(root, "room");
		guint64 room_id = json_integer_value(room);
		janus_mutex_lock(&rooms_mutex);
		janus_videoroom *videoroom = NULL;
		error_code = janus_videoroom_access_room(root, FALSE, FALSE, &videoroom, error_cause, sizeof(error_cause));
		janus_mutex_unlock(&rooms_mutex);
		if(error_code != 0)
			goto prepare_response;
		janus_refcount_increase(&videoroom->ref);
		/* Return a list of all participants (whether they're publishing or not) */
		json_t *list = json_array();
		GHashTableIter iter;
		gpointer value;
		janus_mutex_lock(&videoroom->mutex);
		g_hash_table_iter_init(&iter, videoroom->participants);
		while (!g_atomic_int_get(&videoroom->destroyed) && g_hash_table_iter_next(&iter, NULL, &value)) {
			janus_videoroom_publisher *p = value;
			json_t *pl = json_object();
			json_object_set_new(pl, "id", json_integer(p->user_id));
			if(p->display)
				json_object_set_new(pl, "display", json_string(p->display));
			json_object_set_new(pl, "publisher", p->session->started ? json_true() : json_false());
			/* FIXME To see if the participant is talking, we need to find the audio stream(s) */
			if(p->session->started) {
				gboolean found = FALSE, talking = FALSE;
				GList *temp = p->streams;
				while(temp) {
					janus_videoroom_publisher_stream *ps = (janus_videoroom_publisher_stream *)temp->data;
					if(ps && ps->type == JANUS_VIDEOROOM_MEDIA_AUDIO &&
							ps->audio_level_extmap_id > 0) {
						found = TRUE;
						talking |= ps->talking;
					}
					temp = temp->next;
				}
				if(found)
					json_object_set_new(pl, "talking", talking ? json_true() : json_false());
			}
			json_array_append_new(list, pl);
		}
		janus_mutex_unlock(&videoroom->mutex);
		janus_refcount_decrease(&videoroom->ref);
		response = json_object();
		json_object_set_new(response, "videoroom", json_string("participants"));
		json_object_set_new(response, "room", json_integer(room_id));
		json_object_set_new(response, "participants", list);
		goto prepare_response;
	} else if(!strcasecmp(request_text, "listforwarders")) {
		/* List all forwarders in a room */
		JANUS_VALIDATE_JSON_OBJECT(root, room_parameters,
			error_code, error_cause, TRUE,
			JANUS_VIDEOROOM_ERROR_MISSING_ELEMENT, JANUS_VIDEOROOM_ERROR_INVALID_ELEMENT);
		if(error_code != 0)
			goto prepare_response;
		json_t *room = json_object_get(root, "room");
		guint64 room_id = json_integer_value(room);
		janus_mutex_lock(&rooms_mutex);
		janus_videoroom *videoroom = g_hash_table_lookup(rooms, &room_id);
		if(videoroom == NULL) {
			JANUS_LOG(LOG_ERR, "No such room (%"SCNu64")\n", room_id);
			error_code = JANUS_VIDEOROOM_ERROR_NO_SUCH_ROOM;
			g_snprintf(error_cause, 512, "No such room (%"SCNu64")", room_id);
			janus_mutex_unlock(&rooms_mutex);
			goto prepare_response;
		}
		if(g_atomic_int_get(&videoroom->destroyed)) {
			JANUS_LOG(LOG_ERR, "No such room (%"SCNu64")\n", room_id);
			error_code = JANUS_VIDEOROOM_ERROR_NO_SUCH_ROOM;
			g_snprintf(error_cause, 512, "No such room (%"SCNu64")", room_id);
			janus_mutex_unlock(&rooms_mutex);
			goto prepare_response;
		}
		/* A secret may be required for this action */
		JANUS_CHECK_SECRET(videoroom->room_secret, root, "secret", error_code, error_cause,
			JANUS_VIDEOROOM_ERROR_MISSING_ELEMENT, JANUS_VIDEOROOM_ERROR_INVALID_ELEMENT, JANUS_VIDEOROOM_ERROR_UNAUTHORIZED);
		if(error_code != 0) {
			janus_mutex_unlock(&rooms_mutex);
			goto prepare_response;
		}
		/* Return a list of all forwarders */
		json_t *list = json_array();
		GHashTableIter iter;
		gpointer value;
		janus_mutex_lock(&videoroom->mutex);
		g_hash_table_iter_init(&iter, videoroom->participants);
		while (!g_atomic_int_get(&videoroom->destroyed) && g_hash_table_iter_next(&iter, NULL, &value)) {
			janus_videoroom_publisher *p = value;
			janus_videoroom_publisher_stream *ps = NULL;
			json_t *pl = json_object();
			json_object_set_new(pl, "publisher_id", json_integer(p->user_id));
			if(p->display)
				json_object_set_new(pl, "display", json_string(p->display));
			json_t *flist = json_array();
			/* FIXME We need to iterate on all media streams */
			GList *temp = p->streams;
			while(temp) {
				ps = (janus_videoroom_publisher_stream *)temp->data;
				janus_mutex_lock(&ps->rtp_forwarders_mutex);
				if(g_hash_table_size(ps->rtp_forwarders) == 0) {
					janus_mutex_unlock(&ps->rtp_forwarders_mutex);
					temp = temp->next;
					continue;
				}
				GHashTableIter iter_f;
				gpointer key_f, value_f;
				g_hash_table_iter_init(&iter_f, ps->rtp_forwarders);
				while(g_hash_table_iter_next(&iter_f, &key_f, &value_f)) {
					janus_videoroom_rtp_forwarder *rpv = value_f;
					/* Return a different, media-agnostic, format */
					json_t *fl = janus_videoroom_rtp_forwarder_summary(rpv);
					json_array_append_new(flist, fl);
				}
				janus_mutex_unlock(&ps->rtp_forwarders_mutex);
				json_object_set_new(pl, "forwarders", flist);
				temp = temp->next;
			}
			json_array_append_new(list, pl);
		}
		janus_mutex_unlock(&videoroom->mutex);
		janus_mutex_unlock(&rooms_mutex);
		response = json_object();
		json_object_set_new(response, "videoroom", json_string("forwarders"));
		json_object_set_new(response, "room", json_integer(room_id));
		json_object_set_new(response, "publishers", list);
		goto prepare_response;
	} else {
		/* Not a request we recognize, don't do anything */
		return NULL;
	}

prepare_response:
		{
			if(error_code == 0 && !response) {
				error_code = JANUS_VIDEOROOM_ERROR_UNKNOWN_ERROR;
				g_snprintf(error_cause, 512, "Invalid response");
			}
			if(error_code != 0) {
				/* Prepare JSON error event */
				response = json_object();
				json_object_set_new(response, "videoroom", json_string("event"));
				json_object_set_new(response, "error_code", json_integer(error_code));
				json_object_set_new(response, "error", json_string(error_cause));
			}
			return response;
		}

}

struct janus_plugin_result *janus_videoroom_handle_message(janus_plugin_session *handle, char *transaction, json_t *message, json_t *jsep) {
	if(g_atomic_int_get(&stopping) || !g_atomic_int_get(&initialized))
		return janus_plugin_result_new(JANUS_PLUGIN_ERROR, g_atomic_int_get(&stopping) ? "Shutting down" : "Plugin not initialized", NULL);

	/* Pre-parse the message */
	int error_code = 0;
	char error_cause[512];
	json_t *root = message;
	json_t *response = NULL;

	janus_mutex_lock(&sessions_mutex);
	janus_videoroom_session *session = janus_videoroom_lookup_session(handle);
	if(!session) {
		janus_mutex_unlock(&sessions_mutex);
		JANUS_LOG(LOG_ERR, "No session associated with this handle...\n");
		error_code = JANUS_VIDEOROOM_ERROR_UNKNOWN_ERROR;
		g_snprintf(error_cause, 512, "%s", "No session associated with this handle...");
		goto plugin_response;
	}
	/* Increase the reference counter for this session: we'll decrease it after we handle the message */
	janus_refcount_increase(&session->ref);
	janus_mutex_unlock(&sessions_mutex);
	if(g_atomic_int_get(&session->destroyed)) {
		JANUS_LOG(LOG_ERR, "Session has already been marked as destroyed...\n");
		error_code = JANUS_VIDEOROOM_ERROR_UNKNOWN_ERROR;
		g_snprintf(error_cause, 512, "%s", "Session has already been marked as destroyed...");
		goto plugin_response;
	}

	if(message == NULL) {
		JANUS_LOG(LOG_ERR, "No message??\n");
		error_code = JANUS_VIDEOROOM_ERROR_NO_MESSAGE;
		g_snprintf(error_cause, 512, "%s", "No message??");
		goto plugin_response;
	}
	if(!json_is_object(root)) {
		JANUS_LOG(LOG_ERR, "JSON error: not an object\n");
		error_code = JANUS_VIDEOROOM_ERROR_INVALID_JSON;
		g_snprintf(error_cause, 512, "JSON error: not an object");
		goto plugin_response;
	}
	/* Get the request first */
	JANUS_VALIDATE_JSON_OBJECT(root, request_parameters,
		error_code, error_cause, TRUE,
		JANUS_VIDEOROOM_ERROR_MISSING_ELEMENT, JANUS_VIDEOROOM_ERROR_INVALID_ELEMENT);
	if(error_code != 0)
		goto plugin_response;
	json_t *request = json_object_get(root, "request");
	/* Some requests ('create', 'destroy', 'exists', 'list') can be handled synchronously */
	const char *request_text = json_string_value(request);
	/* We have a separate method to process synchronous requests, as those may
	 * arrive from the Admin API as well, and so we handle them the same way */
	response = janus_videoroom_process_synchronous_request(session, root);
	if(response != NULL) {
		/* We got a response, send it back */
		goto plugin_response;
	} else if(!strcasecmp(request_text, "join") || !strcasecmp(request_text, "joinandconfigure")
			|| !strcasecmp(request_text, "configure") || !strcasecmp(request_text, "publish") || !strcasecmp(request_text, "unpublish")
			|| !strcasecmp(request_text, "start") || !strcasecmp(request_text, "pause") || !strcasecmp(request_text, "switch")
			|| !strcasecmp(request_text, "subscribe") || !strcasecmp(request_text, "unsubscribe") || !strcasecmp(request_text, "leave")) {
		/* These messages are handled asynchronously */

		janus_videoroom_message *msg = g_malloc(sizeof(janus_videoroom_message));
		msg->handle = handle;
		msg->transaction = transaction;
		msg->message = root;
		msg->jsep = jsep;
		g_async_queue_push(messages, msg);

		return janus_plugin_result_new(JANUS_PLUGIN_OK_WAIT, NULL, NULL);
	} else {
		JANUS_LOG(LOG_VERB, "Unknown request '%s'\n", request_text);
		error_code = JANUS_VIDEOROOM_ERROR_INVALID_REQUEST;
		g_snprintf(error_cause, 512, "Unknown request '%s'", request_text);
	}

plugin_response:
		{
			if(error_code == 0 && !response) {
				error_code = JANUS_VIDEOROOM_ERROR_UNKNOWN_ERROR;
				g_snprintf(error_cause, 512, "Invalid response");
			}
			if(error_code != 0) {
				/* Prepare JSON error event */
				json_t *event = json_object();
				json_object_set_new(event, "videoroom", json_string("event"));
				json_object_set_new(event, "error_code", json_integer(error_code));
				json_object_set_new(event, "error", json_string(error_cause));
				response = event;
			}
			if(root != NULL)
				json_decref(root);
			if(jsep != NULL)
				json_decref(jsep);
			g_free(transaction);

			if(session != NULL)
				janus_refcount_decrease(&session->ref);
			return janus_plugin_result_new(JANUS_PLUGIN_OK, NULL, response);
		}

}

json_t *janus_videoroom_handle_admin_message(json_t *message) {
	/* Some requests (e.g., 'create' and 'destroy') can be handled via Admin API */
	int error_code = 0;
	char error_cause[512];
	json_t *response = NULL;

	JANUS_VALIDATE_JSON_OBJECT(message, request_parameters,
		error_code, error_cause, TRUE,
		JANUS_VIDEOROOM_ERROR_MISSING_ELEMENT, JANUS_VIDEOROOM_ERROR_INVALID_ELEMENT);
	if(error_code != 0)
		goto admin_response;
	json_t *request = json_object_get(message, "request");
	const char *request_text = json_string_value(request);
	if((response = janus_videoroom_process_synchronous_request(NULL, message)) != NULL) {
		/* We got a response, send it back */
		goto admin_response;
	} else {
		JANUS_LOG(LOG_VERB, "Unknown request '%s'\n", request_text);
		error_code = JANUS_VIDEOROOM_ERROR_INVALID_REQUEST;
		g_snprintf(error_cause, 512, "Unknown request '%s'", request_text);
	}

admin_response:
		{
			if(!response) {
				/* Prepare JSON error event */
				response = json_object();
				json_object_set_new(response, "streaming", json_string("event"));
				json_object_set_new(response, "error_code", json_integer(error_code));
				json_object_set_new(response, "error", json_string(error_cause));
			}
			return response;
		}

}

void janus_videoroom_setup_media(janus_plugin_session *handle) {
	JANUS_LOG(LOG_INFO, "[%s-%p] WebRTC media is now available\n", JANUS_VIDEOROOM_PACKAGE, handle);
	if(g_atomic_int_get(&stopping) || !g_atomic_int_get(&initialized))
		return;
	janus_mutex_lock(&sessions_mutex);
	janus_videoroom_session *session = janus_videoroom_lookup_session(handle);
	if(!session) {
		janus_mutex_unlock(&sessions_mutex);
		JANUS_LOG(LOG_ERR, "No session associated with this handle...\n");
		return;
	}
	if(g_atomic_int_get(&session->destroyed)) {
		janus_mutex_unlock(&sessions_mutex);
		return;
	}
	g_atomic_int_set(&session->hangingup, 0);

	/* Media relaying can start now */
	session->started = TRUE;
	if(session->participant) {
		/* If this is a publisher, notify all subscribers about the fact they can
		 * now subscribe; if this is a subscriber, instead, ask the publisher a PLI */
		if(session->participant_type == janus_videoroom_p_type_publisher) {
			janus_videoroom_publisher *participant = janus_videoroom_session_get_publisher(session);
			/* Notify all other participants that there's a new boy in town */
			json_t *list = json_array();
			json_t *pl = json_object();
			json_object_set_new(pl, "id", json_integer(participant->user_id));
			if(participant->display)
				json_object_set_new(pl, "display", json_string(participant->display));
			/* Add proper info on all the streams */
			gboolean audio_added = FALSE, video_added = FALSE;
			json_t *media = json_array();
			GList *temp = participant->streams;
			while(temp) {
				janus_videoroom_publisher_stream *ps = (janus_videoroom_publisher_stream *)temp->data;
				json_t *info = json_object();
				json_object_set_new(info, "type", json_string(janus_videoroom_media_str(ps->type)));
				json_object_set_new(info, "mindex", json_integer(ps->mindex));
				json_object_set_new(info, "mid", json_string(ps->mid));
				if(ps->description)
					json_object_set_new(info, "description", json_string(ps->description));
				if(ps->type == JANUS_VIDEOROOM_MEDIA_AUDIO) {
					json_object_set_new(info, "codec", json_string(janus_audiocodec_name(ps->acodec)));
					/* FIXME For backwards compatibility, we need audio_codec in the global info */
					if(!audio_added) {
						audio_added = TRUE;
						json_object_set_new(pl, "audio_codec", json_string(janus_audiocodec_name(ps->acodec)));
					}
				} else if(ps->type == JANUS_VIDEOROOM_MEDIA_VIDEO) {
					json_object_set_new(info, "codec", json_string(janus_videocodec_name(ps->vcodec)));
					/* FIXME For backwards compatibility, we need video_codec in the global info */
					if(!video_added) {
						video_added = TRUE;
						json_object_set_new(pl, "video_codec", json_string(janus_videocodec_name(ps->vcodec)));
					}
					if(ps->simulcast)
						json_object_set_new(info, "simulcast", json_true());
					if(ps->svc)
						json_object_set_new(info, "svc", json_true());
				}
				json_array_append_new(media, info);
				temp = temp->next;
			}
			json_object_set_new(pl, "streams", media);
			json_array_append_new(list, pl);
			json_t *pub = json_object();
			json_object_set_new(pub, "videoroom", json_string("event"));
			json_object_set_new(pub, "room", json_integer(participant->room_id));
			json_object_set_new(pub, "publishers", list);
			janus_mutex_lock(&participant->room->mutex);
			janus_videoroom_notify_participants(participant, pub);
			janus_mutex_unlock(&participant->room->mutex);
			json_decref(pub);
			/* Also notify event handlers */
			if(notify_events && gateway->events_is_enabled()) {
				json_t *info = json_object();
				json_object_set_new(info, "event", json_string("published"));
				json_object_set_new(info, "room", json_integer(participant->room_id));
				json_object_set_new(info, "id", json_integer(participant->user_id));
				gateway->notify_event(&janus_videoroom_plugin, session->handle, info);
			}
			janus_refcount_decrease(&participant->ref);
		} else if(session->participant_type == janus_videoroom_p_type_subscriber) {
			janus_videoroom_subscriber *s = (janus_videoroom_subscriber *)session->participant;
			if(s && s->streams) {
				/* Send a PLI for all the video streams we subscribed to */
				GList *temp = s->streams;
				while(temp) {
					janus_videoroom_subscriber_stream *ss = (janus_videoroom_subscriber_stream *)temp->data;
					janus_videoroom_publisher_stream *ps = ss->publisher_streams ? ss->publisher_streams->data : NULL;
					if(ps && ps->type == JANUS_VIDEOROOM_MEDIA_VIDEO && ps->publisher && ps->publisher->session) {
						janus_videoroom_reqpli(ps, "New subscriber available");
					}
					temp = temp->next;
				}
				/* Also notify event handlers */
				if(notify_events && gateway->events_is_enabled()) {
					json_t *info = json_object();
					json_object_set_new(info, "event", json_string("subscribed"));
					json_object_set_new(info, "room", json_integer(s->room_id));
					/* TODO Fix the event to event handlers, we don't have a single feed anymore */
					//~ json_object_set_new(info, "feed", json_integer(p->user_id));
					gateway->notify_event(&janus_videoroom_plugin, session->handle, info);
				}
			}
		}
	}
	janus_mutex_unlock(&sessions_mutex);
}

void janus_videoroom_incoming_rtp(janus_plugin_session *handle, int mindex, gboolean video, char *buf, int len) {
	if(handle == NULL || g_atomic_int_get(&handle->stopped) || g_atomic_int_get(&stopping) || !g_atomic_int_get(&initialized) || !gateway)
		return;
	janus_videoroom_session *session = (janus_videoroom_session *)handle->plugin_handle;
	if(!session || g_atomic_int_get(&session->destroyed) || session->participant_type != janus_videoroom_p_type_publisher)
		return;
	janus_videoroom_publisher *participant = janus_videoroom_session_get_publisher_nodebug(session);
	if(participant == NULL)
		return;
	if(g_atomic_int_get(&participant->destroyed) || participant->kicked || !participant->streams || participant->room == NULL) {
		janus_videoroom_publisher_dereference_nodebug(participant);
		return;
	}
	janus_videoroom *videoroom = participant->room;

	/* Find the stream this packet belongs to */
	janus_mutex_lock(&participant->streams_mutex);
	janus_videoroom_publisher_stream *ps = g_hash_table_lookup(participant->streams_byid, GINT_TO_POINTER(mindex));
	janus_mutex_unlock(&participant->streams_mutex);
	if(ps == NULL) {
		/* No stream..? */
		janus_videoroom_publisher_dereference_nodebug(participant);
		return;
	}

	/* In case this is an audio packet and we're doing talk detection, check the audio level extension */
	if(!video && videoroom->audiolevel_event && ps->active && ps->audio_level_extmap_id > 0) {
		int level = 0;
		if(janus_rtp_header_extension_parse_audio_level(buf, len, ps->audio_level_extmap_id, &level) == 0) {
			ps->audio_dBov_sum += level;
			ps->audio_active_packets++;
			ps->audio_dBov_level = level;
			if(ps->audio_active_packets > 0 && ps->audio_active_packets == videoroom->audio_active_packets) {
				gboolean notify_talk_event = FALSE;
				if((float)ps->audio_dBov_sum/(float)ps->audio_active_packets < videoroom->audio_level_average) {
					/* Participant talking, should we notify all participants? */
					if(!ps->talking)
						notify_talk_event = TRUE;
					ps->talking = TRUE;
				} else {
					/* Participant not talking anymore, should we notify all participants? */
					if(ps->talking)
						notify_talk_event = TRUE;
					ps->talking = FALSE;
				}
				ps->audio_active_packets = 0;
				ps->audio_dBov_sum = 0;
				/* Only notify in case of state changes */
				if(notify_talk_event) {
					janus_mutex_lock(&videoroom->mutex);
					json_t *event = json_object();
					json_object_set_new(event, "videoroom", json_string(ps->talking ? "talking" : "stopped-talking"));
					json_object_set_new(event, "room", json_integer(videoroom->room_id));
					json_object_set_new(event, "id", json_integer(participant->user_id));
					/* FIXME Which other properties should we notify here? Just mindex and mid? */
					json_object_set_new(event, "mindex", json_integer(ps->mindex));
					json_object_set_new(event, "mid", json_string(ps->mid));
					janus_videoroom_notify_participants(participant, event);
					json_decref(event);
					janus_mutex_unlock(&videoroom->mutex);
					/* Also notify event handlers */
					if(notify_events && gateway->events_is_enabled()) {
						json_t *info = json_object();
						json_object_set_new(info, "videoroom", json_string(ps->talking ? "talking" : "stopped-talking"));
						json_object_set_new(info, "room", json_integer(videoroom->room_id));
						json_object_set_new(info, "id", json_integer(participant->user_id));
						/* FIXME Which other properties should we notify here? Just mindex and mid? */
						json_object_set_new(event, "mindex", json_integer(ps->mindex));
						json_object_set_new(event, "mid", json_string(ps->mid));
						gateway->notify_event(&janus_videoroom_plugin, session->handle, info);
					}
				}
			}
		}
	}

	if(ps->active) {
		janus_rtp_header *rtp = (janus_rtp_header *)buf;
		int sc = video ? 0 : -1;
		/* Check if we're simulcasting, and if so, keep track of the "layer" */
		if(video && ps->simulcast) {
			uint32_t ssrc = ntohl(rtp->ssrc);
			if(ssrc == ps->vssrc[0])
				sc = 0;
			else if(ssrc == ps->vssrc[1])
				sc = 1;
			else if(ssrc == ps->vssrc[2])
				sc = 2;
			else if(ps->rid_extmap_id > 0) {
				/* We may not know the SSRC yet, try the rid RTP extension */
				char sdes_item[16];
				if(janus_rtp_header_extension_parse_rid(buf, len, ps->rid_extmap_id, sdes_item, sizeof(sdes_item)) == 0) {
					if(ps->rid[2] != NULL && !strcmp(ps->rid[2], sdes_item)) {
						ps->vssrc[0] = ssrc;
						sc = 0;
					} else if(ps->rid[1] != NULL && !strcmp(ps->rid[1], sdes_item)) {
						ps->vssrc[1] = ssrc;
						sc = 1;
					} else if(ps->rid[0] != NULL && !strcmp(ps->rid[0], sdes_item)) {
						ps->vssrc[2] = ssrc;
						sc = 2;
					}
				}
			}
		}
		/* Forward RTP to the appropriate port for the rtp_forwarders associated with this publisher, if there are any */
		janus_mutex_lock(&ps->rtp_forwarders_mutex);
		if(participant->srtp_contexts && g_hash_table_size(participant->srtp_contexts) > 0) {
			GHashTableIter iter;
			gpointer value;
			g_hash_table_iter_init(&iter, participant->srtp_contexts);
			while(g_hash_table_iter_next(&iter, NULL, &value)) {
				janus_videoroom_srtp_context *srtp_ctx = (janus_videoroom_srtp_context *)value;
				srtp_ctx->slen = 0;
			}
		}
		GHashTableIter iter;
		gpointer value;
		g_hash_table_iter_init(&iter, ps->rtp_forwarders);
		while(participant->udp_sock > 0 && g_hash_table_iter_next(&iter, NULL, &value)) {
			janus_videoroom_rtp_forwarder *rtp_forward = (janus_videoroom_rtp_forwarder *)value;
			if(rtp_forward->is_data || (video && !rtp_forward->is_video) || (!video && rtp_forward->is_video))
				continue;
			/* Backup the RTP header info, as we may rewrite part of it */
			uint32_t seq_number = ntohs(rtp->seq_number);
			uint32_t timestamp = ntohl(rtp->timestamp);
			int pt = rtp->type;
			uint32_t ssrc = ntohl(rtp->ssrc);
			/* First of all, check if we're simulcasting and if we need to forward or ignore this frame */
			if(video && !rtp_forward->simulcast && rtp_forward->substream != sc) {
				continue;
			} else if(video && rtp_forward->simulcast) {
				/* This is video and we're simulcasting, check if we need to forward this frame */
				if(!janus_rtp_simulcasting_context_process_rtp(&rtp_forward->sim_context,
						buf, len, ps->vssrc, ps->rid, ps->vcodec, &rtp_forward->context))
					continue;
				janus_rtp_header_update(rtp, &rtp_forward->context, TRUE);
				/* By default we use a fixed SSRC (it may be overwritten later) */
				rtp->ssrc = htonl(participant->user_id & 0xffffffff);
			}
			/* Check if payload type and/or SSRC need to be overwritten for this forwarder */
			if(rtp_forward->payload_type > 0)
				rtp->type = rtp_forward->payload_type;
			if(rtp_forward->ssrc > 0)
				rtp->ssrc = htonl(rtp_forward->ssrc);
			/* Check if this is an RTP or SRTP forwarder */
			if(!rtp_forward->is_srtp) {
				/* Plain RTP */
				if(sendto(participant->udp_sock, buf, len, 0, (struct sockaddr*)&rtp_forward->serv_addr, sizeof(rtp_forward->serv_addr)) < 0) {
					JANUS_LOG(LOG_HUGE, "Error forwarding RTP %s packet for %s... %s (len=%d)...\n",
						(video ? "video" : "audio"), participant->display, strerror(errno), len);
				}
			} else {
				/* SRTP: check if we already encrypted the packet before */
				if(rtp_forward->srtp_ctx->slen == 0) {
					memcpy(&rtp_forward->srtp_ctx->sbuf, buf, len);
					int protected = len;
					int res = srtp_protect(rtp_forward->srtp_ctx->ctx, &rtp_forward->srtp_ctx->sbuf, &protected);
					if(res != srtp_err_status_ok) {
						janus_rtp_header *header = (janus_rtp_header *)&rtp_forward->srtp_ctx->sbuf;
						guint32 timestamp = ntohl(header->timestamp);
						guint16 seq = ntohs(header->seq_number);
						JANUS_LOG(LOG_ERR, "Error encrypting %s packet for %s... %s (len=%d-->%d, ts=%"SCNu32", seq=%"SCNu16")...\n",
							(video ? "Video" : "Audio"), participant->display, janus_srtp_error_str(res), len, protected, timestamp, seq);
					} else {
						rtp_forward->srtp_ctx->slen = protected;
					}
				}
				if(rtp_forward->srtp_ctx->slen > 0 && sendto(participant->udp_sock, rtp_forward->srtp_ctx->sbuf, rtp_forward->srtp_ctx->slen, 0, (struct sockaddr*)&rtp_forward->serv_addr, sizeof(rtp_forward->serv_addr)) < 0) {
					JANUS_LOG(LOG_HUGE, "Error forwarding SRTP %s packet for %s... %s (len=%d)...\n",
						(video ? "video" : "audio"), participant->display, strerror(errno), rtp_forward->srtp_ctx->slen);
				}
			}
			/* Restore original values of payload type and SSRC before going on */
			rtp->type = pt;
			rtp->ssrc = htonl(ssrc);
			rtp->timestamp = htonl(timestamp);
			rtp->seq_number = htons(seq_number);
		}
		janus_mutex_unlock(&ps->rtp_forwarders_mutex);
		/* Set the payload type of the publisher */
		rtp->type = ps->pt;
		/* Save the frame if we're recording */
		if(!video || !ps->simulcast) {
			janus_recorder_save_frame(ps->rc, buf, len);
		} else {
			/* We're simulcasting, save the best video quality */
			gboolean save = janus_rtp_simulcasting_context_process_rtp(&ps->rec_simctx,
				buf, len, ps->vssrc, ps->rid, ps->vcodec, &ps->rec_ctx);
			if(save) {
				uint32_t seq_number = ntohs(rtp->seq_number);
				uint32_t timestamp = ntohl(rtp->timestamp);
				uint32_t ssrc = ntohl(rtp->ssrc);
				janus_rtp_header_update(rtp, &ps->rec_ctx, TRUE);
				/* We use a fixed SSRC for the whole recording */
				rtp->ssrc = htonl(participant->user_id & 0xffffffff);
				janus_recorder_save_frame(ps->rc, buf, len);
				/* Restore the header, as it will be needed by subscribers */
				rtp->ssrc = htonl(ssrc);
				rtp->timestamp = htonl(timestamp);
				rtp->seq_number = htons(seq_number);
			}
		}
		/* Done, relay it */
		janus_videoroom_rtp_relay_packet packet;
		packet.source = ps;
		packet.data = rtp;
		packet.length = len;
		packet.is_video = video;
		packet.svc = FALSE;
		if(video && ps->svc) {
			/* We're doing SVC: let's parse this packet to see which layers are there */
			int plen = 0;
			char *payload = janus_rtp_payload(buf, len, &plen);
			if(payload == NULL)
				return;
			uint8_t pbit = 0, dbit = 0, ubit = 0, bbit = 0, ebit = 0;
			int found = 0, spatial_layer = 0, temporal_layer = 0;
			if(janus_vp9_parse_svc(payload, plen, &found, &spatial_layer, &temporal_layer, &pbit, &dbit, &ubit, &bbit, &ebit) == 0) {
				if(found) {
					packet.svc = TRUE;
					packet.spatial_layer = spatial_layer;
					packet.temporal_layer = temporal_layer;
					packet.pbit = pbit;
					packet.dbit = dbit;
					packet.ubit = ubit;
					packet.bbit = bbit;
					packet.ebit = ebit;
					/* Update the stream properties, if needed */
					if(!ps->svc)
						ps->svc = TRUE;
				}
			}
		}
		packet.ssrc[0] = (sc != -1 ? ps->vssrc[0] : 0);
		packet.ssrc[1] = (sc != -1 ? ps->vssrc[1] : 0);
		packet.ssrc[2] = (sc != -1 ? ps->vssrc[2] : 0);
		/* Backup the actual timestamp and sequence number set by the publisher, in case switching is involved */
		packet.timestamp = ntohl(packet.data->timestamp);
		packet.seq_number = ntohs(packet.data->seq_number);
		/* Go: some viewers may decide to drop the packet, but that's up to them */
		janus_mutex_lock_nodebug(&ps->subscribers_mutex);
		g_slist_foreach(ps->subscribers, janus_videoroom_relay_rtp_packet, &packet);
		janus_mutex_unlock_nodebug(&ps->subscribers_mutex);

		/* Check if we need to send any REMB or PLI back to this publisher */
		if(video && ps->active) {
			/* Did we send a REMB already, or is it time to send one? */
			gboolean send_remb = FALSE;
			if(participant->remb_latest == 0 && participant->remb_startup > 0) {
				/* Still in the starting phase, send the ramp-up REMB feedback */
				send_remb = TRUE;
			} else if(participant->remb_latest > 0 && janus_get_monotonic_time()-participant->remb_latest >= 5*G_USEC_PER_SEC) {
				/* 5 seconds have passed since the last REMB, send a new one */
				send_remb = TRUE;
			}

			if(send_remb && participant->bitrate) {
				/* We send a few incremental REMB messages at startup */
				uint32_t bitrate = participant->bitrate;
				if(participant->remb_startup > 0) {
					bitrate = bitrate/participant->remb_startup;
					participant->remb_startup--;
				}
				JANUS_LOG(LOG_VERB, "Sending REMB (%s, %"SCNu32")\n", participant->display, bitrate);
				char rtcpbuf[24];
				janus_rtcp_remb((char *)(&rtcpbuf), 24, bitrate);
				gateway->relay_rtcp(handle, -1, video, rtcpbuf, 24);
				if(participant->remb_startup == 0)
					participant->remb_latest = janus_get_monotonic_time();
			}
			/* Generate PLI too, if needed */
			if(video && ps->active && (videoroom->pli_freq > 0)) {
				/* We generate RTCP every tot seconds/frames */
				gint64 now = janus_get_monotonic_time();
				/* First check if this is a keyframe, though: if so, we reset the timer */
				int plen = 0;
				char *payload = janus_rtp_payload(buf, len, &plen);
				if(payload == NULL)
					return;
				if(ps->vcodec == JANUS_VIDEOCODEC_VP8) {
					if(janus_vp8_is_keyframe(payload, plen))
						ps->pli_latest = now;
				} else if(ps->vcodec == JANUS_VIDEOCODEC_VP9) {
					if(janus_vp9_is_keyframe(payload, plen))
						ps->pli_latest = now;
				} else if(ps->vcodec == JANUS_VIDEOCODEC_H264) {
					if(janus_h264_is_keyframe(payload, plen))
						ps->pli_latest = now;
				}
				if((now-ps->pli_latest) >= ((gint64)videoroom->pli_freq*G_USEC_PER_SEC)) {
					/* We send a PLI every tot seconds */
					janus_videoroom_reqpli(ps, "Regular keyframe request");
				}
			}
		}
	}
	janus_videoroom_publisher_dereference_nodebug(participant);
}

void janus_videoroom_incoming_rtcp(janus_plugin_session *handle, int mindex, gboolean video, char *buf, int len) {
	if(g_atomic_int_get(&stopping) || !g_atomic_int_get(&initialized))
		return;
	janus_videoroom_session *session = (janus_videoroom_session *)handle->plugin_handle;
	if(!session) {
		JANUS_LOG(LOG_ERR, "No session associated with this handle...\n");
		return;
	}
	if(g_atomic_int_get(&session->destroyed))
		return;
	if(session->participant_type == janus_videoroom_p_type_subscriber) {
		/* A subscriber sent some RTCP, check what it is and if we need to forward it to the publisher */
		janus_videoroom_subscriber *s = (janus_videoroom_subscriber *)session->participant;
		if(s == NULL || g_atomic_int_get(&s->destroyed))
			return;
		/* Find the stream this packet belongs to */
		janus_mutex_lock(&s->streams_mutex);
		janus_videoroom_subscriber_stream *ss = g_hash_table_lookup(s->streams_byid, GINT_TO_POINTER(mindex));
		janus_mutex_unlock(&s->streams_mutex);
		if(ss == NULL || ss->publisher_streams == NULL) {
			/* No stream..? */
			return;
		}
		janus_videoroom_publisher_stream *ps = ss->publisher_streams ? ss->publisher_streams->data : NULL;
		if(ps->type != JANUS_VIDEOROOM_MEDIA_VIDEO)
			return;		/* The only feedback we handle is video related anyway... */
		if(janus_rtcp_has_fir(buf, len) || janus_rtcp_has_pli(buf, len)) {
			/* We got a FIR or PLI, forward a PLI to the publisher */
			janus_videoroom_publisher *p = ps->publisher;
			if(p && p->session)
				janus_videoroom_reqpli(ps, "PLI from subscriber");
		}
		uint32_t bitrate = janus_rtcp_get_remb(buf, len);
		if(bitrate > 0) {
			/* FIXME We got a REMB from this subscriber, should we do something about it? */
		}
	}
}

void janus_videoroom_incoming_data(janus_plugin_session *handle, char *label, char *buf, int len) {
	if(handle == NULL || g_atomic_int_get(&handle->stopped) || g_atomic_int_get(&stopping) || !g_atomic_int_get(&initialized) || !gateway)
		return;
	if(buf == NULL || len <= 0)
		return;
	janus_videoroom_session *session = (janus_videoroom_session *)handle->plugin_handle;
	if(!session || g_atomic_int_get(&session->destroyed) || session->participant_type != janus_videoroom_p_type_publisher)
		return;
	janus_videoroom_publisher *participant = janus_videoroom_session_get_publisher_nodebug(session);
	if(participant == NULL)
		return;
	if(g_atomic_int_get(&participant->destroyed) || participant->data_mindex < 0 || !participant->streams || participant->kicked) {
		janus_videoroom_publisher_dereference_nodebug(participant);
		return;
	}
	/* Find the stream this packet belongs to */
	janus_mutex_lock(&participant->streams_mutex);
	janus_videoroom_publisher_stream *ps = g_hash_table_lookup(participant->streams_byid, GINT_TO_POINTER(participant->data_mindex));
	janus_mutex_unlock(&participant->streams_mutex);
	if(ps == NULL || !ps->active) {
		/* No or inactive stream..? */
		janus_videoroom_publisher_dereference_nodebug(participant);
		return;
	}

	/* Any forwarder involved? */
	janus_mutex_lock(&ps->rtp_forwarders_mutex);
	/* Forward RTP to the appropriate port for the rtp_forwarders associated with this publisher, if there are any */
	GHashTableIter iter;
	gpointer value;
	g_hash_table_iter_init(&iter, ps->rtp_forwarders);
	while(participant->udp_sock > 0 && g_hash_table_iter_next(&iter, NULL, &value)) {
		janus_videoroom_rtp_forwarder* rtp_forward = (janus_videoroom_rtp_forwarder*)value;
		if(rtp_forward->is_data) {
			if(sendto(participant->udp_sock, buf, len, 0, (struct sockaddr*)&rtp_forward->serv_addr, sizeof(rtp_forward->serv_addr)) < 0) {
				JANUS_LOG(LOG_HUGE, "Error forwarding data packet for %s... %s (len=%d)...\n",
					participant->display, strerror(errno), len);
			}
		}
	}
	janus_mutex_unlock(&ps->rtp_forwarders_mutex);
	/* Get a string out of the data */
	char *text = g_malloc(len+1);
	memcpy(text, buf, len);
	*(text+len) = '\0';
	JANUS_LOG(LOG_VERB, "Got a DataChannel message (%zu bytes) to forward: %s\n", strlen(text), text);
	/* Save the message if we're recording */
	janus_recorder_save_frame(ps->rc, text, strlen(text));
	/* Relay to all subscribers */
	janus_videoroom_data_relay_packet packet;
	packet.source = ps;
	packet.text = text;
	janus_mutex_lock_nodebug(&ps->subscribers_mutex);
	g_slist_foreach(ps->subscribers, janus_videoroom_relay_data_packet, &packet);
	janus_mutex_unlock_nodebug(&ps->subscribers_mutex);
	g_free(text);
	janus_videoroom_publisher_dereference_nodebug(participant);
}

void janus_videoroom_slow_link(janus_plugin_session *handle, int uplink, int video) {
	/* The core is informing us that our peer got too many NACKs, are we pushing media too hard? */
	if(handle == NULL || g_atomic_int_get(&handle->stopped) || g_atomic_int_get(&stopping) || !g_atomic_int_get(&initialized) || !gateway)
		return;
	janus_mutex_lock(&sessions_mutex);
	janus_videoroom_session *session = janus_videoroom_lookup_session(handle);
	if(!session || g_atomic_int_get(&session->destroyed) || !session->participant) {
		janus_mutex_unlock(&sessions_mutex);
		return;
	}
	janus_refcount_increase(&session->ref);
	janus_mutex_unlock(&sessions_mutex);
	/* Check if it's an uplink (publisher) or downlink (viewer) issue */
	if(session->participant_type == janus_videoroom_p_type_publisher) {
		if(!uplink) {
			janus_videoroom_publisher *publisher = janus_videoroom_session_get_publisher(session);
			if(publisher == NULL || g_atomic_int_get(&publisher->destroyed)) {
				janus_refcount_decrease(&session->ref);
				janus_refcount_decrease(&publisher->ref);
				return;
			}
			/* Send an event on the handle to notify the application: it's
			 * up to the application to then choose a policy and enforce it */
			json_t *event = json_object();
			json_object_set_new(event, "videoroom", json_string("slow_link"));
			/* Also add info on what the current bitrate cap is */
			uint32_t bitrate = publisher->bitrate;
			json_object_set_new(event, "current-bitrate", json_integer(bitrate));
			gateway->push_event(session->handle, &janus_videoroom_plugin, NULL, event, NULL);
			json_decref(event);
			janus_refcount_decrease(&publisher->ref);
		} else {
			JANUS_LOG(LOG_WARN, "Got a slow uplink on a VideoRoom publisher? Weird, because it doesn't receive media...\n");
		}
	} else if(session->participant_type == janus_videoroom_p_type_subscriber) {
		if(uplink) {
			janus_videoroom_subscriber *viewer = (janus_videoroom_subscriber *)session->participant;
			if(viewer == NULL || g_atomic_int_get(&viewer->destroyed)) {
				janus_refcount_decrease(&session->ref);
				return;
			}
			/* Send an event on the handle to notify the application: it's
			 * up to the application to then choose a policy and enforce it */
			json_t *event = json_object();
			json_object_set_new(event, "videoroom", json_string("slow_link"));
			gateway->push_event(session->handle, &janus_videoroom_plugin, NULL, event, NULL);
			json_decref(event);
		} else {
			JANUS_LOG(LOG_WARN, "Got a slow downlink on a VideoRoom viewer? Weird, because it doesn't send media...\n");
		}
	}
	janus_refcount_decrease(&session->ref);
}

static void janus_videoroom_recorder_create(janus_videoroom_publisher_stream *stream) {
	char filename[255];
	gint64 now = janus_get_real_time();
	if(stream->publisher && stream->rc == NULL) {
		const char *type = NULL;
		switch(stream->type) {
			case JANUS_VIDEOROOM_MEDIA_AUDIO:
				type = janus_audiocodec_name(stream->acodec);
				break;
			case JANUS_VIDEOROOM_MEDIA_VIDEO:
				type = janus_videocodec_name(stream->vcodec);
				break;
			case JANUS_VIDEOROOM_MEDIA_DATA:
				type = "text";
				break;
			default:
				return;
		}
		janus_rtp_switching_context_reset(&stream->rec_ctx);
		janus_rtp_simulcasting_context_reset(&stream->rec_simctx);
		if(stream->type == JANUS_VIDEOROOM_MEDIA_VIDEO) {
			stream->rec_simctx.rid_ext_id = stream->rid_extmap_id;
			stream->rec_simctx.substream_target = 2;
			stream->rec_simctx.templayer_target = 2;
		}
		memset(filename, 0, 255);
		if(stream->publisher->recording_base) {
			/* Use the filename and path we have been provided */
			g_snprintf(filename, 255, "%s-%s-%d", stream->publisher->recording_base,
				janus_videoroom_media_str(stream->type), stream->mindex);
			stream->rc = janus_recorder_create(stream->publisher->room->rec_dir, type, filename);
			if(stream->rc == NULL) {
				JANUS_LOG(LOG_ERR, "Couldn't open a %s recording file for this publisher!\n", janus_videoroom_media_str(stream->type));
			}
		} else {
			/* Build a filename */
			g_snprintf(filename, 255, "videoroom-%"SCNu64"-user-%"SCNu64"-%"SCNi64"-%s-%d",
				stream->publisher->room_id, stream->publisher->user_id, now,
				janus_videoroom_media_str(stream->type), stream->mindex);
			stream->rc = janus_recorder_create(stream->publisher->room->rec_dir, type, filename);
			if(stream->rc == NULL) {
				JANUS_LOG(LOG_ERR, "Couldn't open an video recording file for this publisher!\n");
			}
		}
	}
}

static void janus_videoroom_recorder_close(janus_videoroom_publisher *participant) {
	GList *temp = participant->streams;
	while(temp) {
		janus_videoroom_publisher_stream *ps = (janus_videoroom_publisher_stream *)temp->data;
		if(ps->rc) {
			janus_recorder *rc = ps->rc;
			ps->rc = NULL;
			janus_recorder_close(rc);
			JANUS_LOG(LOG_INFO, "Closed %s recording %s\n", janus_videoroom_media_str(ps->type),
				rc->filename ? rc->filename : "??");
			janus_recorder_destroy(rc);
		}
		temp = temp->next;
	}
}

void janus_videoroom_hangup_media(janus_plugin_session *handle) {
	JANUS_LOG(LOG_INFO, "[%s-%p] No WebRTC media anymore; %p %p\n", JANUS_VIDEOROOM_PACKAGE, handle, handle->gateway_handle, handle->plugin_handle);
	janus_mutex_lock(&sessions_mutex);
	janus_videoroom_hangup_media_internal(handle);
	janus_mutex_unlock(&sessions_mutex);
}

static void janus_videoroom_hangup_media_internal(janus_plugin_session *handle) {
	if(g_atomic_int_get(&stopping) || !g_atomic_int_get(&initialized))
		return;
	janus_videoroom_session *session = janus_videoroom_lookup_session(handle);
	if(!session) {
		JANUS_LOG(LOG_ERR, "No session associated with this handle...\n");
		return;
	}
	session->started = FALSE;
	if(g_atomic_int_get(&session->destroyed))
		return;
	if(!g_atomic_int_compare_and_exchange(&session->hangingup, 0, 1))
		return;
	/* Send an event to the browser and tell the PeerConnection is over */
	if(session->participant_type == janus_videoroom_p_type_publisher) {
		/* This publisher just 'unpublished' */
		janus_videoroom_publisher *participant = janus_videoroom_session_get_publisher(session);
		/* Get rid of the recorders, if available */
		janus_mutex_lock(&participant->rec_mutex);
		g_free(participant->recording_base);
		participant->recording_base = NULL;
		janus_videoroom_recorder_close(participant);
		janus_mutex_unlock(&participant->rec_mutex);
		/* Use subscribers_mutex to protect fields used in janus_videoroom_incoming_rtp */
		participant->firefox = FALSE;
		participant->remb_startup = 4;
		participant->remb_latest = 0;
		/* Get rid of streams */
		janus_mutex_lock(&participant->streams_mutex);
		GList *subscribers = NULL;
		GList *temp = participant->streams;
		while(temp) {
			janus_videoroom_publisher_stream *ps = (janus_videoroom_publisher_stream *)temp->data;
			/* Close all subscriptions to this stream */
			janus_mutex_lock(&ps->subscribers_mutex);
			GSList *temp2 = ps->subscribers;
			while(temp2) {
				janus_videoroom_subscriber_stream *ss = (janus_videoroom_subscriber_stream *)temp2->data;
				temp2 = temp2->next;
				if(ss) {
					/* Remove the subscription (turns the m-line to inactive) */
					janus_videoroom_subscriber_stream_remove(ss, ps, FALSE);
					/* Take note of the subscriber, so that we can send an updated offer */
					if(ss->type != JANUS_VIDEOROOM_MEDIA_DATA && g_list_find(subscribers, ss->subscriber) == NULL) {
						janus_refcount_increase(&ss->subscriber->ref);
						subscribers = g_list_append(subscribers, ss->subscriber);
					}
				}
			}
			g_slist_free(ps->subscribers);
			ps->subscribers = NULL;
			int i=0;
			for(i=0; i<3; i++) {
				ps->vssrc[i] = 0;
				g_free(ps->rid[i]);
				ps->rid[i] = NULL;
			}
			ps->rid_extmap_id = 0;
			janus_mutex_unlock(&ps->subscribers_mutex);
			temp = temp->next;
		}
		/* Any subscriber session to update? */
		if(subscribers != NULL) {
			temp = subscribers;
			while(temp) {
				janus_videoroom_subscriber *subscriber = (janus_videoroom_subscriber *)temp->data;
				/* Send (or schedule) a new offer */
				janus_mutex_lock(&subscriber->streams_mutex);
				if(!g_atomic_int_get(&subscriber->answered)) {
					/* We're still waiting for an answer to a previous offer, postpone this */
					g_atomic_int_set(&subscriber->pending_offer, 1);
					janus_mutex_unlock(&subscriber->streams_mutex);
				} else {
					json_t *event = json_object();
					json_object_set_new(event, "videoroom", json_string("updated"));
					json_object_set_new(event, "room", json_integer(subscriber->room_id));
					json_t *media = janus_videoroom_subscriber_streams_summary(subscriber, FALSE, NULL);
					json_object_set_new(event, "streams", media);
					/* Generate a new offer */
					json_t *jsep = janus_videoroom_subscriber_offer(subscriber);
					janus_mutex_unlock(&subscriber->streams_mutex);
					/* How long will the Janus core take to push the event? */
					gint64 start = janus_get_monotonic_time();
					int res = gateway->push_event(subscriber->session->handle, &janus_videoroom_plugin, NULL, event, jsep);
					JANUS_LOG(LOG_VERB, "  >> Pushing event: %d (took %"SCNu64" us)\n", res, janus_get_monotonic_time()-start);
					json_decref(event);
					json_decref(jsep);
					/* Also notify event handlers */
					if(notify_events && gateway->events_is_enabled()) {
						json_t *info = json_object();
						json_object_set_new(info, "event", json_string("updated"));
						json_object_set_new(info, "room", json_integer(subscriber->room_id));
						json_t *media = janus_videoroom_subscriber_streams_summary(subscriber, FALSE, NULL);
						json_object_set_new(info, "streams", media);
						json_object_set_new(info, "private_id", json_integer(subscriber->pvt_id));
						gateway->notify_event(&janus_videoroom_plugin, session->handle, info);
					}
				}
				janus_refcount_decrease(&subscriber->ref);
				temp = temp->next;
			}
		}
		g_list_free(subscribers);
		/* Free streams */
		g_list_free(participant->streams);
		participant->streams = NULL;
		g_hash_table_remove_all(participant->streams_byid);
		g_hash_table_remove_all(participant->streams_bymid);
		janus_mutex_unlock(&participant->streams_mutex);
		janus_videoroom_leave_or_unpublish(participant, FALSE, FALSE);
		janus_refcount_decrease(&participant->ref);
	} else if(session->participant_type == janus_videoroom_p_type_subscriber) {
		/* Get rid of subscriber */
		janus_videoroom_subscriber *subscriber = (janus_videoroom_subscriber *)session->participant;
		if(subscriber) {
			subscriber->paused = TRUE;
			g_atomic_int_set(&subscriber->answered, 0);
			g_atomic_int_set(&subscriber->pending_offer, 0);
			g_atomic_int_set(&subscriber->pending_restart, 0);
			/* TODO Get rid of streams */
			janus_mutex_lock(&subscriber->streams_mutex);
			GList *temp = subscriber->streams;
			while(temp) {
				janus_videoroom_subscriber_stream *s = (janus_videoroom_subscriber_stream *)temp->data;
				GSList *list = s->publisher_streams;
				while(list) {
					janus_videoroom_publisher_stream *ps = list->data;
					if(ps && ps->publisher != NULL) {
						/* Also notify event handlers */
						if(notify_events && gateway->events_is_enabled()) {
							json_t *info = json_object();
							json_object_set_new(info, "event", json_string("unsubscribed"));
							json_object_set_new(info, "room", json_integer(ps->publisher->room_id));
							json_object_set_new(info, "feed", json_integer(ps->publisher->user_id));
							json_object_set_new(info, "mid", json_string(ps->mid));
							gateway->notify_event(&janus_videoroom_plugin, session->handle, info);
						}
					}
					list = list->next;
				}
				janus_videoroom_subscriber_stream_remove(s, NULL, TRUE);
				temp = temp->next;
			}
			/* TODO Free streams */
			g_list_free(subscriber->streams);
			subscriber->streams = NULL;
			g_hash_table_remove_all(subscriber->streams_byid);
			g_hash_table_remove_all(subscriber->streams_bymid);
			janus_mutex_unlock(&subscriber->streams_mutex);
		}
		/* TODO Should we close the handle as well? */
	}
	g_atomic_int_set(&session->hangingup, 0);
}

/* Thread to handle incoming messages */
static void *janus_videoroom_handler(void *data) {
	JANUS_LOG(LOG_VERB, "Joining VideoRoom handler thread\n");
	janus_videoroom_message *msg = NULL;
	int error_code = 0;
	char error_cause[512];
	json_t *root = NULL;
	while(g_atomic_int_get(&initialized) && !g_atomic_int_get(&stopping)) {
		msg = g_async_queue_pop(messages);
		if(msg == &exit_message)
			break;
		if(msg->handle == NULL) {
			janus_videoroom_message_free(msg);
			continue;
		}
		janus_videoroom *videoroom = NULL;
		janus_videoroom_publisher *participant = NULL;
		janus_mutex_lock(&sessions_mutex);
		janus_videoroom_session *session = janus_videoroom_lookup_session(msg->handle);
		if(!session) {
			janus_mutex_unlock(&sessions_mutex);
			JANUS_LOG(LOG_ERR, "No session associated with this handle...\n");
			janus_videoroom_message_free(msg);
			continue;
		}
		if(g_atomic_int_get(&session->destroyed)) {
			janus_mutex_unlock(&sessions_mutex);
			janus_videoroom_message_free(msg);
			continue;
		}
		janus_mutex_unlock(&sessions_mutex);
		/* Handle request */
		error_code = 0;
		root = NULL;
		if(msg->message == NULL) {
			JANUS_LOG(LOG_ERR, "No message??\n");
			error_code = JANUS_VIDEOROOM_ERROR_NO_MESSAGE;
			g_snprintf(error_cause, 512, "%s", "No message??");
			goto error;
		}
		root = msg->message;
		/* Get the request first */
		JANUS_VALIDATE_JSON_OBJECT(root, request_parameters,
			error_code, error_cause, TRUE,
			JANUS_VIDEOROOM_ERROR_MISSING_ELEMENT, JANUS_VIDEOROOM_ERROR_INVALID_ELEMENT);
		if(error_code != 0)
			goto error;
		json_t *request = json_object_get(root, "request");
		const char *request_text = json_string_value(request);
		json_t *event = NULL;
		gboolean sdp_update = FALSE;
		if(json_object_get(msg->jsep, "update") != NULL)
			sdp_update = json_is_true(json_object_get(msg->jsep, "update"));
		/* 'create' and 'destroy' are handled synchronously: what kind of participant is this session referring to? */
		if(session->participant_type == janus_videoroom_p_type_none) {
			JANUS_LOG(LOG_VERB, "Configuring new participant\n");
			/* Not configured yet, we need to do this now */
			if(strcasecmp(request_text, "join") && strcasecmp(request_text, "joinandconfigure")) {
				JANUS_LOG(LOG_ERR, "Invalid request on unconfigured participant\n");
				error_code = JANUS_VIDEOROOM_ERROR_JOIN_FIRST;
				g_snprintf(error_cause, 512, "Invalid request on unconfigured participant");
				goto error;
			}
			JANUS_VALIDATE_JSON_OBJECT(root, join_parameters,
				error_code, error_cause, TRUE,
				JANUS_VIDEOROOM_ERROR_MISSING_ELEMENT, JANUS_VIDEOROOM_ERROR_INVALID_ELEMENT);
			if(error_code != 0)
				goto error;
			janus_mutex_lock(&rooms_mutex);
			error_code = janus_videoroom_access_room(root, FALSE, TRUE, &videoroom, error_cause, sizeof(error_cause));
			if(error_code != 0) {
				janus_mutex_unlock(&rooms_mutex);
				goto error;
			}
			janus_refcount_increase(&videoroom->ref);
			janus_mutex_lock(&videoroom->mutex);
			janus_mutex_unlock(&rooms_mutex);
			json_t *ptype = json_object_get(root, "ptype");
			const char *ptype_text = json_string_value(ptype);
			if(!strcasecmp(ptype_text, "publisher")) {
				JANUS_LOG(LOG_VERB, "Configuring new publisher\n");
				JANUS_VALIDATE_JSON_OBJECT(root, publisher_parameters,
					error_code, error_cause, TRUE,
					JANUS_VIDEOROOM_ERROR_MISSING_ELEMENT, JANUS_VIDEOROOM_ERROR_INVALID_ELEMENT);
				if(error_code != 0) {
					janus_mutex_unlock(&videoroom->mutex);
					janus_refcount_decrease(&videoroom->ref);
					goto error;
				}
				json_t *descriptions = json_object_get(root, "descriptions");
				if(descriptions != NULL && json_array_size(descriptions) > 0) {
					size_t i = 0;
					for(i=0; i<json_array_size(descriptions); i++) {
						json_t *d = json_array_get(descriptions, i);
						JANUS_VALIDATE_JSON_OBJECT(d, publish_desc_parameters,
							error_code, error_cause, TRUE,
							JANUS_VIDEOROOM_ERROR_MISSING_ELEMENT, JANUS_VIDEOROOM_ERROR_INVALID_ELEMENT);
						if(error_code != 0) {
							janus_mutex_unlock(&videoroom->mutex);
							janus_refcount_decrease(&videoroom->ref);
							goto error;

						}
					}
				}
				/* A token might be required to join */
				if(videoroom->check_allowed) {
					json_t *token = json_object_get(root, "token");
					const char *token_text = token ? json_string_value(token) : NULL;
					if(token_text == NULL || g_hash_table_lookup(videoroom->allowed, token_text) == NULL) {
						janus_mutex_unlock(&videoroom->mutex);
						janus_refcount_decrease(&videoroom->ref);
						JANUS_LOG(LOG_ERR, "Unauthorized (not in the allowed list)\n");
						error_code = JANUS_VIDEOROOM_ERROR_UNAUTHORIZED;
						g_snprintf(error_cause, 512, "Unauthorized (not in the allowed list)");
						goto error;
					}
				}
				json_t *display = json_object_get(root, "display");
				const char *display_text = display ? json_string_value(display) : NULL;
				guint64 user_id = 0;
				json_t *id = json_object_get(root, "id");
				if(id) {
					user_id = json_integer_value(id);
					if(g_hash_table_lookup(videoroom->participants, &user_id) != NULL) {
						janus_mutex_unlock(&videoroom->mutex);
						janus_refcount_decrease(&videoroom->ref);
						/* User ID already taken */
						JANUS_LOG(LOG_ERR, "User ID %"SCNu64" already exists\n", user_id);
						error_code = JANUS_VIDEOROOM_ERROR_ID_EXISTS;
						g_snprintf(error_cause, 512, "User ID %"SCNu64" already exists", user_id);
						goto error;
					}
				}
				if(user_id == 0) {
					/* Generate a random ID */
					while(user_id == 0) {
						user_id = janus_random_uint64();
						if(g_hash_table_lookup(videoroom->participants, &user_id) != NULL) {
							/* User ID already taken, try another one */
							user_id = 0;
						}
					}
				}
				JANUS_LOG(LOG_VERB, "  -- Publisher ID: %"SCNu64"\n", user_id);
				/* Process the request */
				json_t *bitrate = NULL, *record = NULL, *recfile = NULL;
				if(!strcasecmp(request_text, "joinandconfigure")) {
					bitrate = json_object_get(root, "bitrate");
					record = json_object_get(root, "record");
					recfile = json_object_get(root, "filename");
				}
				janus_videoroom_publisher *publisher = g_malloc0(sizeof(janus_videoroom_publisher));
				publisher->session = session;
				publisher->room_id = videoroom->room_id;
				publisher->room = videoroom;
				videoroom = NULL;
				publisher->user_id = user_id;
				publisher->display = display_text ? g_strdup(display_text) : NULL;
				publisher->recording_active = FALSE;
				publisher->recording_base = NULL;
				publisher->firefox = FALSE;
				publisher->bitrate = publisher->room->bitrate;
				publisher->subscriptions = NULL;
				publisher->streams_byid = g_hash_table_new_full(NULL, NULL,
					NULL, (GDestroyNotify)janus_videoroom_publisher_stream_destroy);
				publisher->streams_bymid = g_hash_table_new_full(g_str_hash, g_str_equal,
					(GDestroyNotify)g_free, (GDestroyNotify)janus_videoroom_publisher_stream_unref);
				janus_mutex_init(&publisher->streams_mutex);
				janus_mutex_init(&publisher->subscribers_mutex);
				publisher->remb_startup = 4;
				publisher->remb_latest = 0;
				publisher->srtp_contexts = g_hash_table_new_full(g_str_hash, g_str_equal, NULL, (GDestroyNotify)janus_videoroom_srtp_context_free);
				publisher->udp_sock = -1;
				janus_mutex_init(&publisher->rtp_forwarders_mutex);
				publisher->rtp_forwarders = g_hash_table_new(NULL, NULL);
				/* Finally, generate a private ID: this is only needed in case the participant
				 * wants to allow the plugin to know which subscriptions belong to them */
				publisher->pvt_id = 0;
				while(publisher->pvt_id == 0) {
					publisher->pvt_id = janus_random_uint32();
					if(g_hash_table_lookup(publisher->room->private_ids, GUINT_TO_POINTER(publisher->pvt_id)) != NULL) {
						/* Private ID already taken, try another one */
						publisher->pvt_id = 0;
					}
					g_hash_table_insert(publisher->room->private_ids, GUINT_TO_POINTER(publisher->pvt_id), publisher);
				}
				g_atomic_int_set(&publisher->destroyed, 0);
				janus_refcount_init(&publisher->ref, janus_videoroom_publisher_free);
				/* In case we also wanted to configure */
				if(bitrate) {
					publisher->bitrate = json_integer_value(bitrate);
					JANUS_LOG(LOG_VERB, "Setting video bitrate: %"SCNu32" (room %"SCNu64", user %"SCNu64")\n", publisher->bitrate, publisher->room_id, publisher->user_id);
				}
				if(record) {
					publisher->recording_active = json_is_true(record);
					JANUS_LOG(LOG_VERB, "Setting record property: %s (room %"SCNu64", user %"SCNu64")\n", publisher->recording_active ? "true" : "false", publisher->room_id, publisher->user_id);
				}
				if(recfile) {
					publisher->recording_base = g_strdup(json_string_value(recfile));
					JANUS_LOG(LOG_VERB, "Setting recording basename: %s (room %"SCNu64", user %"SCNu64")\n", publisher->recording_base, publisher->room_id, publisher->user_id);
				}
				/* Done */
				janus_mutex_lock(&session->mutex);
				session->participant_type = janus_videoroom_p_type_publisher;
				session->participant = publisher;
				janus_mutex_unlock(&session->mutex);
				/* Return a list of all available publishers (those with an SDP available, that is) */
				json_t *list = json_array(), *attendees = NULL;
				if(publisher->room->notify_joining)
					attendees = json_array();
				GHashTableIter iter;
				gpointer value;
				janus_refcount_increase(&publisher->ref);
				g_hash_table_insert(publisher->room->participants, janus_uint64_dup(publisher->user_id), publisher);
				g_hash_table_iter_init(&iter, publisher->room->participants);
				while(!g_atomic_int_get(&publisher->room->destroyed) && g_hash_table_iter_next(&iter, NULL, &value)) {
					janus_videoroom_publisher *p = value;
					if(p == publisher || !p->streams || !p->session->started) {
						/* Check if we're also notifying normal joins and not just publishers */
						if(p != publisher && publisher->room->notify_joining) {
							json_t *al = json_object();
							json_object_set_new(al, "id", json_integer(p->user_id));
							if(p->display)
								json_object_set_new(al, "display", json_string(p->display));
							json_array_append_new(attendees, al);
						}
						continue;
					}
					json_t *pl = json_object();
					json_object_set_new(pl, "id", json_integer(p->user_id));
					if(p->display)
						json_object_set_new(pl, "display", json_string(p->display));
					/* Add proper info on all the streams */
					gboolean audio_added = FALSE, video_added = FALSE, talking_found = FALSE, talking = FALSE;
					json_t *media = json_array();
					GList *temp = p->streams;
					while(temp) {
						janus_videoroom_publisher_stream *ps = (janus_videoroom_publisher_stream *)temp->data;
						/* Are we updating the description? */
						if(descriptions != NULL && json_array_size(descriptions) > 0) {
							size_t i = 0;
							for(i=0; i<json_array_size(descriptions); i++) {
								json_t *d = json_array_get(descriptions, i);
								const char *d_mid = json_string_value(json_object_get(d, "mid"));
								const char *d_desc = json_string_value(json_object_get(d, "description"));
								if(d_desc && d_mid && ps->mid && !strcasecmp(d_mid, ps->mid)) {
									g_free(ps->description);
									ps->description = g_strdup(d_desc);
									break;
								}
							}
						}
						json_t *info = json_object();
						json_object_set_new(info, "type", json_string(janus_videoroom_media_str(ps->type)));
						json_object_set_new(info, "mindex", json_integer(ps->mindex));
						json_object_set_new(info, "mid", json_string(ps->mid));
						if(ps->description)
							json_object_set_new(info, "description", json_string(ps->description));
						if(ps->type == JANUS_VIDEOROOM_MEDIA_AUDIO) {
							json_object_set_new(info, "codec", json_string(janus_audiocodec_name(ps->acodec)));
							/* FIXME For backwards compatibility, we need audio_codec in the global info */
							if(!audio_added) {
								audio_added = TRUE;
								json_object_set_new(pl, "audio_codec", json_string(janus_audiocodec_name(ps->acodec)));
							}
							if(ps->audio_level_extmap_id > 0) {
								json_object_set_new(info, "talking", talking ? json_true() : json_false());
								/* FIXME For backwards compatibility, we also need talking in the global info */
								talking_found = TRUE;
								talking |= ps->talking;
							}
						} else if(ps->type == JANUS_VIDEOROOM_MEDIA_VIDEO) {
							/* FIXME For backwards compatibility, we need video_codec in the global info */
							json_object_set_new(info, "codec", json_string(janus_videocodec_name(ps->vcodec)));
							if(!video_added) {
								video_added = TRUE;
								json_object_set_new(pl, "video_codec", json_string(janus_videocodec_name(ps->vcodec)));
							}
							if(ps->simulcast)
								json_object_set_new(info, "simulcast", json_true());
							if(ps->svc)
								json_object_set_new(info, "svc", json_true());
						}
						json_array_append_new(media, info);
						temp = temp->next;
					}
					json_object_set_new(pl, "streams", media);
					if(talking_found)
						json_object_set_new(pl, "talking", talking ? json_true() : json_false());
					json_array_append_new(list, pl);
				}
				event = json_object();
				json_object_set_new(event, "videoroom", json_string("joined"));
				json_object_set_new(event, "room", json_integer(publisher->room->room_id));
				json_object_set_new(event, "description", json_string(publisher->room->room_name));
				json_object_set_new(event, "id", json_integer(user_id));
				json_object_set_new(event, "private_id", json_integer(publisher->pvt_id));
				json_object_set_new(event, "publishers", list);
				if(attendees != NULL)
					json_object_set_new(event, "attendees", attendees);
				/* See if we need to notify about a new participant joined the room (by default, we don't). */
				janus_videoroom_participant_joining(publisher);

				/* Also notify event handlers */
				if(notify_events && gateway->events_is_enabled()) {
					json_t *info = json_object();
					json_object_set_new(info, "event", json_string("joined"));
					json_object_set_new(info, "room", json_integer(publisher->room->room_id));
					json_object_set_new(info, "id", json_integer(user_id));
					json_object_set_new(info, "private_id", json_integer(publisher->pvt_id));
					if(display_text != NULL)
						json_object_set_new(info, "display", json_string(display_text));
					gateway->notify_event(&janus_videoroom_plugin, session->handle, info);
				}
				janus_mutex_unlock(&publisher->room->mutex);
			} else if(!strcasecmp(ptype_text, "subscriber")) {
				JANUS_LOG(LOG_VERB, "Configuring new subscriber\n");
				/* This is a new subscriber */
				JANUS_VALIDATE_JSON_OBJECT(root, subscriber_parameters,
					error_code, error_cause, TRUE,
					JANUS_VIDEOROOM_ERROR_MISSING_ELEMENT, JANUS_VIDEOROOM_ERROR_INVALID_ELEMENT);
				if(error_code != 0) {
					janus_mutex_unlock(&videoroom->mutex);
					goto error;
				}
				/* Who does this subscription belong to? */
				json_t *pvt = json_object_get(root, "private_id");
				guint64 pvt_id = json_integer_value(pvt), feed_id = 0;
				/* The new way of subscribing is specifying the streams we're interested in */
				json_t *feeds = json_object_get(root, "streams");
				gboolean legacy = FALSE;
				if(feeds == NULL || json_array_size(feeds) == 0) {
					/* For backwards compatibility, we still support the old "feed" property, which means
					 * "subscribe to all the feeds from this publisher" (depending on offer_audio, etc.) */
					json_t *feed = json_object_get(root, "feed");
					feed_id = json_integer_value(feed);
					if(feed_id == 0) {
						JANUS_LOG(LOG_ERR, "At least one between 'streams' and 'feed' must be specified\n");
						error_code = JANUS_VIDEOROOM_ERROR_MISSING_ELEMENT;
						g_snprintf(error_cause, 512, "At least one between 'streams' and 'feed' must be specified");
						janus_mutex_unlock(&videoroom->mutex);
						goto error;
					}
					/* Create a fake "streams" array and put the only feed there */
					json_t *m = json_array();
					json_t *s = json_object();
					json_object_set_new(s, "feed", json_integer(feed_id));
					json_array_append_new(m, s);
					json_object_set_new(root, "streams", m);
					feeds = json_object_get(root, "streams");
					legacy = TRUE;
				}
				json_t *cpc = json_object_get(root, "close_pc");
				gboolean close_pc  = cpc ? json_is_true(cpc) : TRUE;
				/* Make sure all the feeds we're subscribing to exist */
				GList *publishers = NULL;
				size_t i = 0;
				for(i=0; i<json_array_size(feeds); i++) {
					json_t *s = json_array_get(feeds, i);
					JANUS_VALIDATE_JSON_OBJECT(s, subscriber_stream_parameters,
						error_code, error_cause, TRUE,
						JANUS_VIDEOROOM_ERROR_MISSING_ELEMENT, JANUS_VIDEOROOM_ERROR_INVALID_ELEMENT);
					if(error_code != 0) {
						janus_mutex_unlock(&videoroom->mutex);
						/* Unref publishers we may have taken note of so far */
						while(publishers) {
							janus_videoroom_publisher *publisher = (janus_videoroom_publisher *)publishers->data;
							janus_refcount_decrease(&publisher->ref);
							janus_refcount_decrease(&publisher->session->ref);
							publishers = g_list_remove(publishers, publisher);
						}
						goto error;
					}
					json_t *feed = json_object_get(s, "feed");
					guint64 feed_id = json_integer_value(feed);
					janus_videoroom_publisher *publisher = g_hash_table_lookup(videoroom->participants, &feed_id);
					if(publisher == NULL || g_atomic_int_get(&publisher->destroyed) || !publisher->session->started) {
						JANUS_LOG(LOG_ERR, "No such feed (%"SCNu64")\n", feed_id);
						error_code = JANUS_VIDEOROOM_ERROR_NO_SUCH_FEED;
						g_snprintf(error_cause, 512, "No such feed (%"SCNu64")", feed_id);
						janus_mutex_unlock(&videoroom->mutex);
						/* Unref publishers we may have taken note of so far */
						while(publishers) {
							publisher = (janus_videoroom_publisher *)publishers->data;
							janus_refcount_decrease(&publisher->ref);
							janus_refcount_decrease(&publisher->session->ref);
							publishers = g_list_remove(publishers, publisher);
						}
						goto error;
					}
					const char *mid = json_string_value(json_object_get(s, "mid"));
					if(mid != NULL) {
						/* Check the mid too */
						janus_mutex_lock(&publisher->streams_mutex);
						if(g_hash_table_lookup(publisher->streams_bymid, mid) == NULL) {
							janus_mutex_unlock(&publisher->streams_mutex);
							JANUS_LOG(LOG_ERR, "No such mid '%s' in feed (%"SCNu64")\n", mid, feed_id);
							error_code = JANUS_VIDEOROOM_ERROR_NO_SUCH_FEED;
							g_snprintf(error_cause, 512, "No such mid '%s' in feed (%"SCNu64")", mid, feed_id);
							janus_mutex_unlock(&videoroom->mutex);
							/* Unref publishers we may have taken note of so far */
							while(publishers) {
								publisher = (janus_videoroom_publisher *)publishers->data;
								janus_refcount_decrease(&publisher->ref);
								janus_refcount_decrease(&publisher->session->ref);
								publishers = g_list_remove(publishers, publisher);
							}
							goto error;
						}
						janus_mutex_unlock(&publisher->streams_mutex);
					}
					json_t *spatial = json_object_get(s, "spatial_layer");
					json_t *sc_substream = json_object_get(s, "substream");
					if(json_integer_value(spatial) < 0 || json_integer_value(spatial) > 2 ||
							json_integer_value(sc_substream) < 0 || json_integer_value(sc_substream) > 2) {
						JANUS_LOG(LOG_ERR, "Invalid element (substream/spatial_layer should be 0, 1 or 2)\n");
						error_code = JANUS_VIDEOROOM_ERROR_INVALID_ELEMENT;
						g_snprintf(error_cause, 512, "Invalid value (substream/spatial_layer should be 0, 1 or 2)");
						janus_mutex_unlock(&videoroom->mutex);
						/* Unref publishers we may have taken note of so far */
						while(publishers) {
							publisher = (janus_videoroom_publisher *)publishers->data;
							janus_refcount_decrease(&publisher->ref);
							janus_refcount_decrease(&publisher->session->ref);
							publishers = g_list_remove(publishers, publisher);
						}
						goto error;
					}
					json_t *temporal = json_object_get(s, "temporal_layer");
					json_t *sc_temporal = json_object_get(s, "temporal");
					if(json_integer_value(temporal) < 0 || json_integer_value(temporal) > 2 ||
							json_integer_value(sc_temporal) < 0 || json_integer_value(sc_temporal) > 2) {
						JANUS_LOG(LOG_ERR, "Invalid element (temporal/temporal_layer should be 0, 1 or 2)\n");
						error_code = JANUS_VIDEOROOM_ERROR_INVALID_ELEMENT;
						g_snprintf(error_cause, 512, "Invalid value (temporal/temporal_layer should be 0, 1 or 2)");
						janus_mutex_unlock(&videoroom->mutex);
						/* Unref publishers we may have taken note of so far */
						while(publishers) {
							publisher = (janus_videoroom_publisher *)publishers->data;
							janus_refcount_decrease(&publisher->ref);
							janus_refcount_decrease(&publisher->session->ref);
							publishers = g_list_remove(publishers, publisher);
						}
						goto error;
					}
					/* Increase the refcount before unlocking so that nobody can remove and free the publisher in the meantime. */
					janus_refcount_increase(&publisher->ref);
					janus_refcount_increase(&publisher->session->ref);
					publishers = g_list_append(publishers, publisher);
				}
				/* TODO These properties are only there for backwards compatibility */
				json_t *offer_audio = json_object_get(root, "offer_audio");
				json_t *offer_video = json_object_get(root, "offer_video");
				json_t *offer_data = json_object_get(root, "offer_data");
				janus_videoroom_publisher *owner = NULL;
				/* Let's check if this room requires valid private_id values */
				if(videoroom->require_pvtid) {
					/* It does, let's make sure this subscription complies */
					owner = g_hash_table_lookup(videoroom->private_ids, GUINT_TO_POINTER(pvt_id));
					if(pvt_id == 0 || owner == NULL) {
						JANUS_LOG(LOG_ERR, "Unauthorized (this room requires a valid private_id)\n");
						error_code = JANUS_VIDEOROOM_ERROR_UNAUTHORIZED;
						g_snprintf(error_cause, 512, "Unauthorized (this room requires a valid private_id)");
						janus_mutex_unlock(&videoroom->mutex);
						/* Unref publishers */
						while(publishers) {
							janus_videoroom_publisher *publisher = (janus_videoroom_publisher *)publishers->data;
							janus_refcount_decrease(&publisher->ref);
							janus_refcount_decrease(&publisher->session->ref);
							publishers = g_list_remove(publishers, publisher);
						}
						goto error;
					}
					janus_refcount_increase(&owner->ref);
					janus_refcount_increase(&owner->session->ref);
				}
				janus_mutex_unlock(&videoroom->mutex);
				/* Allocate a new subscriber instance */
				janus_videoroom_subscriber *subscriber = g_malloc0(sizeof(janus_videoroom_subscriber));
				subscriber->session = session;
				subscriber->room_id = videoroom->room_id;
				subscriber->room = videoroom;
				videoroom = NULL;
				subscriber->pvt_id = pvt_id;
				subscriber->close_pc = close_pc;
				subscriber->paused = TRUE;	/* We need an explicit start from the stream */
				subscriber->streams_byid = g_hash_table_new_full(NULL, NULL,
					NULL, (GDestroyNotify)janus_videoroom_subscriber_stream_destroy);
				subscriber->streams_bymid = g_hash_table_new_full(g_str_hash, g_str_equal,
					(GDestroyNotify)g_free, (GDestroyNotify)janus_videoroom_subscriber_stream_unref);
				janus_mutex_init(&subscriber->streams_mutex);
				g_atomic_int_set(&subscriber->destroyed, 0);
				janus_refcount_init(&subscriber->ref, janus_videoroom_subscriber_free);
				/* FIXME backwards compatibility */
				gboolean do_audio = offer_audio ? json_is_true(offer_audio) : TRUE;
				gboolean do_video = offer_video ? json_is_true(offer_video) : TRUE;
				gboolean do_data = offer_data ? json_is_true(offer_data) : TRUE;
				/* Initialize the subscriber streams */
				gboolean data_added = FALSE;
				janus_videoroom_subscriber_stream *data_stream = NULL;
				for(i=0; i<json_array_size(feeds); i++) {
					json_t *s = json_array_get(feeds, i);
					json_t *feed = json_object_get(s, "feed");
					guint64 feed_id = json_integer_value(feed);
					janus_videoroom_publisher *publisher = g_hash_table_lookup(subscriber->room->participants, &feed_id);
					if(publisher == NULL) {
						/* TODO We shouldn't let this happen... */
						JANUS_LOG(LOG_WARN, "Skipping feed %"SCNu64"...\n", feed_id);
						continue;
					}
					janus_mutex_lock(&publisher->streams_mutex);
					const char *mid = json_string_value(json_object_get(s, "mid"));
					json_t *spatial = json_object_get(s, "spatial_layer");
					json_t *sc_substream = json_object_get(s, "substream");
					json_t *temporal = json_object_get(s, "temporal_layer");
					json_t *sc_temporal = json_object_get(s, "temporal");
					if(mid) {
						/* Subscribe to a specific mid */
						janus_videoroom_publisher_stream *ps = g_hash_table_lookup(publisher->streams_bymid, mid);
						if(ps == NULL) {
							/* TODO We shouldn't let this happen either... */
							JANUS_LOG(LOG_WARN, "Skipping mid %s in feed %"SCNu64"...\n", mid, feed_id);
							janus_mutex_unlock(&publisher->streams_mutex);
							continue;
						}
						if(ps->type == JANUS_VIDEOROOM_MEDIA_DATA && data_added) {
							/* We already have a datachannel m-line, no need for others: just update the subscribers list */
							janus_mutex_lock(&ps->subscribers_mutex);
							if(g_slist_find(ps->subscribers, data_stream) == NULL && g_slist_find(data_stream->publisher_streams, ps) == NULL) {
								ps->subscribers = g_slist_append(ps->subscribers, data_stream);
								data_stream->publisher_streams = g_slist_append(data_stream->publisher_streams, ps);
								/* The two streams reference each other */
								janus_refcount_increase(&data_stream->ref);
								janus_refcount_increase(&ps->ref);
							}
							janus_mutex_unlock(&ps->subscribers_mutex);
							janus_mutex_unlock(&publisher->streams_mutex);
							continue;
						}
						janus_videoroom_subscriber_stream *stream = janus_videoroom_subscriber_stream_add(subscriber,
							ps, legacy, do_audio, do_video, do_data);
						if(stream && ps->type == JANUS_VIDEOROOM_MEDIA_VIDEO &&
								(spatial || sc_substream || temporal || sc_temporal)) {
							/* Override the default spatial/substream/temporal targets */
							if(sc_substream)
								stream->sim_context.substream_target = json_integer_value(sc_substream);
							if(sc_temporal)
								stream->sim_context.templayer_target = json_integer_value(sc_temporal);
							if(spatial)
								stream->target_spatial_layer = json_integer_value(spatial);
							if(temporal)
								stream->target_temporal_layer = json_integer_value(temporal);
						}
						if(ps->type == JANUS_VIDEOROOM_MEDIA_DATA) {
							data_added = TRUE;
							data_stream = stream;
						}
					} else {
						/* Subscribe to all streams */
						GList *temp = publisher->streams;
						while(temp) {
							janus_videoroom_publisher_stream *ps = (janus_videoroom_publisher_stream *)temp->data;
							if(ps->type == JANUS_VIDEOROOM_MEDIA_DATA && data_added) {
								/* We already have a datachannel m-line, no need for others: just update the subscribers list */
								janus_mutex_lock(&ps->subscribers_mutex);
								if(g_slist_find(ps->subscribers, data_stream) == NULL && g_slist_find(data_stream->publisher_streams, ps) == NULL) {
									ps->subscribers = g_slist_append(ps->subscribers, data_stream);
									data_stream->publisher_streams = g_slist_append(data_stream->publisher_streams, ps);
									/* The two streams reference each other */
									janus_refcount_increase(&data_stream->ref);
									janus_refcount_increase(&ps->ref);
								}
								janus_mutex_unlock(&ps->subscribers_mutex);
								temp = temp->next;
								continue;
							}
							janus_videoroom_subscriber_stream *stream = janus_videoroom_subscriber_stream_add(subscriber,
								ps, legacy, do_audio, do_video, do_data);
							if(stream && ps->type == JANUS_VIDEOROOM_MEDIA_VIDEO &&
									(spatial || sc_substream || temporal || sc_temporal)) {
								/* Override the default spatial/substream/temporal targets */
								if(sc_substream)
									stream->sim_context.substream_target = json_integer_value(sc_substream);
								if(sc_temporal)
									stream->sim_context.templayer_target = json_integer_value(sc_temporal);
								if(spatial)
									stream->target_spatial_layer = json_integer_value(spatial);
								if(temporal)
									stream->target_temporal_layer = json_integer_value(temporal);
							}
							if(ps->type == JANUS_VIDEOROOM_MEDIA_DATA) {
								data_added = TRUE;
								data_stream = stream;
							}
							temp = temp->next;
						}
					}
					janus_mutex_unlock(&publisher->streams_mutex);
				}
				/* Make sure we subscribed to at least something */
				if(subscriber->streams == NULL) {
					/* No subscription created? */
					g_free(subscriber);
					/* Unref publishers */
					if(owner) {
						janus_refcount_decrease(&owner->session->ref);
						janus_refcount_decrease(&owner->ref);
					}
					while(publishers) {
						janus_videoroom_publisher *publisher = (janus_videoroom_publisher *)publishers->data;
						janus_refcount_decrease(&publisher->ref);
						janus_refcount_decrease(&publisher->session->ref);
						publishers = g_list_remove(publishers, publisher);
					}
					JANUS_LOG(LOG_ERR, "Can't offer an SDP with no stream\n");
					error_code = JANUS_VIDEOROOM_ERROR_INVALID_SDP;
					g_snprintf(error_cause, 512, "Can't offer an SDP with no stream");
					goto error;
				}
				session->participant = subscriber;
				if(owner != NULL) {
					/* Note: we should refcount these subscription-publisher mappings as well */
					janus_mutex_lock(&owner->subscribers_mutex);
					owner->subscriptions = g_slist_append(owner->subscriptions, subscriber);
					janus_mutex_unlock(&owner->subscribers_mutex);
					/* Done adding the subscription, owner is safe to be released */
					janus_refcount_decrease(&owner->session->ref);
					janus_refcount_decrease(&owner->ref);
				}
				event = json_object();
				json_object_set_new(event, "videoroom", json_string("attached"));
				json_object_set_new(event, "room", json_integer(subscriber->room_id));
				/* If this is a legacy subscription, put the feed ID too */
				if(legacy)
					json_object_set_new(event, "id", json_integer(feed_id));
				json_t *media = janus_videoroom_subscriber_streams_summary(subscriber, legacy, event);
				json_object_set_new(event, "streams", media);
				session->participant_type = janus_videoroom_p_type_subscriber;
				JANUS_LOG(LOG_VERB, "Preparing JSON event as a reply\n");
				/* Negotiate by crafting a new SDP matching the subscriptions */
				janus_mutex_lock(&subscriber->streams_mutex);
				json_t *jsep = janus_videoroom_subscriber_offer(subscriber);
				janus_mutex_unlock(&subscriber->streams_mutex);
				/* How long will the Janus core take to push the event? */
				g_atomic_int_set(&session->hangingup, 0);
				gint64 start = janus_get_monotonic_time();
				int res = gateway->push_event(msg->handle, &janus_videoroom_plugin, msg->transaction, event, jsep);
				JANUS_LOG(LOG_VERB, "  >> Pushing event: %d (took %"SCNu64" us)\n", res, janus_get_monotonic_time()-start);
				json_decref(event);
				json_decref(jsep);
				janus_videoroom_message_free(msg);
				/* Also notify event handlers */
				if(notify_events && gateway->events_is_enabled()) {
					json_t *info = json_object();
					json_object_set_new(info, "event", json_string("subscribing"));
					json_object_set_new(info, "room", json_integer(subscriber->room_id));
					json_t *media = janus_videoroom_subscriber_streams_summary(subscriber, FALSE, NULL);
					json_object_set_new(info, "streams", media);
					json_object_set_new(info, "private_id", json_integer(pvt_id));
					gateway->notify_event(&janus_videoroom_plugin, session->handle, info);
				}
				/* Decrease the references we took before */
				while(publishers) {
					janus_videoroom_publisher *publisher = (janus_videoroom_publisher *)publishers->data;
					janus_refcount_decrease(&publisher->ref);
					janus_refcount_decrease(&publisher->session->ref);
					publishers = g_list_remove(publishers, publisher);
				}
				continue;
			} else {
				janus_mutex_unlock(&videoroom->mutex);
				JANUS_LOG(LOG_ERR, "Invalid element (ptype)\n");
				error_code = JANUS_VIDEOROOM_ERROR_INVALID_ELEMENT;
				g_snprintf(error_cause, 512, "Invalid element (ptype)");
				goto error;
			}
		} else if(session->participant_type == janus_videoroom_p_type_publisher) {
			/* Handle this publisher */
			participant = janus_videoroom_session_get_publisher(session);
			if(participant == NULL) {
				JANUS_LOG(LOG_ERR, "Invalid participant instance\n");
				error_code = JANUS_VIDEOROOM_ERROR_UNKNOWN_ERROR;
				g_snprintf(error_cause, 512, "Invalid participant instance");
				goto error;
			}
			if(participant->room == NULL) {
				janus_refcount_decrease(&participant->ref);
				JANUS_LOG(LOG_ERR, "No such room\n");
				error_code = JANUS_VIDEOROOM_ERROR_NO_SUCH_ROOM;
				g_snprintf(error_cause, 512, "No such room");
				goto error;
			}
			if(!strcasecmp(request_text, "join") || !strcasecmp(request_text, "joinandconfigure")) {
				janus_refcount_decrease(&participant->ref);
				JANUS_LOG(LOG_ERR, "Already in as a publisher on this handle\n");
				error_code = JANUS_VIDEOROOM_ERROR_ALREADY_JOINED;
				g_snprintf(error_cause, 512, "Already in as a publisher on this handle");
				goto error;
			} else if(!strcasecmp(request_text, "configure") || !strcasecmp(request_text, "publish")) {
				if(!strcasecmp(request_text, "publish") && participant->session->started) {
					janus_refcount_decrease(&participant->ref);
					JANUS_LOG(LOG_ERR, "Can't publish, already published\n");
					error_code = JANUS_VIDEOROOM_ERROR_ALREADY_PUBLISHED;
					g_snprintf(error_cause, 512, "Can't publish, already published");
					goto error;
				}
				if(participant->kicked) {
					janus_refcount_decrease(&participant->ref);
					JANUS_LOG(LOG_ERR, "Unauthorized, you have been kicked\n");
					error_code = JANUS_VIDEOROOM_ERROR_UNAUTHORIZED;
					g_snprintf(error_cause, 512, "Unauthorized, you have been kicked");
					goto error;
				}
				/* Configure (or publish a new feed) audio/video/bitrate for this publisher */
				JANUS_VALIDATE_JSON_OBJECT(root, publish_parameters,
					error_code, error_cause, TRUE,
					JANUS_VIDEOROOM_ERROR_MISSING_ELEMENT, JANUS_VIDEOROOM_ERROR_INVALID_ELEMENT);
				if(error_code != 0) {
					janus_refcount_decrease(&participant->ref);
					goto error;
				}
				json_t *descriptions = json_object_get(root, "descriptions");
				if(descriptions != NULL && json_array_size(descriptions) > 0) {
					size_t i = 0;
					for(i=0; i<json_array_size(descriptions); i++) {
						json_t *d = json_array_get(descriptions, i);
						JANUS_VALIDATE_JSON_OBJECT(d, publish_desc_parameters,
							error_code, error_cause, TRUE,
							JANUS_VIDEOROOM_ERROR_MISSING_ELEMENT, JANUS_VIDEOROOM_ERROR_INVALID_ELEMENT);
						if(error_code != 0) {
							janus_mutex_unlock(&videoroom->mutex);
							janus_refcount_decrease(&videoroom->ref);
							goto error;

						}
					}
				}
				json_t *audiocodec = json_object_get(root, "audiocodec");
				json_t *videocodec = json_object_get(root, "videocodec");
				json_t *bitrate = json_object_get(root, "bitrate");
				json_t *keyframe = json_object_get(root, "keyframe");
				json_t *record = json_object_get(root, "record");
				json_t *recfile = json_object_get(root, "filename");
				json_t *display = json_object_get(root, "display");
				json_t *update = json_object_get(root, "update");
				/* Audio, video and data are deprecated properties */
				json_t *audio = json_object_get(root, "audio");
				json_t *video = json_object_get(root, "video");
				json_t *data = json_object_get(root, "data");
				/* Better to specify the 'send' property of a specific 'mid' */
				const char *mid = json_string_value(json_object_get(root, "mid"));
				json_t *send = json_object_get(root, "send");
				/* A renegotiation may be taking place */
				gboolean do_update = update ? json_is_true(update) : FALSE;
				if(do_update && !sdp_update) {
					JANUS_LOG(LOG_WARN, "Got an 'update' request, but no SDP update? Ignoring...\n");
					do_update = FALSE;
				}
				/* Check if there's an SDP to take into account */
				if(json_string_value(json_object_get(msg->jsep, "sdp"))) {
					if(audiocodec && !sdp_update) {
						/* The participant would like to use an audio codec in particular */
						janus_audiocodec acodec = janus_audiocodec_from_name(json_string_value(audiocodec));
						if(acodec == JANUS_AUDIOCODEC_NONE ||
								(acodec != participant->room->acodec[0] &&
								acodec != participant->room->acodec[1] &&
								acodec != participant->room->acodec[2])) {
							JANUS_LOG(LOG_ERR, "Participant asked for audio codec '%s', but it's not allowed (room %"SCNu64", user %"SCNu64")\n",
								json_string_value(audiocodec), participant->room_id, participant->user_id);
							janus_refcount_decrease(&participant->ref);
							error_code = JANUS_VIDEOROOM_ERROR_INVALID_ELEMENT;
							g_snprintf(error_cause, 512, "Audio codec unavailable in this room");
							goto error;
						}
						JANUS_LOG(LOG_VERB, "Participant asked for audio codec '%s' (room %"SCNu64", user %"SCNu64")\n",
							json_string_value(audiocodec), participant->room_id, participant->user_id);
					}
					if(videocodec && !sdp_update) {
						/* The participant would like to use a video codec in particular */
						janus_videocodec vcodec = janus_videocodec_from_name(json_string_value(videocodec));
						if(vcodec == JANUS_VIDEOCODEC_NONE ||
								(vcodec != participant->room->vcodec[0] &&
								vcodec != participant->room->vcodec[1] &&
								vcodec != participant->room->vcodec[2])) {
							JANUS_LOG(LOG_ERR, "Participant asked for video codec '%s', but it's not allowed (room %"SCNu64", user %"SCNu64")\n",
								json_string_value(videocodec), participant->room_id, participant->user_id);
							janus_refcount_decrease(&participant->ref);
							error_code = JANUS_VIDEOROOM_ERROR_INVALID_ELEMENT;
							g_snprintf(error_cause, 512, "Video codec unavailable in this room");
							goto error;
						}
						JANUS_LOG(LOG_VERB, "Participant asked for video codec '%s' (room %"SCNu64", user %"SCNu64")\n",
							json_string_value(videocodec), participant->room_id, participant->user_id);
					}
				}
				/* Update the audio/video/data flags, if set (and just configuring) */
				if(audio || video || data || (mid && send)) {
					janus_mutex_lock(&participant->streams_mutex);
					GList *temp = participant->streams;
					while(temp) {
						janus_videoroom_publisher_stream *ps = (janus_videoroom_publisher_stream *)temp->data;
						gboolean mid_found = (mid && send && !strcasecmp(ps->mid, mid));
						if(ps->type == JANUS_VIDEOROOM_MEDIA_AUDIO && (audio || mid_found)) {
							gboolean audio_active = mid_found ? json_is_true(send) : json_is_true(audio);
							if(!ps->active && audio_active) {
								/* Audio was just resumed, try resetting the RTP headers for viewers */
								janus_mutex_lock(&ps->subscribers_mutex);
								GSList *slist = ps->subscribers;
								while(slist) {
									janus_videoroom_subscriber_stream *s = (janus_videoroom_subscriber_stream *)slist->data;
									if(s)
										s->context.seq_reset = TRUE;
									slist = slist->next;
								}
								janus_mutex_unlock(&ps->subscribers_mutex);
							}
							ps->active = audio_active;
							JANUS_LOG(LOG_VERB, "Setting audio property (%s): %s (room %"SCNu64", user %"SCNu64")\n",
								ps->mid, ps->active ? "true" : "false", participant->room_id, participant->user_id);
						} else if(ps->type == JANUS_VIDEOROOM_MEDIA_VIDEO && (video || mid_found)) {
							gboolean video_active = mid_found ? json_is_true(send) : json_is_true(video);
							if(!ps->active && video_active) {
								/* Video was just resumed, try resetting the RTP headers for viewers */
								janus_mutex_lock(&participant->subscribers_mutex);
								GSList *slist = ps->subscribers;
								while(slist) {
									janus_videoroom_subscriber_stream *s = (janus_videoroom_subscriber_stream *)slist->data;
									if(s)
										s->context.seq_reset = TRUE;
									slist = slist->next;
								}
								janus_mutex_unlock(&participant->subscribers_mutex);
							}
							ps->active = video_active;
							JANUS_LOG(LOG_VERB, "Setting video property (%s): %s (room %"SCNu64", user %"SCNu64")\n",
								ps->mid, ps->active ? "true" : "false", participant->room_id, participant->user_id);
						} else if(ps->type == JANUS_VIDEOROOM_MEDIA_DATA && (data || mid_found)) {
							gboolean data_active = mid_found ? json_is_true(send) : json_is_true(data);
							ps->active = data_active;
							JANUS_LOG(LOG_VERB, "Setting data property (%s): %s (room %"SCNu64", user %"SCNu64")\n",
								ps->mid, ps->active ? "true" : "false", participant->room_id, participant->user_id);
						}
						temp = temp->next;
					}
					janus_mutex_unlock(&participant->streams_mutex);
				}
				if(bitrate) {
					participant->bitrate = json_integer_value(bitrate);
					JANUS_LOG(LOG_VERB, "Setting video bitrate: %"SCNu32" (room %"SCNu64", user %"SCNu64")\n", participant->bitrate, participant->room_id, participant->user_id);
					/* Send a new REMB */
					if(session->started)
						participant->remb_latest = janus_get_monotonic_time();
					char rtcpbuf[24];
					janus_rtcp_remb((char *)(&rtcpbuf), 24, participant->bitrate);
					gateway->relay_rtcp(msg->handle, -1, TRUE, rtcpbuf, 24);
				}
				if(keyframe && json_is_true(keyframe)) {
					/* FIXME Send a PLI on all video streams */
					GList *temp = participant->streams;
					while(temp) {
						janus_videoroom_publisher_stream *ps = (janus_videoroom_publisher_stream *)temp->data;
						if(ps->type == JANUS_VIDEOROOM_MEDIA_VIDEO)
							janus_videoroom_reqpli(ps, "Keyframe request");
						temp = temp->next;
					}
				}
				janus_mutex_lock(&participant->rec_mutex);
				gboolean prev_recording_active = participant->recording_active;
				if(record) {
					participant->recording_active = json_is_true(record);
					JANUS_LOG(LOG_VERB, "Setting record property: %s (room %"SCNu64", user %"SCNu64")\n", participant->recording_active ? "true" : "false", participant->room_id, participant->user_id);
				}
				if(recfile) {
					participant->recording_base = g_strdup(json_string_value(recfile));
					JANUS_LOG(LOG_VERB, "Setting recording basename: %s (room %"SCNu64", user %"SCNu64")\n", participant->recording_base, participant->room_id, participant->user_id);
				}
				/* Do we need to do something with the recordings right now? */
				if(participant->recording_active != prev_recording_active) {
					/* Something changed */
					if(!participant->recording_active) {
						/* Not recording (anymore?) */
						janus_videoroom_recorder_close(participant);
					} else if(participant->recording_active && participant->session->started) {
						/* We've started recording, send a PLI and go on */
						GList *temp = participant->streams;
						while(temp) {
							janus_videoroom_publisher_stream *ps = (janus_videoroom_publisher_stream *)temp->data;
							janus_videoroom_recorder_create(ps);
							if(ps->type == JANUS_VIDEOROOM_MEDIA_VIDEO) {
								/* Send a PLI */
								janus_videoroom_reqpli(ps, "Recording video");
							}
							temp = temp->next;
						}
					}
				}
				janus_mutex_unlock(&participant->rec_mutex);
				if(display) {
					janus_mutex_lock(&participant->room->mutex);
					char *old_display = participant->display;
					char *new_display = g_strdup(json_string_value(display));
					participant->display = new_display;
					if(old_display != NULL) {
						/* The display name changed, notify this */
						json_t *display_event = json_object();
						json_object_set_new(display_event, "videoroom", json_string("event"));
						json_object_set_new(display_event, "id", json_integer(participant->user_id));
						json_object_set_new(display_event, "display", json_string(participant->display));
						if(participant->room && !participant->room->destroyed) {
							janus_videoroom_notify_participants(participant, display_event);
						}
						json_decref(display_event);
					}
					g_free(old_display);
					janus_mutex_unlock(&participant->room->mutex);
				}
				/* Done */
				event = json_object();
				json_object_set_new(event, "videoroom", json_string("event"));
				json_object_set_new(event, "room", json_integer(participant->room_id));
				json_object_set_new(event, "configured", json_string("ok"));
				/* Also notify event handlers */
				if(notify_events && gateway->events_is_enabled()) {
					json_t *info = json_object();
					json_object_set_new(info, "event", json_string("configured"));
					json_object_set_new(info, "room", json_integer(participant->room_id));
					json_object_set_new(info, "id", json_integer(participant->user_id));
						/* TODO Add info on all the streams, here */
					//~ json_object_set_new(info, "audio_active", participant->audio_active ? json_true() : json_false());
					//~ json_object_set_new(info, "video_active", participant->video_active ? json_true() : json_false());
					//~ json_object_set_new(info, "data_active", participant->data_active ? json_true() : json_false());
					json_object_set_new(info, "bitrate", json_integer(participant->bitrate));
					//~ if(participant->arc || participant->vrc || participant->drc) {
						//~ json_t *recording = json_object();
						//~ if(participant->arc && participant->arc->filename)
							//~ json_object_set_new(recording, "audio", json_string(participant->arc->filename));
						//~ if(participant->vrc && participant->vrc->filename)
							//~ json_object_set_new(recording, "video", json_string(participant->vrc->filename));
						//~ if(participant->drc && participant->drc->filename)
							//~ json_object_set_new(recording, "data", json_string(participant->drc->filename));
						//~ json_object_set_new(info, "recording", recording);
					//~ }
					gateway->notify_event(&janus_videoroom_plugin, session->handle, info);
				}
			} else if(!strcasecmp(request_text, "unpublish")) {
				/* This participant wants to unpublish */
				if(!participant->session->started) {
					janus_refcount_decrease(&participant->ref);
					JANUS_LOG(LOG_ERR, "Can't unpublish, not published\n");
					error_code = JANUS_VIDEOROOM_ERROR_NOT_PUBLISHED;
					g_snprintf(error_cause, 512, "Can't unpublish, not published");
					goto error;
				}
				/* Tell the core to tear down the PeerConnection, hangup_media will do the rest */
				janus_videoroom_hangup_media(session->handle);
				gateway->close_pc(session->handle);
				/* Done */
				event = json_object();
				json_object_set_new(event, "videoroom", json_string("event"));
				json_object_set_new(event, "room", json_integer(participant->room_id));
				json_object_set_new(event, "unpublished", json_string("ok"));
			} else if(!strcasecmp(request_text, "leave")) {
				/* Prepare an event to confirm the request */
				event = json_object();
				json_object_set_new(event, "videoroom", json_string("event"));
				json_object_set_new(event, "room", json_integer(participant->room_id));
				json_object_set_new(event, "leaving", json_string("ok"));
				/* This publisher is leaving, tell everybody */
				janus_videoroom_leave_or_unpublish(participant, TRUE, FALSE);
				/* Done */
				session->started = FALSE;
				//~ session->destroy = TRUE;
			} else {
				janus_refcount_decrease(&participant->ref);
				JANUS_LOG(LOG_ERR, "Unknown request '%s'\n", request_text);
				error_code = JANUS_VIDEOROOM_ERROR_INVALID_REQUEST;
				g_snprintf(error_cause, 512, "Unknown request '%s'", request_text);
				goto error;
			}
			janus_refcount_decrease(&participant->ref);
		} else if(session->participant_type == janus_videoroom_p_type_subscriber) {
			/* Handle this subscriber */
			janus_videoroom_subscriber *subscriber = (janus_videoroom_subscriber *)session->participant;
			if(subscriber == NULL) {
				JANUS_LOG(LOG_ERR, "Invalid subscriber instance\n");
				error_code = JANUS_VIDEOROOM_ERROR_UNKNOWN_ERROR;
				g_snprintf(error_cause, 512, "Invalid subscriber instance");
				goto error;
			}
			if(subscriber->room == NULL) {
				JANUS_LOG(LOG_ERR, "No such room\n");
				error_code = JANUS_VIDEOROOM_ERROR_NO_SUCH_ROOM;
				g_snprintf(error_cause, 512, "No such room");
				goto error;
			}
			if(!strcasecmp(request_text, "join")) {
				JANUS_LOG(LOG_ERR, "Already in as a subscriber on this handle\n");
				error_code = JANUS_VIDEOROOM_ERROR_ALREADY_JOINED;
				g_snprintf(error_cause, 512, "Already in as a subscriber on this handle");
				goto error;
			} else if(!strcasecmp(request_text, "start")) {
				/* Start/restart receiving the publisher streams */
				if(subscriber->paused && msg->jsep == NULL) {
					/* This is just resuming a paused subscription, reset the RTP sequence numbers on all streams */
					GList *temp = subscriber->streams;
					while(temp) {
						janus_videoroom_subscriber_stream *stream = (janus_videoroom_subscriber_stream *)temp->data;
						stream->context.seq_reset = TRUE;
						temp = temp->next;
					}
				}
				subscriber->paused = FALSE;
				event = json_object();
				json_object_set_new(event, "videoroom", json_string("event"));
				json_object_set_new(event, "room", json_integer(subscriber->room_id));
				json_object_set_new(event, "started", json_string("ok"));
			} else if(!strcasecmp(request_text, "subscribe")) {
				/* Update a subscription by adding new streams */
				JANUS_LOG(LOG_VERB, "Adding new subscriber streams\n");
				JANUS_VALIDATE_JSON_OBJECT(root, subscriber_update_parameters,
					error_code, error_cause, TRUE,
					JANUS_VIDEOROOM_ERROR_MISSING_ELEMENT, JANUS_VIDEOROOM_ERROR_INVALID_ELEMENT);
				if(error_code != 0)
					goto error;
				json_t *feeds = json_object_get(root, "streams");
				if(json_array_size(feeds) == 0) {
					JANUS_LOG(LOG_ERR, "Empty subscription list\n");
					error_code = JANUS_VIDEOROOM_ERROR_INVALID_ELEMENT;
					g_snprintf(error_cause, 512, "Empty subscription list");
					goto error;
				}
				/* Make sure all the feeds we're subscribing to exist */
				GList *publishers = NULL;
				size_t i = 0;
				for(i=0; i<json_array_size(feeds); i++) {
					json_t *s = json_array_get(feeds, i);
					JANUS_VALIDATE_JSON_OBJECT(s, subscriber_stream_parameters,
						error_code, error_cause, TRUE,
						JANUS_VIDEOROOM_ERROR_MISSING_ELEMENT, JANUS_VIDEOROOM_ERROR_INVALID_ELEMENT);
					if(error_code != 0) {
						/* Unref publishers we may have taken note of so far */
						while(publishers) {
							janus_videoroom_publisher *publisher = (janus_videoroom_publisher *)publishers->data;
							janus_refcount_decrease(&publisher->ref);
							janus_refcount_decrease(&publisher->session->ref);
							publishers = g_list_remove(publishers, publisher);
						}
						goto error;
					}
					json_t *feed = json_object_get(s, "feed");
					guint64 feed_id = json_integer_value(feed);
					janus_mutex_lock(&subscriber->room->mutex);
					janus_videoroom_publisher *publisher = g_hash_table_lookup(subscriber->room->participants, &feed_id);
					janus_mutex_unlock(&subscriber->room->mutex);
					if(publisher == NULL || g_atomic_int_get(&publisher->destroyed) || !publisher->session->started) {
						JANUS_LOG(LOG_ERR, "No such feed (%"SCNu64")\n", feed_id);
						error_code = JANUS_VIDEOROOM_ERROR_NO_SUCH_FEED;
						g_snprintf(error_cause, 512, "No such feed (%"SCNu64")", feed_id);
						/* Unref publishers we may have taken note of so far */
						while(publishers) {
							publisher = (janus_videoroom_publisher *)publishers->data;
							janus_refcount_decrease(&publisher->ref);
							janus_refcount_decrease(&publisher->session->ref);
							publishers = g_list_remove(publishers, publisher);
						}
						goto error;
					}
					const char *mid = json_string_value(json_object_get(s, "mid"));
					if(mid != NULL) {
						/* Check the mid too */
						janus_mutex_lock(&publisher->streams_mutex);
						if(g_hash_table_lookup(publisher->streams_bymid, mid) == NULL) {
							janus_mutex_unlock(&publisher->streams_mutex);
							JANUS_LOG(LOG_ERR, "No such mid '%s' in feed (%"SCNu64")\n", mid, feed_id);
							error_code = JANUS_VIDEOROOM_ERROR_NO_SUCH_FEED;
							g_snprintf(error_cause, 512, "No such mid '%s' in feed (%"SCNu64")", mid, feed_id);
							/* Unref publishers we may have taken note of so far */
							while(publishers) {
								publisher = (janus_videoroom_publisher *)publishers->data;
								janus_refcount_decrease(&publisher->ref);
								janus_refcount_decrease(&publisher->session->ref);
								publishers = g_list_remove(publishers, publisher);
							}
							goto error;
						}
						janus_mutex_unlock(&publisher->streams_mutex);
					}
					json_t *spatial = json_object_get(s, "spatial_layer");
					json_t *sc_substream = json_object_get(s, "substream");
					if(json_integer_value(spatial) < 0 || json_integer_value(spatial) > 2 ||
							json_integer_value(sc_substream) < 0 || json_integer_value(sc_substream) > 2) {
						JANUS_LOG(LOG_ERR, "Invalid element (substream/spatial_layer should be 0, 1 or 2)\n");
						error_code = JANUS_VIDEOROOM_ERROR_INVALID_ELEMENT;
						g_snprintf(error_cause, 512, "Invalid value (substream/spatial_layer should be 0, 1 or 2)");
						janus_mutex_unlock(&videoroom->mutex);
						/* Unref publishers we may have taken note of so far */
						while(publishers) {
							publisher = (janus_videoroom_publisher *)publishers->data;
							janus_refcount_decrease(&publisher->ref);
							janus_refcount_decrease(&publisher->session->ref);
							publishers = g_list_remove(publishers, publisher);
						}
						goto error;
					}
					json_t *temporal = json_object_get(s, "temporal_layer");
					json_t *sc_temporal = json_object_get(s, "temporal");
					if(json_integer_value(temporal) < 0 || json_integer_value(temporal) > 2 ||
							json_integer_value(sc_temporal) < 0 || json_integer_value(sc_temporal) > 2) {
						JANUS_LOG(LOG_ERR, "Invalid element (temporal/temporal_layer should be 0, 1 or 2)\n");
						error_code = JANUS_VIDEOROOM_ERROR_INVALID_ELEMENT;
						g_snprintf(error_cause, 512, "Invalid value (temporal/temporal_layer should be 0, 1 or 2)");
						janus_mutex_unlock(&videoroom->mutex);
						/* Unref publishers we may have taken note of so far */
						while(publishers) {
							publisher = (janus_videoroom_publisher *)publishers->data;
							janus_refcount_decrease(&publisher->ref);
							janus_refcount_decrease(&publisher->session->ref);
							publishers = g_list_remove(publishers, publisher);
						}
						goto error;
					}
					/* Increase the refcount before unlocking so that nobody can remove and free the publisher in the meantime. */
					janus_refcount_increase(&publisher->ref);
					janus_refcount_increase(&publisher->session->ref);
					publishers = g_list_append(publishers, publisher);
				}
				/* Update subscriptions, adding streams or replacing existing and inactive ones */
				int changes = 0;
				janus_mutex_lock(&subscriber->streams_mutex);
				for(i=0; i<json_array_size(feeds); i++) {
					json_t *s = json_array_get(feeds, i);
					json_t *feed = json_object_get(s, "feed");
					guint64 feed_id = json_integer_value(feed);
					janus_mutex_lock(&subscriber->room->mutex);
					janus_videoroom_publisher *publisher = g_hash_table_lookup(subscriber->room->participants, &feed_id);
					janus_mutex_unlock(&subscriber->room->mutex);
					if(publisher == NULL || g_atomic_int_get(&publisher->destroyed) || !publisher->session->started) {
						JANUS_LOG(LOG_WARN, "Publisher '%"SCNu64"' not found, not subscribing...\n", feed_id);
						continue;
					}
					/* Are we subscribing to this publisher as a whole or only to a single stream? */
					const char *mid = json_string_value(json_object_get(s, "mid"));
					json_t *spatial = json_object_get(s, "spatial_layer");
					json_t *sc_substream = json_object_get(s, "substream");
					json_t *temporal = json_object_get(s, "temporal_layer");
					json_t *sc_temporal = json_object_get(s, "temporal");
					if(mid != NULL) {
						janus_mutex_lock(&publisher->streams_mutex);
						janus_videoroom_publisher_stream *ps = g_hash_table_lookup(publisher->streams_bymid, mid);
						janus_mutex_unlock(&publisher->streams_mutex);
						if(ps == NULL) {
							JANUS_LOG(LOG_WARN, "No mid '%s' in publisher '%"SCNu64"', not subscribing...\n", mid, feed_id);
							continue;
						}
						janus_videoroom_subscriber_stream *stream = janus_videoroom_subscriber_stream_add_or_replace(subscriber, ps);
						if(stream) {
							changes++;
							if(ps->type == JANUS_VIDEOROOM_MEDIA_VIDEO &&
									(spatial || sc_substream || temporal || sc_temporal)) {
								/* Override the default spatial/substream/temporal targets */
								if(sc_substream)
									stream->sim_context.substream_target = json_integer_value(sc_substream);
								if(sc_temporal)
									stream->sim_context.templayer_target = json_integer_value(sc_temporal);
								if(spatial)
									stream->target_spatial_layer = json_integer_value(spatial);
								if(temporal)
									stream->target_temporal_layer = json_integer_value(temporal);
							}
						}
					} else {
						janus_mutex_lock(&publisher->streams_mutex);
						GList *temp = publisher->streams;
						while(temp) {
							janus_videoroom_publisher_stream *ps = (janus_videoroom_publisher_stream *)temp->data;
							janus_videoroom_subscriber_stream *stream = janus_videoroom_subscriber_stream_add_or_replace(subscriber, ps);
							if(stream) {
								changes++;
								if(ps->type == JANUS_VIDEOROOM_MEDIA_VIDEO &&
										(spatial || sc_substream || temporal || sc_temporal)) {
									/* Override the default spatial/substream/temporal targets */
									if(sc_substream)
										stream->sim_context.substream_target = json_integer_value(sc_substream);
									if(sc_temporal)
										stream->sim_context.templayer_target = json_integer_value(sc_temporal);
									if(spatial)
										stream->target_spatial_layer = json_integer_value(spatial);
									if(temporal)
										stream->target_temporal_layer = json_integer_value(temporal);
								}
							}
							temp = temp->next;
						}
						janus_mutex_unlock(&publisher->streams_mutex);
					}
				}
				if(changes == 0) {
					janus_mutex_unlock(&subscriber->streams_mutex);
					/* Nothing changes, don't do anything */
					JANUS_LOG(LOG_WARN, "No subscription done, skipping renegotiation\n");
					janus_videoroom_message_free(msg);
					/* Decrease the references we took before */
					while(publishers) {
						janus_videoroom_publisher *publisher = (janus_videoroom_publisher *)publishers->data;
						janus_refcount_decrease(&publisher->ref);
						janus_refcount_decrease(&publisher->session->ref);
						publishers = g_list_remove(publishers, publisher);
					}
					continue;
				}
				if(!g_atomic_int_get(&subscriber->answered)) {
					/* We're still waiting for an answer to a previous offer, postpone this */
					g_atomic_int_set(&subscriber->pending_offer, 1);
					janus_mutex_unlock(&subscriber->streams_mutex);
					JANUS_LOG(LOG_VERB, "Post-poning new offer, waiting for previous answer\n");
					/* Decrease the references we took before */
					while(publishers) {
						janus_videoroom_publisher *publisher = (janus_videoroom_publisher *)publishers->data;
						janus_refcount_decrease(&publisher->ref);
						janus_refcount_decrease(&publisher->session->ref);
						publishers = g_list_remove(publishers, publisher);
					}
					janus_videoroom_message_free(msg);
					continue;
				}
				event = json_object();
				json_object_set_new(event, "videoroom", json_string("updated"));
				json_object_set_new(event, "room", json_integer(subscriber->room_id));
				json_t *media = janus_videoroom_subscriber_streams_summary(subscriber, FALSE, NULL);
				json_object_set_new(event, "streams", media);
				/* Generate a new offer */
				json_t *jsep = janus_videoroom_subscriber_offer(subscriber);
				janus_mutex_unlock(&subscriber->streams_mutex);
				/* How long will the Janus core take to push the event? */
				gint64 start = janus_get_monotonic_time();
				int res = gateway->push_event(msg->handle, &janus_videoroom_plugin, msg->transaction, event, jsep);
				JANUS_LOG(LOG_VERB, "  >> Pushing event: %d (took %"SCNu64" us)\n", res, janus_get_monotonic_time()-start);
				json_decref(event);
				json_decref(jsep);
				/* Also notify event handlers */
				if(notify_events && gateway->events_is_enabled()) {
					json_t *info = json_object();
					json_object_set_new(info, "event", json_string("updated"));
					json_object_set_new(info, "room", json_integer(subscriber->room_id));
					json_t *media = janus_videoroom_subscriber_streams_summary(subscriber, FALSE, NULL);
					json_object_set_new(info, "streams", media);
					json_object_set_new(info, "private_id", json_integer(subscriber->pvt_id));
					gateway->notify_event(&janus_videoroom_plugin, session->handle, info);
				}
				/* Decrease the references we took before */
				while(publishers) {
					janus_videoroom_publisher *publisher = (janus_videoroom_publisher *)publishers->data;
					janus_refcount_decrease(&publisher->ref);
					janus_refcount_decrease(&publisher->session->ref);
					publishers = g_list_remove(publishers, publisher);
				}
				/* Done */
				janus_videoroom_message_free(msg);
				continue;
			} else if(!strcasecmp(request_text, "unsubscribe")) {
				/* TODO Update a subscription by removing existing streams */
				JANUS_LOG(LOG_VERB, "Removing subscriber streams\n");
				JANUS_VALIDATE_JSON_OBJECT(root, subscriber_update_parameters,
					error_code, error_cause, TRUE,
					JANUS_VIDEOROOM_ERROR_MISSING_ELEMENT, JANUS_VIDEOROOM_ERROR_INVALID_ELEMENT);
				if(error_code != 0)
					goto error;
				json_t *feeds = json_object_get(root, "streams");
				if(json_array_size(feeds) == 0) {
					JANUS_LOG(LOG_ERR, "Empty unsubscription list\n");
					error_code = JANUS_VIDEOROOM_ERROR_INVALID_ELEMENT;
					g_snprintf(error_cause, 512, "Empty unsubscription list");
					goto error;
				}
				/* Validate the request first */
				size_t i = 0;
				for(i=0; i<json_array_size(feeds); i++) {
					json_t *s = json_array_get(feeds, i);
					JANUS_VALIDATE_JSON_OBJECT(s, subscriber_remove_parameters,
						error_code, error_cause, TRUE,
						JANUS_VIDEOROOM_ERROR_MISSING_ELEMENT, JANUS_VIDEOROOM_ERROR_INVALID_ELEMENT);
					if(error_code != 0)
						goto error;
				}
				/* Now remove the specified subscriptions */
				int changes = 0;
				janus_mutex_lock(&subscriber->streams_mutex);
				for(i=0; i<json_array_size(feeds); i++) {
					json_t *s = json_array_get(feeds, i);
					json_t *feed = json_object_get(s, "feed");
					guint64 feed_id = json_integer_value(feed);
					const char *sub_mid = json_string_value(json_object_get(s, "sub_mid"));
					janus_videoroom_subscriber_stream *stream = NULL;
					if(sub_mid) {
						/* A specific subscription mid has been provided */
						stream = g_hash_table_lookup(subscriber->streams_bymid, sub_mid);
						if(stream == NULL) {
							JANUS_LOG(LOG_WARN, "Subscriber stream with mid '%s' not found, not unsubscribing...\n", sub_mid);
							continue;
						}
						janus_videoroom_subscriber_stream_remove(stream, NULL, TRUE);
						changes++;
					} else if(feed_id > 0) {
						janus_mutex_lock(&subscriber->room->mutex);
						janus_videoroom_publisher *publisher = g_hash_table_lookup(subscriber->room->participants, &feed_id);
						janus_mutex_unlock(&subscriber->room->mutex);
						if(publisher == NULL || g_atomic_int_get(&publisher->destroyed) || !publisher->session->started) {
							JANUS_LOG(LOG_WARN, "Publisher '%"SCNu64"' not found, not unsubscribing...\n", feed_id);
							continue;
						}
						/* Are we unsubscribing from the publisher as a whole or only a single stream? */
						const char *mid = json_string_value(json_object_get(s, "mid"));
						/* Iterate on all subscriptions, and remove those that don't match */
						GList *temp = subscriber->streams;
						while(temp) {
							/* We need more fine grained mechanisms for changing streaming properties */
							janus_videoroom_subscriber_stream *stream = (janus_videoroom_subscriber_stream *)temp->data;
							janus_videoroom_publisher_stream *ps = NULL;
							GSList *list = stream->publisher_streams;
							while(list) {
								ps = list->data;
								if(ps == NULL || ps->publisher != publisher) {
									/* Not the publisher we're interested in */
									list = list->next;
									continue;
								}
								if(mid && ps->mid && strcasecmp(ps->mid, mid)) {
									/* Not the mid we're interested in */
									list = list->next;
									continue;
								}
								janus_videoroom_subscriber_stream_remove(stream, ps, TRUE);
								if(stream->type != JANUS_VIDEOROOM_MEDIA_DATA)
									changes++;
								list = list->next;
							}
							temp = temp->next;
						}
					}
				}
				if(changes == 0) {
					janus_mutex_unlock(&subscriber->streams_mutex);
					/* Nothing changes, don't do anything */
					JANUS_LOG(LOG_VERB, "No unsubscription done, skipping renegotiation\n");
					janus_videoroom_message_free(msg);
					continue;
				}
				if(!g_atomic_int_get(&subscriber->answered)) {
					/* We're still waiting for an answer to a previous offer, postpone this */
					g_atomic_int_set(&subscriber->pending_offer, 1);
					janus_mutex_unlock(&subscriber->streams_mutex);
					JANUS_LOG(LOG_VERB, "Post-poning new offer, waiting for previous answer\n");
					janus_videoroom_message_free(msg);
					continue;
				}
				event = json_object();
				json_object_set_new(event, "videoroom", json_string("updated"));
				json_object_set_new(event, "room", json_integer(subscriber->room_id));
				json_t *media = janus_videoroom_subscriber_streams_summary(subscriber, FALSE, NULL);
				json_object_set_new(event, "streams", media);
				/* Generate a new offer */
				json_t *jsep = janus_videoroom_subscriber_offer(subscriber);
				janus_mutex_unlock(&subscriber->streams_mutex);
				/* How long will the Janus core take to push the event? */
				gint64 start = janus_get_monotonic_time();
				int res = gateway->push_event(msg->handle, &janus_videoroom_plugin, msg->transaction, event, jsep);
				JANUS_LOG(LOG_VERB, "  >> Pushing event: %d (took %"SCNu64" us)\n", res, janus_get_monotonic_time()-start);
				json_decref(event);
				json_decref(jsep);
				/* Done */
				janus_videoroom_message_free(msg);
				continue;
			} else if(!strcasecmp(request_text, "configure")) {
				JANUS_VALIDATE_JSON_OBJECT(root, configure_parameters,
					error_code, error_cause, TRUE,
					JANUS_VIDEOROOM_ERROR_MISSING_ELEMENT, JANUS_VIDEOROOM_ERROR_INVALID_ELEMENT);
				if(error_code != 0)
					goto error;
				if(subscriber->kicked) {
					JANUS_LOG(LOG_ERR, "Unauthorized, you have been kicked\n");
					error_code = JANUS_VIDEOROOM_ERROR_UNAUTHORIZED;
					g_snprintf(error_cause, 512, "Unauthorized, you have been kicked");
					goto error;
				}
				/* Audio, video and data are deprecated properties */
				json_t *audio = json_object_get(root, "audio");
				json_t *video = json_object_get(root, "video");
				json_t *data = json_object_get(root, "data");
				/* Better to specify the 'send' property of a specific 'mid' */
				const char *mid = json_string_value(json_object_get(root, "mid"));
				json_t *send = json_object_get(root, "send");
				json_t *restart = json_object_get(root, "restart");
				json_t *update = json_object_get(root, "update");
				json_t *spatial = json_object_get(root, "spatial_layer");
				json_t *sc_substream = json_object_get(root, "substream");
				if(json_integer_value(spatial) < 0 || json_integer_value(spatial) > 2 ||
						json_integer_value(sc_substream) < 0 || json_integer_value(sc_substream) > 2) {
					JANUS_LOG(LOG_ERR, "Invalid element (substream/spatial_layer should be 0, 1 or 2)\n");
					error_code = JANUS_VIDEOROOM_ERROR_INVALID_ELEMENT;
					g_snprintf(error_cause, 512, "Invalid value (substream/spatial_layer should be 0, 1 or 2)");
					goto error;
				}
				json_t *temporal = json_object_get(root, "temporal_layer");
				json_t *sc_temporal = json_object_get(root, "temporal");
				if(json_integer_value(temporal) < 0 || json_integer_value(temporal) > 2 ||
						json_integer_value(sc_temporal) < 0 || json_integer_value(sc_temporal) > 2) {
					JANUS_LOG(LOG_ERR, "Invalid element (temporal/temporal_layer should be 0, 1 or 2)\n");
					error_code = JANUS_VIDEOROOM_ERROR_INVALID_ELEMENT;
					g_snprintf(error_cause, 512, "Invalid value (temporal/temporal_layer should be 0, 1 or 2)");
					goto error;
				}
				/* Update the audio/video/data flags, if set */
				janus_mutex_lock(&subscriber->streams_mutex);
				GList *temp = subscriber->streams;
				while(temp) {
					/* We need more fine grained mechanisms for changing streaming properties */
					janus_videoroom_subscriber_stream *stream = (janus_videoroom_subscriber_stream *)temp->data;
					janus_videoroom_publisher_stream *ps = stream->publisher_streams ? stream->publisher_streams->data : NULL;
					if(audio && stream->type == JANUS_VIDEOROOM_MEDIA_AUDIO) {
						gboolean oldaudio = stream->send;
						gboolean newaudio = json_is_true(audio);
						if(!oldaudio && newaudio) {
							/* Audio just resumed, reset the RTP sequence numbers */
							stream->context.seq_reset = TRUE;
						}
						stream->send = newaudio;
					}
					if(video && stream->type == JANUS_VIDEOROOM_MEDIA_VIDEO) {
						gboolean oldvideo = stream->send;
						gboolean newvideo = json_is_true(video);
						if(!oldvideo && newvideo) {
							/* Audio just resumed, reset the RTP sequence numbers */
							stream->context.seq_reset = TRUE;
						}
						stream->send = newvideo;
						if(newvideo) {
							/* Send a PLI */
							janus_videoroom_reqpli(ps, "Restoring video for subscriber");
						}
					}
					if(data && stream->type == JANUS_VIDEOROOM_MEDIA_DATA)
						stream->send = json_is_true(data);
					/* Let's also see if this is the right mid */
					if(mid && strcasecmp(stream->mid, mid)) {
						temp = temp->next;
						continue;
					}
					if(send) {
						gboolean oldsend = stream->send;
						gboolean newsend = json_is_true(send);
						if(!oldsend && newsend) {
							/* Medium just resumed, reset the RTP sequence numbers */
							stream->context.seq_reset = TRUE;
						}
						stream->send = json_is_true(send);
					}
					/* Next properties are for video only */
					if(stream->type != JANUS_VIDEOROOM_MEDIA_VIDEO) {
						temp = temp->next;
						continue;
					}
					/* Check if a simulcasting-related request is involved */
					if(ps && ps->simulcast) {
						if(sc_substream) {
							stream->sim_context.substream_target = json_integer_value(sc_substream);
							JANUS_LOG(LOG_VERB, "Setting video SSRC to let through (simulcast): %"SCNu32" (index %d, was %d)\n",
								ps->vssrc[stream->sim_context.substream],
								stream->sim_context.substream_target,
								stream->sim_context.substream);
							if(stream->sim_context.substream_target == stream->sim_context.substream) {
								/* No need to do anything, we're already getting the right substream, so notify the user */
								json_t *event = json_object();
								json_object_set_new(event, "videoroom", json_string("event"));
								json_object_set_new(event, "room", json_integer(subscriber->room_id));
								json_object_set_new(event, "mid", json_string(stream->mid));
								json_object_set_new(event, "substream", json_integer(stream->sim_context.substream));
								gateway->push_event(msg->handle, &janus_videoroom_plugin, NULL, event, NULL);
								json_decref(event);
							} else {
								/* Send a PLI */
								janus_videoroom_reqpli(ps, "Simulcasting substream change");
							}
						}
						if(ps->vcodec == JANUS_VIDEOCODEC_VP8 && ps->simulcast && sc_temporal) {
							stream->sim_context.templayer_target = json_integer_value(sc_temporal);
							JANUS_LOG(LOG_VERB, "Setting video temporal layer to let through (simulcast): %d (was %d)\n",
								stream->sim_context.templayer_target, stream->sim_context.templayer);
							if(stream->sim_context.templayer_target == stream->sim_context.templayer) {
								/* No need to do anything, we're already getting the right temporal, so notify the user */
								json_t *event = json_object();
								json_object_set_new(event, "videoroom", json_string("event"));
								json_object_set_new(event, "room", json_integer(subscriber->room_id));
								json_object_set_new(event, "mid", json_string(stream->mid));
								json_object_set_new(event, "temporal", json_integer(stream->sim_context.templayer));
								gateway->push_event(msg->handle, &janus_videoroom_plugin, NULL, event, NULL);
								json_decref(event);
							} else {
								/* Send a PLI */
								janus_videoroom_reqpli(ps, "Simulcasting temporal layer change");
							}
						}
					} else if(ps->svc) {
						/* Also check if the viewer is trying to configure a layer change */
						if(spatial) {
							int spatial_layer = json_integer_value(spatial);
							if(spatial_layer > 1) {
								JANUS_LOG(LOG_WARN, "Spatial layer higher than 1, will probably be ignored\n");
							}
							if(spatial_layer == stream->spatial_layer) {
								/* No need to do anything, we're already getting the right spatial layer, so notify the user */
								json_t *event = json_object();
								json_object_set_new(event, "videoroom", json_string("event"));
								json_object_set_new(event, "room", json_integer(subscriber->room_id));
								json_object_set_new(event, "mid", json_string(stream->mid));
								json_object_set_new(event, "spatial_layer", json_integer(stream->spatial_layer));
								gateway->push_event(msg->handle, &janus_videoroom_plugin, NULL, event, NULL);
								json_decref(event);
							} else if(spatial_layer != stream->target_spatial_layer) {
								/* Send a PLI to the new RTP forward publisher */
								janus_videoroom_reqpli(ps, "Need to downscale spatially");
							}
							stream->target_spatial_layer = spatial_layer;
						}
						if(temporal) {
							int temporal_layer = json_integer_value(temporal);
							if(temporal_layer > 2) {
								JANUS_LOG(LOG_WARN, "Temporal layer higher than 2, will probably be ignored\n");
							}
							if(temporal_layer == stream->temporal_layer) {
								/* No need to do anything, we're already getting the right temporal layer, so notify the user */
								json_t *event = json_object();
								json_object_set_new(event, "videoroom", json_string("event"));
								json_object_set_new(event, "room", json_integer(subscriber->room_id));
								json_object_set_new(event, "mid", json_string(stream->mid));
								json_object_set_new(event, "temporal_layer", json_integer(stream->temporal_layer));
								gateway->push_event(msg->handle, &janus_videoroom_plugin, NULL, event, NULL);
								json_decref(event);
							}
							stream->target_temporal_layer = temporal_layer;
						}
					}
					temp = temp->next;
				}
				event = json_object();
				json_object_set_new(event, "videoroom", json_string("event"));
				json_object_set_new(event, "room", json_integer(subscriber->room_id));
				json_object_set_new(event, "configured", json_string("ok"));
				/* The user may be interested in an ICE restart */
				gboolean do_restart = restart ? json_is_true(restart) : FALSE;
				gboolean do_update = update ? json_is_true(update) : FALSE;
				if(sdp_update || do_restart || do_update) {
					/* Negotiate by sending the selected publisher SDP back, and/or force an ICE restart */
					if(!g_atomic_int_get(&subscriber->answered)) {
						/* We're still waiting for an answer to a previous offer, postpone this */
						g_atomic_int_set(&subscriber->pending_offer, 1);
						g_atomic_int_set(&subscriber->pending_restart, 1);
						janus_mutex_unlock(&subscriber->streams_mutex);
						JANUS_LOG(LOG_VERB, "Post-poning new ICE restart offer, waiting for previous answer\n");
						janus_videoroom_message_free(msg);
						continue;
					}
					json_t *jsep = janus_videoroom_subscriber_offer(subscriber);
					janus_mutex_unlock(&subscriber->streams_mutex);
					if(do_restart)
						json_object_set_new(jsep, "restart", json_true());
					/* How long will the Janus core take to push the event? */
					gint64 start = janus_get_monotonic_time();
					int res = gateway->push_event(msg->handle, &janus_videoroom_plugin, msg->transaction, event, jsep);
					JANUS_LOG(LOG_VERB, "  >> Pushing event: %d (took %"SCNu64" us)\n", res, janus_get_monotonic_time()-start);
					json_decref(event);
					json_decref(jsep);
					/* Done */
					janus_videoroom_message_free(msg);
					continue;
				}
				janus_mutex_unlock(&subscriber->streams_mutex);
			} else if(!strcasecmp(request_text, "pause")) {
				/* Stop receiving the publisher streams for a while */
				subscriber->paused = TRUE;
				event = json_object();
				json_object_set_new(event, "videoroom", json_string("event"));
				json_object_set_new(event, "room", json_integer(subscriber->room_id));
				json_object_set_new(event, "paused", json_string("ok"));
			} else if(!strcasecmp(request_text, "switch")) {
				/* This subscriber wants to switch to a different publisher */
				JANUS_VALIDATE_JSON_OBJECT(root, switch_parameters,
					error_code, error_cause, TRUE,
					JANUS_VIDEOROOM_ERROR_MISSING_ELEMENT, JANUS_VIDEOROOM_ERROR_INVALID_ELEMENT);
				if(!subscriber->room || g_atomic_int_get(&subscriber->room->destroyed)) {
					JANUS_LOG(LOG_ERR, "Room Destroyed \n");
					error_code = JANUS_VIDEOROOM_ERROR_NO_SUCH_ROOM;
					g_snprintf(error_cause, 512, "No such room ");
					goto error;
				}
				if(g_atomic_int_get(&subscriber->destroyed)) {
					JANUS_LOG(LOG_ERR, "Room Destroyed (%"SCNu64")\n", subscriber->room_id);
					error_code = JANUS_VIDEOROOM_ERROR_NO_SUCH_ROOM;
					g_snprintf(error_cause, 512, "No such room (%"SCNu64")", subscriber->room_id);
					goto error;
				}
				/* While the legacy way of switching by just providing a feed ID is
				 * still supported (at least for now), it isn't flexible enough: the
				 * new proper way of doing that is providing the list of changes that
				 * need to be done, in terms of which stream to switch to, and which
				 * subscription mid to attach it to. This allows for partial switches
				 * (e.g., change the second video source to Bob's camera), while the
				 * old approach simply forces a single publisher as the new source. */
				json_t *feeds = json_object_get(root, "streams");
				json_t *feed = json_object_get(root, "feed");
				GList *publishers = NULL;
				if(feeds == NULL || json_array_size(feeds) == 0) {
					/* For backwards compatibility, we still support the old "feed" property, which means
					 * "switch to all the feeds from this publisher" (much less sophisticated, though) */
					guint64 feed_id = json_integer_value(feed);
					if(feed_id == 0) {
						JANUS_LOG(LOG_ERR, "At least one between 'streams' and 'feed' must be specified\n");
						error_code = JANUS_VIDEOROOM_ERROR_MISSING_ELEMENT;
						g_snprintf(error_cause, 512, "At least one between 'streams' and 'feed' must be specified");
						goto error;
					}
					janus_mutex_lock(&subscriber->room->mutex);
					janus_videoroom_publisher *publisher = g_hash_table_lookup(subscriber->room->participants, &feed_id);
					janus_mutex_unlock(&subscriber->room->mutex);
					if(publisher == NULL || g_atomic_int_get(&publisher->destroyed) || !publisher->session->started) {
						JANUS_LOG(LOG_ERR, "No such feed (%"SCNu64")\n", feed_id);
						error_code = JANUS_VIDEOROOM_ERROR_NO_SUCH_FEED;
						g_snprintf(error_cause, 512, "No such feed (%"SCNu64")", feed_id);
						goto error;
					}
					/* Create a fake "streams" list out of this publisher */
					feeds = json_array();
					json_object_set_new(root, "streams", feeds);
					janus_refcount_increase(&publisher->ref);
					GList *temp = publisher->streams, *touched_already = NULL;
					while(temp) {
						janus_videoroom_publisher_stream *ps = (janus_videoroom_publisher_stream *)temp->data;
						/* Look for a subscriber stream compatible with this publisher stream */
						janus_videoroom_subscriber_stream *stream = NULL;
						GList *temp2 = subscriber->streams;
						while(temp2) {
							stream = (janus_videoroom_subscriber_stream *)temp->data;
							if(stream->type == ps->type && !g_list_find(touched_already, stream) &&
									((stream->type == JANUS_VIDEOROOM_MEDIA_AUDIO && stream->acodec == ps->acodec) ||
									(stream->type == JANUS_VIDEOROOM_MEDIA_VIDEO && stream->vcodec == ps->vcodec))) {
								/* This streams looks right */
								touched_already = g_list_append(touched_already, stream);
								json_t *s = json_object();
								json_object_set_new(s, "feed", json_integer(publisher->user_id));
								json_object_set_new(s, "mid", json_string(ps->mid));
								json_object_set_new(s, "sub_mid", json_string(stream->mid));
								json_array_append_new(feeds, s);
							} else {
								JANUS_LOG(LOG_WARN, "Skipping %"SCNu64" stream '%s' legacy switch: no compliant subscriber stream\n",
									publisher->user_id, ps->mid);
							}
							temp2 = temp2->next;
						}
						temp = temp->next;
					}
					g_list_free(touched_already);
					janus_refcount_decrease(&publisher->ref);
					/* Take note of the fact this is a legacy request */
					JANUS_LOG(LOG_WARN, "Legacy 'switch' request: please start using the streams array instead\n");
				}
				/* If we got here, we have a feeds list: make sure we have everything we need */
				if(json_array_size(feeds) == 0) {
					JANUS_LOG(LOG_ERR, "Empty switch list\n");
					error_code = JANUS_VIDEOROOM_ERROR_INVALID_ELEMENT;
					g_snprintf(error_cause, 512, "Empty switch list");
					goto error;
				}
				/* Make sure all the feeds we're subscribing to exist */
				size_t i = 0;
				for(i=0; i<json_array_size(feeds); i++) {
					json_t *s = json_array_get(feeds, i);
					JANUS_VALIDATE_JSON_OBJECT(s, switch_update_parameters,
						error_code, error_cause, TRUE,
						JANUS_VIDEOROOM_ERROR_MISSING_ELEMENT, JANUS_VIDEOROOM_ERROR_INVALID_ELEMENT);
					if(error_code != 0) {
						/* Unref publishers we may have taken note of so far */
						while(publishers) {
							janus_videoroom_publisher *publisher = (janus_videoroom_publisher *)publishers->data;
							janus_refcount_decrease(&publisher->ref);
							janus_refcount_decrease(&publisher->session->ref);
							publishers = g_list_remove(publishers, publisher);
						}
						goto error;
					}
					json_t *feed = json_object_get(s, "feed");
					guint64 feed_id = json_integer_value(feed);
					janus_mutex_lock(&subscriber->room->mutex);
					janus_videoroom_publisher *publisher = g_hash_table_lookup(subscriber->room->participants, &feed_id);
					janus_mutex_unlock(&subscriber->room->mutex);
					if(publisher == NULL || g_atomic_int_get(&publisher->destroyed) || !publisher->session->started) {
						JANUS_LOG(LOG_ERR, "No such feed (%"SCNu64")\n", feed_id);
						error_code = JANUS_VIDEOROOM_ERROR_NO_SUCH_FEED;
						g_snprintf(error_cause, 512, "No such feed (%"SCNu64")", feed_id);
						/* Unref publishers we may have taken note of so far */
						while(publishers) {
							publisher = (janus_videoroom_publisher *)publishers->data;
							janus_refcount_decrease(&publisher->ref);
							janus_refcount_decrease(&publisher->session->ref);
							publishers = g_list_remove(publishers, publisher);
						}
						goto error;
					}
					const char *mid = json_string_value(json_object_get(s, "mid"));
					/* Check the mid too */
					janus_mutex_lock(&publisher->streams_mutex);
					if(g_hash_table_lookup(publisher->streams_bymid, mid) == NULL) {
						janus_mutex_unlock(&publisher->streams_mutex);
						JANUS_LOG(LOG_ERR, "No such mid '%s' in feed (%"SCNu64")\n", mid, feed_id);
						error_code = JANUS_VIDEOROOM_ERROR_NO_SUCH_FEED;
						g_snprintf(error_cause, 512, "No such mid '%s' in feed (%"SCNu64")", mid, feed_id);
						/* Unref publishers we may have taken note of so far */
						while(publishers) {
							publisher = (janus_videoroom_publisher *)publishers->data;
							janus_refcount_decrease(&publisher->ref);
							janus_refcount_decrease(&publisher->session->ref);
							publishers = g_list_remove(publishers, publisher);
						}
						goto error;
					}
					janus_mutex_unlock(&publisher->streams_mutex);
					/* Increase the refcount before unlocking so that nobody can remove and free the publisher in the meantime. */
					janus_refcount_increase(&publisher->ref);
					janus_refcount_increase(&publisher->session->ref);
					publishers = g_list_append(publishers, publisher);
				}
				gboolean paused = subscriber->paused;
				subscriber->paused = TRUE;
				/* Switch to the new streams, unsubscribing from the ones we replace:
				 * notice that no renegotiation happens, we just switch the sources */
				int changes = 0;
				gboolean update = FALSE;
				janus_mutex_lock(&subscriber->streams_mutex);
				for(i=0; i<json_array_size(feeds); i++) {
					json_t *s = json_array_get(feeds, i);
					/* Look for the specific subscription mid to update */
					const char *sub_mid = json_string_value(json_object_get(s, "sub_mid"));
					janus_videoroom_subscriber_stream *stream = g_hash_table_lookup(subscriber->streams_bymid, sub_mid);
					if(stream == NULL) {
						JANUS_LOG(LOG_WARN, "Subscriber stream with mid '%s' not found, not switching...\n", sub_mid);
						continue;
					}
					/* Look for the publisher stream to switch to */
					json_t *feed = json_object_get(s, "feed");
					guint64 feed_id = json_integer_value(feed);
					const char *mid = json_string_value(json_object_get(s, "mid"));
					janus_mutex_lock(&subscriber->room->mutex);
					janus_videoroom_publisher *publisher = g_hash_table_lookup(subscriber->room->participants, &feed_id);
					janus_mutex_unlock(&subscriber->room->mutex);
					if(publisher == NULL || g_atomic_int_get(&publisher->destroyed) || !publisher->session->started) {
						JANUS_LOG(LOG_WARN, "Publisher '%"SCNu64"' not found, not switching...\n", feed_id);
						continue;
					}
					janus_mutex_lock(&publisher->streams_mutex);
					janus_videoroom_publisher_stream *ps = g_hash_table_lookup(publisher->streams_bymid, mid);
					janus_mutex_unlock(&publisher->streams_mutex);
					if(ps == NULL || g_atomic_int_get(&ps->destroyed)) {
						JANUS_LOG(LOG_WARN, "Publisher '%"SCNu64"' doesn't have any mid '%s', not switching...\n", feed_id, mid);
						continue;
					}
					/* If this mapping already exists, do nothing */
					if(g_slist_find(stream->publisher_streams, ps) != NULL) {
						JANUS_LOG(LOG_WARN, "Publisher '%"SCNu64"'/'%s' is already feeding mid '%s', not switching...\n",
							feed_id, mid, sub_mid);
						continue;
					}
					/* If the streams are not of the same type, do nothing */
					if(stream->type != ps->type) {
						JANUS_LOG(LOG_WARN, "Publisher '%"SCNu64"'/'%s' is not the same type as subscription mid '%s', not switching...\n",
							feed_id, mid, sub_mid);
						continue;
					}
					/* If the streams are not using the same codec, do nothing */
					if((stream->type == JANUS_VIDEOROOM_MEDIA_AUDIO && stream->acodec != ps->acodec) ||
							(stream->type == JANUS_VIDEOROOM_MEDIA_VIDEO && stream->vcodec != ps->vcodec)) {
						JANUS_LOG(LOG_WARN, "Publisher '%"SCNu64"'/'%s' is not using same codec as subscription mid '%s', not switching...\n",
							feed_id, mid, sub_mid);
						continue;
					}
					/* Unsubscribe the old stream and update it: we don't replace streams like we
					 * do when doing new subscriptions, as that might change payload type, etc. */
					changes++;
					/* Unsubscribe from the previous source first */
					janus_refcount_increase(&stream->ref);
					gboolean unref = FALSE;
					if(stream->publisher_streams == NULL) {
						/* This stream was inactive, we'll need a renegotiation */
						update = TRUE;
					} else {
						unref = TRUE;
						janus_videoroom_publisher_stream *stream_ps = stream->publisher_streams->data;
						janus_mutex_lock(&stream_ps->subscribers_mutex);
						stream_ps->subscribers = g_slist_remove(stream_ps->subscribers, stream);
						stream->publisher_streams = g_slist_remove(stream->publisher_streams, stream_ps);
						janus_mutex_unlock(&stream_ps->subscribers_mutex);
						janus_refcount_decrease(&stream_ps->ref);
					}
					/* Subscribe to the new one */
					janus_mutex_lock(&ps->subscribers_mutex);
					stream->publisher_streams = g_slist_append(stream->publisher_streams, ps);
					ps->subscribers = g_slist_append(ps->subscribers, stream);
					janus_refcount_increase(&ps->ref);
					janus_refcount_increase(&stream->ref);
					janus_mutex_unlock(&ps->subscribers_mutex);
					janus_videoroom_reqpli(ps, "Subscriber switch");
					if(unref)
						janus_refcount_decrease(&stream->ref);
					janus_refcount_decrease(&stream->ref);
				}
				janus_mutex_unlock(&subscriber->streams_mutex);
				/* Decrease the references we took before */
				while(publishers) {
					janus_videoroom_publisher *publisher = (janus_videoroom_publisher *)publishers->data;
					janus_refcount_decrease(&publisher->ref);
					janus_refcount_decrease(&publisher->session->ref);
					publishers = g_list_remove(publishers, publisher);
				}
				/* Done */
				subscriber->paused = paused;
				event = json_object();
				json_object_set_new(event, "videoroom", json_string("event"));
				json_object_set_new(event, "switched", json_string("ok"));
				json_object_set_new(event, "room", json_integer(subscriber->room_id));
				json_object_set_new(event, "changes", json_integer(changes));
				json_t *media = janus_videoroom_subscriber_streams_summary(subscriber, FALSE, NULL);
				json_object_set_new(event, "streams", media);
				/* Also notify event handlers */
				if(notify_events && gateway->events_is_enabled()) {
					json_t *info = json_object();
					json_object_set_new(info, "event", json_string("switched"));
					json_object_set_new(info, "room", json_integer(subscriber->room_id));
					json_object_set_new(event, "changes", json_integer(changes));
					media = janus_videoroom_subscriber_streams_summary(subscriber, FALSE, NULL);
					json_object_set_new(event, "streams", media);
					gateway->notify_event(&janus_videoroom_plugin, session->handle, info);
				}
				/* Check if we need a renegotiation as well */
				if(update) {
					/* We do */
					janus_mutex_lock(&subscriber->streams_mutex);
					if(!g_atomic_int_get(&subscriber->answered)) {
						/* We're still waiting for an answer to a previous offer, postpone this */
						g_atomic_int_set(&subscriber->pending_offer, 1);
						janus_mutex_unlock(&subscriber->streams_mutex);
						JANUS_LOG(LOG_VERB, "Post-poning new offer, waiting for previous answer\n");
					} else {
						json_t *revent = json_object();
						json_object_set_new(revent, "videoroom", json_string("updated"));
						json_object_set_new(revent, "room", json_integer(subscriber->room_id));
						json_t *media = janus_videoroom_subscriber_streams_summary(subscriber, FALSE, NULL);
						json_object_set_new(revent, "streams", media);
						/* Generate a new offer */
						json_t *jsep = janus_videoroom_subscriber_offer(subscriber);
						janus_mutex_unlock(&subscriber->streams_mutex);
						/* How long will the Janus core take to push the event? */
						gint64 start = janus_get_monotonic_time();
						int res = gateway->push_event(msg->handle, &janus_videoroom_plugin, msg->transaction, revent, jsep);
						JANUS_LOG(LOG_VERB, "  >> Pushing event: %d (took %"SCNu64" us)\n", res, janus_get_monotonic_time()-start);
						json_decref(revent);
						json_decref(jsep);
						/* Also notify event handlers */
						if(notify_events && gateway->events_is_enabled()) {
							json_t *info = json_object();
							json_object_set_new(info, "event", json_string("updated"));
							json_object_set_new(info, "room", json_integer(subscriber->room_id));
							json_t *media = janus_videoroom_subscriber_streams_summary(subscriber, FALSE, NULL);
							json_object_set_new(info, "streams", media);
							json_object_set_new(info, "private_id", json_integer(subscriber->pvt_id));
							gateway->notify_event(&janus_videoroom_plugin, session->handle, info);
						}
					}
				}
			} else if(!strcasecmp(request_text, "leave")) {
				guint64 room_id = subscriber ? subscriber->room_id : 0;
				/* Tell the core to tear down the PeerConnection, hangup_media will do the rest */
				janus_videoroom_hangup_media(session->handle);
				gateway->close_pc(session->handle);
				/* Send an event back */
				event = json_object();
				json_object_set_new(event, "videoroom", json_string("event"));
				json_object_set_new(event, "room", json_integer(room_id));
				json_object_set_new(event, "left", json_string("ok"));
				session->started = FALSE;
			} else {
				JANUS_LOG(LOG_ERR, "Unknown request '%s'\n", request_text);
				error_code = JANUS_VIDEOROOM_ERROR_INVALID_REQUEST;
				g_snprintf(error_cause, 512, "Unknown request '%s'", request_text);
				goto error;
			}
		}

		/* Prepare JSON event */
		JANUS_LOG(LOG_VERB, "Preparing JSON event as a reply\n");
		/* Any SDP or update to handle? */
		const char *msg_sdp_type = json_string_value(json_object_get(msg->jsep, "type"));
		const char *msg_sdp = json_string_value(json_object_get(msg->jsep, "sdp"));
		json_t *msg_simulcast = json_object_get(msg->jsep, "simulcast");
		if(!msg_sdp) {
			/* No SDP to send */
			int ret = gateway->push_event(msg->handle, &janus_videoroom_plugin, msg->transaction, event, NULL);
			JANUS_LOG(LOG_VERB, "  >> %d (%s)\n", ret, janus_get_api_error(ret));
			json_decref(event);
		} else {
			/* Generate offer or answer */
			JANUS_LOG(LOG_VERB, "This is involving a negotiation (%s) as well:\n%s\n", msg_sdp_type, msg_sdp);
			if(sdp_update) {
				/* Renegotiation: make sure the user provided an offer, and send answer */
				JANUS_LOG(LOG_VERB, "  -- Updating existing publisher\n");
				session->sdp_version++;		/* This needs to be increased when it changes */
			} else {
				/* New PeerConnection */
				session->sdp_version = 1;	/* This needs to be increased when it changes */
				session->sdp_sessid = janus_get_real_time();
			}
			const char *type = NULL;
			if(!strcasecmp(msg_sdp_type, "offer")) {
				/* We need to answer */
				type = "answer";
			} else if(!strcasecmp(msg_sdp_type, "answer")) {
				/* We got an answer (from a subscriber?), no need to negotiate */
				g_atomic_int_set(&session->hangingup, 0);
				int ret = gateway->push_event(msg->handle, &janus_videoroom_plugin, msg->transaction, event, NULL);
				JANUS_LOG(LOG_VERB, "  >> %d (%s)\n", ret, janus_get_api_error(ret));
				json_decref(event);
				/* Take note of the fact we got our answer */
				janus_videoroom_subscriber *subscriber = (janus_videoroom_subscriber *)session->participant;
				janus_mutex_lock(&subscriber->streams_mutex);
				/* Mark all streams that were answered to as ready */
				char error_str[512];
				janus_sdp *answer = janus_sdp_parse(msg_sdp, error_str, sizeof(error_str));
				GList *temp = answer->m_lines;
				while(temp) {
					janus_sdp_mline *m = (janus_sdp_mline *)temp->data;
					if(m->direction != JANUS_SDP_INACTIVE) {
						janus_videoroom_subscriber_stream *stream = g_hash_table_lookup(subscriber->streams_byid, GINT_TO_POINTER(m->index));
						if(stream)
							g_atomic_int_set(&stream->ready, 1);
					}
					temp = temp->next;
				}
				janus_sdp_destroy(answer);
				janus_videoroom_message_free(msg);
				/* Check if we have other pending offers to send for this subscriber */
				if(g_atomic_int_compare_and_exchange(&subscriber->pending_offer, 1, 0)) {
					JANUS_LOG(LOG_VERB, "Pending offer, sending it now\n");
					event = json_object();
					json_object_set_new(event, "videoroom", json_string("updated"));
					json_object_set_new(event, "room", json_integer(subscriber->room_id));
					json_t *media = janus_videoroom_subscriber_streams_summary(subscriber, FALSE, NULL);
					json_object_set_new(event, "streams", media);
					/* Generate a new offer */
					json_t *jsep = janus_videoroom_subscriber_offer(subscriber);
					/* Do we need an ICE restart as well? */
					if(g_atomic_int_compare_and_exchange(&subscriber->pending_restart, 1, 0))
						json_object_set_new(jsep, "restart", json_true());
					janus_mutex_unlock(&subscriber->streams_mutex);
					/* How long will the Janus core take to push the event? */
					gint64 start = janus_get_monotonic_time();
					int res = gateway->push_event(session->handle, &janus_videoroom_plugin, NULL, event, jsep);
					JANUS_LOG(LOG_VERB, "  >> Pushing event: %d (took %"SCNu64" us)\n", res, janus_get_monotonic_time()-start);
					json_decref(event);
					json_decref(jsep);
					/* Also notify event handlers */
					if(notify_events && gateway->events_is_enabled()) {
						json_t *info = json_object();
						json_object_set_new(info, "event", json_string("updated"));
						json_object_set_new(info, "room", json_integer(subscriber->room_id));
						json_t *media = janus_videoroom_subscriber_streams_summary(subscriber, FALSE, NULL);
						json_object_set_new(info, "streams", media);
						json_object_set_new(info, "private_id", json_integer(subscriber->pvt_id));
						gateway->notify_event(&janus_videoroom_plugin, session->handle, info);
					}
				} else {
					g_atomic_int_set(&subscriber->answered, 1);
					janus_mutex_unlock(&subscriber->streams_mutex);
				}
				continue;
			} else {
				/* TODO We don't support anything else right now... */
				JANUS_LOG(LOG_ERR, "Unknown SDP type '%s'\n", msg_sdp_type);
				error_code = JANUS_VIDEOROOM_ERROR_INVALID_SDP_TYPE;
				g_snprintf(error_cause, 512, "Unknown SDP type '%s'", msg_sdp_type);
				goto error;
			}
			if(session->participant_type != janus_videoroom_p_type_publisher) {
				/* We shouldn't be here, we always offer ourselves */
				JANUS_LOG(LOG_ERR, "Only publishers send offers\n");
				error_code = JANUS_VIDEOROOM_ERROR_INVALID_SDP_TYPE;
				g_snprintf(error_cause, 512, "Only publishers send offers");
				goto error;
			} else {
				/* This is a new publisher: is there room? */
				participant = janus_videoroom_session_get_publisher(session);
				janus_videoroom *videoroom = participant->room;
				int count = 0;
				GHashTableIter iter;
				gpointer value;
				if(!videoroom) {
					error_code = JANUS_VIDEOROOM_ERROR_NO_SUCH_ROOM;
					goto error;
				}
				if(g_atomic_int_get(&videoroom->destroyed)) {
					error_code = JANUS_VIDEOROOM_ERROR_NO_SUCH_ROOM;
					goto error;
				}
				janus_mutex_lock(&videoroom->mutex);
				g_hash_table_iter_init(&iter, videoroom->participants);
				while (!g_atomic_int_get(&videoroom->destroyed) && g_hash_table_iter_next(&iter, NULL, &value)) {
					janus_videoroom_publisher *p = value;
					if(p != participant && p->session->started)
						count++;
				}
				janus_mutex_unlock(&videoroom->mutex);
				if(count == videoroom->max_publishers) {
					JANUS_LOG(LOG_ERR, "Maximum number of publishers (%d) already reached\n", videoroom->max_publishers);
					error_code = JANUS_VIDEOROOM_ERROR_PUBLISHERS_FULL;
					g_snprintf(error_cause, 512, "Maximum number of publishers (%d) already reached", videoroom->max_publishers);
					goto error;
				}
				/* Now prepare the SDP to give back */
				if(strstr(msg_sdp, "mozilla") || strstr(msg_sdp, "Mozilla")) {
					participant->firefox = TRUE;
				}
				/* Start by parsing the offer */
				char error_str[512];
				janus_sdp *offer = janus_sdp_parse(msg_sdp, error_str, sizeof(error_str));
				if(offer == NULL) {
					json_decref(event);
					JANUS_LOG(LOG_ERR, "Error parsing offer: %s\n", error_str);
					error_code = JANUS_VIDEOROOM_ERROR_INVALID_SDP;
					g_snprintf(error_cause, 512, "Error parsing offer: %s", error_str);
					goto error;
				}
				/* Prepare an answer, by iterating on all m-lines */
				janus_sdp *answer = janus_sdp_generate_answer(offer);
				json_t *media = json_array();
				json_t *descriptions = json_object_get(root, "descriptions");
				const char *audiocodec = NULL, *videocodec = NULL;
				GList *temp = offer->m_lines;
				while(temp) {
					/* Which media are available? */
					janus_sdp_mline *m = (janus_sdp_mline *)temp->data;
					/* Initialize a new publisher stream */
					janus_videoroom_publisher_stream *ps = g_malloc0(sizeof(janus_videoroom_publisher_stream));
					ps->type = JANUS_VIDEOROOM_MEDIA_NONE;
					if(m->type == JANUS_SDP_AUDIO)
						ps->type = JANUS_VIDEOROOM_MEDIA_AUDIO;
					else if(m->type == JANUS_SDP_VIDEO)
						ps->type = JANUS_VIDEOROOM_MEDIA_VIDEO;
					if(m->type == JANUS_SDP_APPLICATION)
						ps->type = JANUS_VIDEOROOM_MEDIA_DATA;
					ps->mindex = g_list_length(participant->streams);
					ps->publisher = participant;
					janus_refcount_increase(&participant->ref);	/* Add a reference to the publisher */
					/* Initialize the stream */
					ps->active = TRUE;
					g_atomic_int_set(&ps->destroyed, 0);
					janus_refcount_init(&ps->ref, janus_videoroom_publisher_stream_free);
					janus_refcount_increase(&ps->ref);	/* This is for the mid-indexed hashtable */
					janus_mutex_init(&ps->subscribers_mutex);
					janus_mutex_init(&ps->rtp_forwarders_mutex);
					ps->rtp_forwarders = g_hash_table_new_full(NULL, NULL, NULL, (GDestroyNotify)janus_videoroom_rtp_forwarder_destroy);
					if(m->type == JANUS_SDP_AUDIO || m->type == JANUS_SDP_VIDEO) {
						/* Are the extmaps we care about there? */
						GList *ma = m->attributes;
						while(ma) {
							janus_sdp_attribute *a = (janus_sdp_attribute *)ma->data;
							if(a->name && a->value) {
								if(ps->mid == NULL && !strcasecmp(a->name, "mid")) {
									ps->mid = g_strdup(a->value);
								} else if(videoroom->audiolevel_ext && m->type == JANUS_SDP_AUDIO && strstr(a->value, JANUS_RTP_EXTMAP_AUDIO_LEVEL)) {
									ps->audio_level_extmap_id = atoi(a->value);
								} else if(videoroom->videoorient_ext && m->type == JANUS_SDP_VIDEO && strstr(a->value, JANUS_RTP_EXTMAP_VIDEO_ORIENTATION)) {
									ps->video_orient_extmap_id = atoi(a->value);
								} else if(videoroom->playoutdelay_ext && m->type == JANUS_SDP_VIDEO && strstr(a->value, JANUS_RTP_EXTMAP_PLAYOUT_DELAY)) {
									ps->playout_delay_extmap_id = atoi(a->value);
								} else if(videoroom->do_opusfec && m->type == JANUS_SDP_AUDIO && !strcasecmp(a->name, "fmtp") && strstr(a->value, "useinbandfec=1")) {
									ps->opusfec = TRUE;
								}
							}
							ma = ma->next;
						}
					}
					/* Check the codecs we can use, or the ones we should */
					ps->acodec = JANUS_AUDIOCODEC_NONE;
					ps->vcodec = JANUS_VIDEOCODEC_NONE;
					ps->pt = -1;
					if(m->type == JANUS_SDP_AUDIO) {
						int i=0;
						for(i=0; i<3; i++) {
							if(videoroom->acodec[i] == JANUS_AUDIOCODEC_NONE)
								continue;
							if(janus_sdp_get_codec_pt(offer, m->index, janus_audiocodec_name(videoroom->acodec[i])) != -1) {
								ps->acodec = videoroom->acodec[i];
								ps->pt = janus_audiocodec_pt(ps->acodec);
								break;
							}
						}
					} else if(m->type == JANUS_SDP_VIDEO) {
						int i=0;
						for(i=0; i<3; i++) {
							if(videoroom->vcodec[i] == JANUS_VIDEOCODEC_NONE)
								continue;
							if(janus_sdp_get_codec_pt(offer, m->index, janus_videocodec_name(videoroom->vcodec[i])) != -1) {
								ps->vcodec = videoroom->vcodec[i];
								ps->pt = janus_videocodec_pt(ps->vcodec);
								break;
							}
						}
						/* Check if simulcast is in place */
						if(msg_simulcast != NULL && json_array_size(msg_simulcast) > 0 &&
								(ps->vcodec == JANUS_VIDEOCODEC_VP8 || ps->vcodec == JANUS_VIDEOCODEC_H264)) {
							size_t i = 0;
							for(i=0; i<json_array_size(msg_simulcast); i++) {
								json_t *s = json_array_get(msg_simulcast, i);
								int mindex = json_integer_value(json_object_get(s, "mindex"));
								if(mindex != ps->mindex)
									continue;
								JANUS_LOG(LOG_WARN, "Publisher stream is going to do simulcasting (#%d, %s)\n", ps->mindex, ps->mid);
								ps->simulcast = TRUE;
								janus_rtp_simulcasting_prepare(msg_simulcast,
									&ps->rid_extmap_id,
									&ps->framemarking_ext_id,
									ps->vssrc, ps->rid);
							}
						}
					}
					/* Add a new m-line to the answer */
					if(m->type == JANUS_SDP_AUDIO) {
						janus_sdp_generate_answer_mline(offer, answer, m,
							JANUS_SDP_OA_MLINE, JANUS_SDP_AUDIO,
								JANUS_SDP_OA_DIRECTION, ps->acodec != JANUS_AUDIOCODEC_NONE ? JANUS_SDP_RECVONLY : JANUS_SDP_INACTIVE,
								JANUS_SDP_OA_CODEC, janus_audiocodec_name(ps->acodec),
								JANUS_SDP_OA_FMTP, ps->opusfec ? "useinbandfec=1" : NULL,
								JANUS_SDP_OA_ACCEPT_EXTMAP, JANUS_RTP_EXTMAP_MID,
								JANUS_SDP_OA_ACCEPT_EXTMAP, JANUS_RTP_EXTMAP_RID,
								JANUS_SDP_OA_ACCEPT_EXTMAP, JANUS_RTP_EXTMAP_REPAIRED_RID,
								JANUS_SDP_OA_ACCEPT_EXTMAP, videoroom->audiolevel_ext ? JANUS_RTP_EXTMAP_AUDIO_LEVEL : NULL,
								JANUS_SDP_OA_ACCEPT_EXTMAP, videoroom->videoorient_ext ? JANUS_RTP_EXTMAP_VIDEO_ORIENTATION : NULL,
								JANUS_SDP_OA_ACCEPT_EXTMAP, videoroom->playoutdelay_ext ? JANUS_RTP_EXTMAP_PLAYOUT_DELAY : NULL,
								JANUS_SDP_OA_ACCEPT_EXTMAP, videoroom->transport_wide_cc_ext ? JANUS_RTP_EXTMAP_TRANSPORT_WIDE_CC : NULL,
							JANUS_SDP_OA_DONE);
						janus_sdp_mline *m_answer = janus_sdp_mline_find_by_index(answer, m->index);
						if(m_answer != NULL) {
							/* TODO Remove, this is just here for backwards compatibility */
							if(audiocodec == NULL)
								audiocodec = janus_audiocodec_name(ps->acodec);
						}
					} else if(m->type == JANUS_SDP_VIDEO) {
						janus_sdp_generate_answer_mline(offer, answer, m,
							JANUS_SDP_OA_MLINE, JANUS_SDP_VIDEO,
								JANUS_SDP_OA_DIRECTION, ps->vcodec != JANUS_VIDEOCODEC_NONE ? JANUS_SDP_RECVONLY : JANUS_SDP_INACTIVE,
								JANUS_SDP_OA_CODEC, janus_videocodec_name(ps->vcodec),
								JANUS_SDP_OA_ACCEPT_EXTMAP, JANUS_RTP_EXTMAP_MID,
								JANUS_SDP_OA_ACCEPT_EXTMAP, JANUS_RTP_EXTMAP_RID,
								JANUS_SDP_OA_ACCEPT_EXTMAP, JANUS_RTP_EXTMAP_REPAIRED_RID,
								JANUS_SDP_OA_ACCEPT_EXTMAP, JANUS_RTP_EXTMAP_FRAME_MARKING,
								JANUS_SDP_OA_ACCEPT_EXTMAP, videoroom->audiolevel_ext ? JANUS_RTP_EXTMAP_AUDIO_LEVEL : NULL,
								JANUS_SDP_OA_ACCEPT_EXTMAP, videoroom->videoorient_ext ? JANUS_RTP_EXTMAP_VIDEO_ORIENTATION : NULL,
								JANUS_SDP_OA_ACCEPT_EXTMAP, videoroom->playoutdelay_ext ? JANUS_RTP_EXTMAP_PLAYOUT_DELAY : NULL,
								JANUS_SDP_OA_ACCEPT_EXTMAP, videoroom->transport_wide_cc_ext ? JANUS_RTP_EXTMAP_TRANSPORT_WIDE_CC : NULL,
							JANUS_SDP_OA_DONE);
						janus_sdp_mline *m_answer = janus_sdp_mline_find_by_index(answer, m->index);
						if(m_answer != NULL) {
							/* TODO Remove, this is just here for backwards compatibility */
							if(videocodec == NULL)
								videocodec = janus_videocodec_name(ps->vcodec);
							/* Also add a bandwidth SDP attribute if we're capping the bitrate in the room */
							if(videoroom->bitrate > 0 && videoroom->bitrate_cap) {
								if(participant->firefox) {
									/* Use TIAS (bps) instead of AS (kbps) for the b= attribute, as explained here:
									 * https://github.com/meetecho/janus-gateway/issues/1277#issuecomment-397677746 */
									m->b_name = g_strdup("TIAS");
									m->b_value = videoroom->bitrate;
								} else {
									m->b_name = g_strdup("AS");
									m->b_value = videoroom->bitrate/1000;
								}
							}
						}
					} else if(m->type == JANUS_SDP_APPLICATION) {
						janus_sdp_generate_answer_mline(offer, answer, m,
							JANUS_SDP_OA_MLINE, JANUS_SDP_APPLICATION,
							JANUS_SDP_OA_ACCEPT_EXTMAP, JANUS_RTP_EXTMAP_MID,
							JANUS_SDP_OA_DONE);
					}
					/* Make sure we have a mid */
					if(ps->mid == NULL) {
						char mid[5];
						g_snprintf(mid, sizeof(mid), "%d", ps->mindex);
						ps->mid = g_strdup(mid);
					}
					/* Do we have a description as well? */
					if(descriptions != NULL && json_array_size(descriptions) > 0) {
						size_t i = 0;
						for(i=0; i<json_array_size(descriptions); i++) {
							json_t *d = json_array_get(descriptions, i);
							const char *d_mid = json_string_value(json_object_get(d, "mid"));
							const char *d_desc = json_string_value(json_object_get(d, "description"));
							if(d_desc && d_mid && ps->mid && !strcasecmp(d_mid, ps->mid)) {
								ps->description = g_strdup(d_desc);
								break;
							}
						}
					}
					/* Add the stream to the list */
					janus_mutex_lock(&participant->streams_mutex);
					participant->streams = g_list_append(participant->streams, ps);
					g_hash_table_insert(participant->streams_byid, GINT_TO_POINTER(ps->mindex), ps);
					g_hash_table_insert(participant->streams_bymid, g_strdup(ps->mid), ps);
					janus_mutex_unlock(&participant->streams_mutex);
					temp = temp->next;
					/* Add to the info we send back to the publisher */
					json_t *info = json_object();
					json_object_set_new(info, "type", json_string(janus_videoroom_media_str(ps->type)));
					json_object_set_new(info, "mindex", json_integer(ps->mindex));
					json_object_set_new(info, "mid", json_string(ps->mid));
					if(ps->description)
						json_object_set_new(info, "description", json_string(ps->description));
					if(ps->type == JANUS_VIDEOROOM_MEDIA_AUDIO) {
						json_object_set_new(info, "codec", json_string(janus_audiocodec_name(ps->acodec)));
						if(ps->opusfec)
							json_object_set_new(info, "opus-fec", json_true());
					} else if(ps->type == JANUS_VIDEOROOM_MEDIA_VIDEO) {
						json_object_set_new(info, "codec", json_string(janus_videocodec_name(ps->vcodec)));
						if(ps->simulcast)
							json_object_set_new(info, "simulcast", json_true());
						if(ps->svc)
							json_object_set_new(info, "svc", json_true());
					}
					json_array_append_new(media, info);
				}
				janus_sdp_destroy(offer);
				/* Replace the session name */
				g_free(answer->s_name);
				char s_name[100];
				g_snprintf(s_name, sizeof(s_name), "VideoRoom %"SCNu64, videoroom->room_id);
				answer->s_name = g_strdup(s_name);
				/* Generate an SDP string we can send back to the publisher */
				char *answer_sdp = janus_sdp_write(answer);
				janus_sdp_destroy(answer);
				/* For backwards compatibility, update the event with info on the codecs that we'll be handling
				 * TODO This will make no sense in the future, as different streams may use different codecs */
				if(event) {
					if(audiocodec)
						json_object_set_new(event, "audio_codec", json_string(audiocodec));
					if(videocodec)
						json_object_set_new(event, "video_codec", json_string(videocodec));
				}
				json_object_set_new(event, "streams", media);
				/* Is this room recorded, or are we recording this publisher already? */
				janus_mutex_lock(&participant->rec_mutex);
				if(videoroom->record || participant->recording_active) {
					GList *temp = participant->streams;
					while(temp) {
						janus_videoroom_publisher_stream *ps = (janus_videoroom_publisher_stream *)temp->data;
						janus_videoroom_recorder_create(ps);
						temp = temp->next;
					}
				}
				janus_mutex_unlock(&participant->rec_mutex);
				/* Send the answer back to the publisher */
				JANUS_LOG(LOG_VERB, "Handling publisher: turned this into an '%s':\n%s\n", type, answer_sdp);
				json_t *jsep = json_pack("{ssss}", "type", type, "sdp", answer_sdp);
				g_free(answer_sdp);
				/* How long will the Janus core take to push the event? */
				g_atomic_int_set(&session->hangingup, 0);
				gint64 start = janus_get_monotonic_time();
				int res = gateway->push_event(msg->handle, &janus_videoroom_plugin, msg->transaction, event, jsep);
				JANUS_LOG(LOG_VERB, "  >> Pushing event: %d (took %"SCNu64" us)\n", res, janus_get_monotonic_time()-start);
				/* Done */
				if(res != JANUS_OK) {
					/* TODO Failed to negotiate? We should remove this publisher */
				} else {
					/* We'll wait for the setup_media event before actually telling subscribers */
				}
				json_decref(event);
				json_decref(jsep);
			}
			if(participant != NULL)
				janus_refcount_decrease(&participant->ref);
		}
		janus_videoroom_message_free(msg);

		continue;

error:
		{
			/* Prepare JSON error event */
			json_t *event = json_object();
			json_object_set_new(event, "videoroom", json_string("event"));
			json_object_set_new(event, "error_code", json_integer(error_code));
			json_object_set_new(event, "error", json_string(error_cause));
			int ret = gateway->push_event(msg->handle, &janus_videoroom_plugin, msg->transaction, event, NULL);
			JANUS_LOG(LOG_VERB, "  >> Pushing event: %d (%s)\n", ret, janus_get_api_error(ret));
			json_decref(event);
			janus_videoroom_message_free(msg);
		}
	}
	JANUS_LOG(LOG_VERB, "Leaving VideoRoom handler thread\n");
	return NULL;
}

/* Helper to quickly relay RTP packets from publishers to subscribers */
static void janus_videoroom_relay_rtp_packet(gpointer data, gpointer user_data) {
	janus_videoroom_rtp_relay_packet *packet = (janus_videoroom_rtp_relay_packet *)user_data;
	if(!packet || !packet->data || packet->length < 1) {
		JANUS_LOG(LOG_ERR, "Invalid packet...\n");
		return;
	}
	janus_videoroom_subscriber_stream *stream = (janus_videoroom_subscriber_stream *)data;
	if(!stream || !g_atomic_int_get(&stream->ready) || g_atomic_int_get(&stream->destroyed) ||
			!stream->send || !stream->publisher_streams ||
			!stream->subscriber || stream->subscriber->paused || stream->subscriber->kicked ||
			!stream->subscriber->session || !stream->subscriber->session->handle || !stream->subscriber->session->started)
		return;
	janus_videoroom_publisher_stream *ps = stream->publisher_streams->data;
	if(ps != packet->source)
		return;
	janus_videoroom_subscriber *subscriber = stream->subscriber;
	janus_videoroom_session *session = subscriber->session;

	/* Make sure there hasn't been a publisher switch by checking the SSRC */
	if(packet->is_video) {
		/* Check if there's any SVC info to take into account */
		if(packet->svc) {
			/* There is: check if this is a layer that can be dropped for this viewer
			 * Note: Following core inspired by the excellent job done by Sergio Garcia Murillo here:
			 * https://github.com/medooze/media-server/blob/master/src/vp9/VP9LayerSelector.cpp */
			gboolean override_mark_bit = FALSE, has_marker_bit = packet->data->markerbit;
			int temporal_layer = stream->temporal_layer;
			if(stream->target_temporal_layer > stream->temporal_layer) {
				/* We need to upscale */
				JANUS_LOG(LOG_HUGE, "We need to upscale temporally:\n");
				if(packet->ubit && packet->bbit && packet->temporal_layer <= stream->target_temporal_layer) {
					JANUS_LOG(LOG_HUGE, "  -- Upscaling temporal layer: %u --> %u\n",
						packet->temporal_layer, stream->target_temporal_layer);
					stream->temporal_layer = packet->temporal_layer;
					temporal_layer = stream->temporal_layer;
					/* Notify the viewer */
					json_t *event = json_object();
					json_object_set_new(event, "videoroom", json_string("event"));
					json_object_set_new(event, "room", json_integer(subscriber->room_id));
					json_object_set_new(event, "mid", json_string(stream->mid));
					json_object_set_new(event, "temporal_layer", json_integer(stream->temporal_layer));
					gateway->push_event(session->handle, &janus_videoroom_plugin, NULL, event, NULL);
					json_decref(event);
				}
			} else if(stream->target_temporal_layer < stream->temporal_layer) {
				/* We need to downscale */
				JANUS_LOG(LOG_HUGE, "We need to downscale temporally:\n");
				if(packet->ebit) {
					JANUS_LOG(LOG_HUGE, "  -- Downscaling temporal layer: %u --> %u\n",
						stream->temporal_layer, stream->target_temporal_layer);
					stream->temporal_layer = stream->target_temporal_layer;
					/* Notify the viewer */
					json_t *event = json_object();
					json_object_set_new(event, "videoroom", json_string("event"));
					json_object_set_new(event, "room", json_integer(subscriber->room_id));
					json_object_set_new(event, "mid", json_string(stream->mid));
					json_object_set_new(event, "temporal_layer", json_integer(stream->temporal_layer));
					gateway->push_event(session->handle, &janus_videoroom_plugin, NULL, event, NULL);
					json_decref(event);
				}
			}
			if(temporal_layer < packet->temporal_layer) {
				/* Drop the packet: update the context to make sure sequence number is increased normally later */
				JANUS_LOG(LOG_HUGE, "Dropping packet (temporal layer %d < %d)\n", temporal_layer, packet->temporal_layer);
				stream->context.base_seq++;
				return;
			}
			int spatial_layer = stream->spatial_layer;
			if(stream->target_spatial_layer > stream->spatial_layer) {
				JANUS_LOG(LOG_HUGE, "We need to upscale spatially:\n");
				/* We need to upscale */
				if(packet->pbit == 0 && packet->bbit && packet->spatial_layer == stream->spatial_layer+1) {
					JANUS_LOG(LOG_HUGE, "  -- Upscaling spatial layer: %u --> %u\n",
						packet->spatial_layer, stream->target_spatial_layer);
					stream->spatial_layer = packet->spatial_layer;
					spatial_layer = stream->spatial_layer;
					/* Notify the viewer */
					json_t *event = json_object();
					json_object_set_new(event, "videoroom", json_string("event"));
					json_object_set_new(event, "room", json_integer(subscriber->room_id));
					json_object_set_new(event, "mid", json_string(stream->mid));
					json_object_set_new(event, "spatial_layer", json_integer(stream->spatial_layer));
					gateway->push_event(session->handle, &janus_videoroom_plugin, NULL, event, NULL);
					json_decref(event);
				}
			} else if(stream->target_spatial_layer < stream->spatial_layer) {
				/* We need to downscale */
				JANUS_LOG(LOG_HUGE, "We need to downscale spatially:\n");
				if(packet->ebit) {
					JANUS_LOG(LOG_HUGE, "  -- Downscaling spatial layer: %u --> %u\n",
						stream->spatial_layer, stream->target_spatial_layer);
					stream->spatial_layer = stream->target_spatial_layer;
					/* Notify the viewer */
					json_t *event = json_object();
					json_object_set_new(event, "videoroom", json_string("event"));
					json_object_set_new(event, "room", json_integer(subscriber->room_id));
					json_object_set_new(event, "mid", json_string(stream->mid));
					json_object_set_new(event, "spatial_layer", json_integer(stream->spatial_layer));
					gateway->push_event(session->handle, &janus_videoroom_plugin, NULL, event, NULL);
					json_decref(event);
				}
			}
			if(spatial_layer < packet->spatial_layer) {
				/* Drop the packet: update the context to make sure sequence number is increased normally later */
				JANUS_LOG(LOG_HUGE, "Dropping packet (spatial layer %d < %d)\n", spatial_layer, packet->spatial_layer);
				stream->context.base_seq++;
				return;
			} else if(packet->ebit && spatial_layer == packet->spatial_layer) {
				/* If we stop at layer 0, we need a marker bit now, as the one from layer 1 will not be received */
				override_mark_bit = TRUE;
			}
			/* If we got here, we can send the frame: this doesn't necessarily mean it's
			 * one of the layers the user wants, as there may be dependencies involved */
			JANUS_LOG(LOG_HUGE, "Sending packet (spatial=%d, temporal=%d)\n",
				packet->spatial_layer, packet->temporal_layer);
			/* Fix sequence number and timestamp (publisher switching may be involved) */
			janus_rtp_header_update(packet->data, &stream->context, TRUE);
			if(override_mark_bit && !has_marker_bit) {
				packet->data->markerbit = 1;
			}
			if(gateway != NULL)
				gateway->relay_rtp(session->handle, ps->mindex, TRUE, (char *)packet->data, packet->length);
			if(override_mark_bit && !has_marker_bit) {
				packet->data->markerbit = 0;
			}
			/* Restore the timestamp and sequence number to what the publisher set them to */
			packet->data->timestamp = htonl(packet->timestamp);
			packet->data->seq_number = htons(packet->seq_number);
		} else if(packet->ssrc[0] != 0) {
			/* Handle simulcast: make sure we have a payload to work with */
			int plen = 0;
			char *payload = janus_rtp_payload((char *)packet->data, packet->length, &plen);
			if(payload == NULL)
				return;
			/* Process this packet: don't relay if it's not the SSRC/layer we wanted to handle */
			gboolean relay = janus_rtp_simulcasting_context_process_rtp(&stream->sim_context,
				(char *)packet->data, packet->length, packet->ssrc, NULL, ps->vcodec, &stream->context);
			/* Do we need to drop this? */
			if(!relay)
				return;
			/* Any event we should notify? */
			if(stream->sim_context.changed_substream) {
				/* Notify the user about the substream change */
				json_t *event = json_object();
				json_object_set_new(event, "videoroom", json_string("event"));
				json_object_set_new(event, "room", json_integer(subscriber->room_id));
				json_object_set_new(event, "mid", json_string(stream->mid));
				json_object_set_new(event, "substream", json_integer(stream->sim_context.substream));
				gateway->push_event(session->handle, &janus_videoroom_plugin, NULL, event, NULL);
				json_decref(event);
			}
			if(stream->sim_context.need_pli && ps->publisher && ps->publisher->session &&
					ps->publisher->session->handle) {
				/* Send a PLI */
				JANUS_LOG(LOG_VERB, "We need a PLI for the simulcast context\n");
				janus_videoroom_reqpli(ps, "Simulcast");
			}
			if(stream->sim_context.changed_temporal) {
				/* Notify the user about the temporal layer change */
				json_t *event = json_object();
				json_object_set_new(event, "videoroom", json_string("event"));
				json_object_set_new(event, "room", json_integer(subscriber->room_id));
				json_object_set_new(event, "mid", json_string(stream->mid));
				json_object_set_new(event, "temporal", json_integer(stream->sim_context.templayer));
				gateway->push_event(session->handle, &janus_videoroom_plugin, NULL, event, NULL);
				json_decref(event);
			}
			/* If we got here, update the RTP header and send the packet */
			janus_rtp_header_update(packet->data, &stream->context, TRUE);
			char vp8pd[6];
			if(ps->vcodec == JANUS_VIDEOCODEC_VP8) {
				/* For VP8, we save the original payload descriptor, to restore it after */
				memcpy(vp8pd, payload, sizeof(vp8pd));
				janus_vp8_simulcast_descriptor_update(payload, plen, &stream->vp8_context,
					stream->sim_context.changed_substream);
			}
			/* Send the packet */
			if(gateway != NULL)
				gateway->relay_rtp(session->handle, stream->mindex, TRUE, (char *)packet->data, packet->length);
			/* Restore the timestamp and sequence number to what the publisher set them to */
			packet->data->timestamp = htonl(packet->timestamp);
			packet->data->seq_number = htons(packet->seq_number);
			if(ps->vcodec == JANUS_VIDEOCODEC_VP8) {
				/* Restore the original payload descriptor as well, as it will be needed by the next viewer */
				memcpy(payload, vp8pd, sizeof(vp8pd));
			}
		} else {
			/* Fix sequence number and timestamp (publisher switching may be involved) */
			janus_rtp_header_update(packet->data, &stream->context, TRUE);
			/* Send the packet */
			if(gateway != NULL)
				gateway->relay_rtp(session->handle, stream->mindex, FALSE, (char *)packet->data, packet->length);
			/* Restore the timestamp and sequence number to what the publisher set them to */
			packet->data->timestamp = htonl(packet->timestamp);
			packet->data->seq_number = htons(packet->seq_number);
		}
	} else {
		/* Fix sequence number and timestamp (publisher switching may be involved) */
		janus_rtp_header_update(packet->data, &stream->context, FALSE);
		/* Send the packet */
		if(gateway != NULL)
			gateway->relay_rtp(session->handle, stream->mindex, TRUE, (char *)packet->data, packet->length);
		/* Restore the timestamp and sequence number to what the publisher set them to */
		packet->data->timestamp = htonl(packet->timestamp);
		packet->data->seq_number = htons(packet->seq_number);
	}

	return;
}

static void janus_videoroom_relay_data_packet(gpointer data, gpointer user_data) {
	janus_videoroom_data_relay_packet *packet = (janus_videoroom_data_relay_packet *)user_data;
	if(!packet || !packet->text) {
		JANUS_LOG(LOG_ERR, "Invalid packet...\n");
		return;
	}
	janus_videoroom_subscriber_stream *stream = (janus_videoroom_subscriber_stream *)data;
	if(!stream || !stream->send || !stream->subscriber || stream->subscriber->paused || stream->subscriber->kicked ||
			!stream->subscriber->session || !stream->subscriber->session->handle || !stream->subscriber->session->started)
		return;
	janus_videoroom_subscriber *subscriber = stream->subscriber;
	janus_videoroom_session *session = subscriber->session;

	/* We use the publisher's user ID as the label for the data channel */
	janus_videoroom_publisher_stream *ps = packet->source;
	if(ps == NULL || ps->publisher == NULL)
		return;
	janus_videoroom_publisher *publisher = ps->publisher;
	char label[64];
	g_snprintf(label, sizeof(label), "%"SCNu64, publisher->user_id);

	char *text = packet->text;
	if(gateway != NULL && text != NULL) {
		JANUS_LOG(LOG_VERB, "Forwarding DataChannel message (%zu bytes) to viewer: %s\n", strlen(text), text);
		gateway->relay_data(session->handle, label, text, strlen(text));
	}
	return;
}

/* The following methods are only relevant if RTCP is used for RTP forwarders */
static void janus_videoroom_rtp_forwarder_rtcp_receive(janus_videoroom_rtp_forwarder *forward) {
	char buffer[1500];
	struct sockaddr_storage remote_addr;
	socklen_t addrlen = sizeof(remote_addr);
	int len = recvfrom(forward->rtcp_fd, buffer, sizeof(buffer), 0, (struct sockaddr *)&remote_addr, &addrlen);
	if(len > 0 && janus_is_rtcp(buffer, len)) {
		JANUS_LOG(LOG_HUGE, "Got %s RTCP packet: %d bytes\n", forward->is_video ? "video" : "audio", len);
		/* We only handle incoming video PLI or FIR at the moment */
		if(!janus_rtcp_has_fir(buffer, len) && !janus_rtcp_has_pli(buffer, len))
			return;
		janus_videoroom_reqpli((janus_videoroom_publisher_stream *)forward->source, "RTCP from forwarder");
	}
}

static void *janus_videoroom_rtp_forwarder_rtcp_thread(void *data) {
	JANUS_LOG(LOG_VERB, "Joining RTCP thread for RTP forwarders...\n");
	/* Run the main loop */
	g_main_loop_run(rtcpfwd_loop);
	/* When the loop ends, we're done */
	JANUS_LOG(LOG_VERB, "Leaving RTCP thread for RTP forwarders...\n");
	return NULL;
}<|MERGE_RESOLUTION|>--- conflicted
+++ resolved
@@ -4139,7 +4139,6 @@
 		/* Are we using the new approach, or the old deprecated one? */
 		response = json_object();
 		json_t *rtp_stream = json_object();
-<<<<<<< HEAD
 		janus_videoroom_publisher_stream *stream = NULL;
 		json_t *new_forwarders = NULL;
 		if(streams != NULL) {
@@ -4169,6 +4168,14 @@
 					if(f) {
 						json_t *rtpf = janus_videoroom_rtp_forwarder_summary(f);
 						json_array_append_new(new_forwarders, rtpf);
+						/* Also notify event handlers */
+						if(notify_events && gateway->events_is_enabled()) {
+							json_t *info = janus_videoroom_rtp_forwarder_summary(f);
+							json_object_set_new(info, "event", json_string("rtp_forward"));
+							json_object_set_new(info, "room", json_integer(room_id));
+							json_object_set_new(info, "publisher_id", json_integer(publisher_id));
+							gateway->notify_event(&janus_videoroom_plugin, NULL, info);
+						}
 					}
 					continue;
 				}
@@ -4184,6 +4191,14 @@
 					if(f) {
 						json_t *rtpf = janus_videoroom_rtp_forwarder_summary(f);
 						json_array_append_new(new_forwarders, rtpf);
+						/* Also notify event handlers */
+						if(notify_events && gateway->events_is_enabled()) {
+							json_t *info = janus_videoroom_rtp_forwarder_summary(f);
+							json_object_set_new(info, "event", json_string("rtp_forward"));
+							json_object_set_new(info, "room", json_integer(room_id));
+							json_object_set_new(info, "publisher_id", json_integer(publisher_id));
+							gateway->notify_event(&janus_videoroom_plugin, NULL, info);
+						}
 					}
 				} else {
 					json_t *stream_simulcast = json_object_get(root, "simulcast");
@@ -4194,6 +4209,14 @@
 					if(f) {
 						json_t *rtpf = janus_videoroom_rtp_forwarder_summary(f);
 						json_array_append_new(new_forwarders, rtpf);
+						/* Also notify event handlers */
+						if(notify_events && gateway->events_is_enabled()) {
+							json_t *info = janus_videoroom_rtp_forwarder_summary(f);
+							json_object_set_new(info, "event", json_string("rtp_forward"));
+							json_object_set_new(info, "room", json_integer(room_id));
+							json_object_set_new(info, "publisher_id", json_integer(publisher_id));
+							gateway->notify_event(&janus_videoroom_plugin, NULL, info);
+						}
 					}
 					if(!json_is_true(stream_simulcast)) {
 						/* Check if there's simulcast substreams we need to relay */
@@ -4208,6 +4231,14 @@
 							if(f) {
 								json_t *rtpf = janus_videoroom_rtp_forwarder_summary(f);
 								json_array_append_new(new_forwarders, rtpf);
+								/* Also notify event handlers */
+								if(notify_events && gateway->events_is_enabled()) {
+									json_t *info = janus_videoroom_rtp_forwarder_summary(f);
+									json_object_set_new(info, "event", json_string("rtp_forward"));
+									json_object_set_new(info, "room", json_integer(room_id));
+									json_object_set_new(info, "publisher_id", json_integer(publisher_id));
+									gateway->notify_event(&janus_videoroom_plugin, NULL, info);
+								}
 							}
 						}
 						stream_port = json_object_get(s, "port_3");
@@ -4221,6 +4252,14 @@
 							if(f) {
 								json_t *rtpf = janus_videoroom_rtp_forwarder_summary(f);
 								json_array_append_new(new_forwarders, rtpf);
+								/* Also notify event handlers */
+								if(notify_events && gateway->events_is_enabled()) {
+									json_t *info = janus_videoroom_rtp_forwarder_summary(f);
+									json_object_set_new(info, "event", json_string("rtp_forward"));
+									json_object_set_new(info, "room", json_integer(room_id));
+									json_object_set_new(info, "publisher_id", json_integer(publisher_id));
+									gateway->notify_event(&janus_videoroom_plugin, NULL, info);
+								}
 							}
 						}
 					}
@@ -4320,6 +4359,14 @@
 						host, audio_port, audio_rtcp_port, audio_pt, audio_ssrc,
 						FALSE, srtp_suite, srtp_crypto, 0, FALSE, FALSE);
 					audio_handle = f ? f->stream_id : 0;
+					/* Also notify event handlers */
+					if(f != NULL && notify_events && gateway->events_is_enabled()) {
+						json_t *info = janus_videoroom_rtp_forwarder_summary(f);
+						json_object_set_new(info, "event", json_string("rtp_forward"));
+						json_object_set_new(info, "room", json_integer(room_id));
+						json_object_set_new(info, "publisher_id", json_integer(publisher_id));
+						gateway->notify_event(&janus_videoroom_plugin, NULL, info);
+					}
 				}
 			}
 			if(video_port[0] > 0 || video_port[1] > 0 || video_port[2] > 0) {
@@ -4342,18 +4389,42 @@
 							host, video_port[0], video_rtcp_port, video_pt[0], video_ssrc[0],
 							simulcast, srtp_suite, srtp_crypto, 0, TRUE, FALSE);
 						video_handle[0] = f ? f->stream_id : 0;
+						/* Also notify event handlers */
+						if(f != NULL && notify_events && gateway->events_is_enabled()) {
+							json_t *info = janus_videoroom_rtp_forwarder_summary(f);
+							json_object_set_new(info, "event", json_string("rtp_forward"));
+							json_object_set_new(info, "room", json_integer(room_id));
+							json_object_set_new(info, "publisher_id", json_integer(publisher_id));
+							gateway->notify_event(&janus_videoroom_plugin, NULL, info);
+						}
 					}
 					if(video_port[1] > 0) {
 						f = janus_videoroom_rtp_forwarder_add_helper(publisher, stream,
 							host, video_port[1], 0, video_pt[1], video_ssrc[1],
 							FALSE, srtp_suite, srtp_crypto, 1, TRUE, FALSE);
 						video_handle[1] = f ? f->stream_id : 0;
+						/* Also notify event handlers */
+						if(f != NULL && notify_events && gateway->events_is_enabled()) {
+							json_t *info = janus_videoroom_rtp_forwarder_summary(f);
+							json_object_set_new(info, "event", json_string("rtp_forward"));
+							json_object_set_new(info, "room", json_integer(room_id));
+							json_object_set_new(info, "publisher_id", json_integer(publisher_id));
+							gateway->notify_event(&janus_videoroom_plugin, NULL, info);
+						}
 					}
 					if(video_port[2] > 0) {
 						f = janus_videoroom_rtp_forwarder_add_helper(publisher, stream,
 							host, video_port[2], 0, video_pt[2], video_ssrc[2],
 							FALSE, srtp_suite, srtp_crypto, 2, TRUE, FALSE);
 						video_handle[2] = f ? f->stream_id : 0;
+						/* Also notify event handlers */
+						if(f != NULL && notify_events && gateway->events_is_enabled()) {
+							json_t *info = janus_videoroom_rtp_forwarder_summary(f);
+							json_object_set_new(info, "event", json_string("rtp_forward"));
+							json_object_set_new(info, "room", json_integer(room_id));
+							json_object_set_new(info, "publisher_id", json_integer(publisher_id));
+							gateway->notify_event(&janus_videoroom_plugin, NULL, info);
+						}
 					}
 					janus_videoroom_reqpli(stream, "New RTP forward publisher");
 				}
@@ -4376,6 +4447,14 @@
 					f = janus_videoroom_rtp_forwarder_add_helper(publisher, stream,
 						host, data_port, 0, 0, 0, FALSE, 0, NULL, 0, FALSE, TRUE);
 					data_handle = f ? f->stream_id : 0;
+					/* Also notify event handlers */
+					if(f != NULL && notify_events && gateway->events_is_enabled()) {
+						json_t *info = janus_videoroom_rtp_forwarder_summary(f);
+						json_object_set_new(info, "event", json_string("rtp_forward"));
+						json_object_set_new(info, "room", json_integer(room_id));
+						json_object_set_new(info, "publisher_id", json_integer(publisher_id));
+						gateway->notify_event(&janus_videoroom_plugin, NULL, info);
+					}
 				}
 			}
 			janus_mutex_unlock(&publisher->streams_mutex);
@@ -4405,105 +4484,12 @@
 		}
 		janus_mutex_unlock(&publisher->rtp_forwarders_mutex);
 		janus_mutex_unlock(&videoroom->mutex);
-=======
-		if(audio_handle > 0) {
-			json_object_set_new(rtp_stream, "audio_stream_id", json_integer(audio_handle));
-			json_object_set_new(rtp_stream, "audio", json_integer(audio_port));
-			/* Also notify event handlers */
-			if(notify_events && gateway->events_is_enabled()) {
-				json_t *info = json_object();
-				json_object_set_new(info, "event", json_string("rtp_forward"));
-				json_object_set_new(info, "room", json_integer(room_id));
-				json_object_set_new(info, "publisher_id", json_integer(publisher_id));
-				json_object_set_new(info, "media", json_string("audio"));
-				json_object_set_new(info, "stream_id", json_integer(audio_handle));
-				json_object_set_new(info, "host", json_string(host));
-				json_object_set_new(info, "port", json_integer(audio_port));
-				gateway->notify_event(&janus_videoroom_plugin, NULL, info);
-			}
-		}
-		if(video_handle[0] > 0 || video_handle[1] > 0 || video_handle[2] > 0) {
-			janus_videoroom_reqfir(publisher, "New RTP forward publisher");
-			/* Done */
-			if(video_handle[0] > 0) {
-				json_object_set_new(rtp_stream, "video_stream_id", json_integer(video_handle[0]));
-				json_object_set_new(rtp_stream, "video", json_integer(video_port[0]));
-				/* Also notify event handlers */
-				if(notify_events && gateway->events_is_enabled()) {
-					json_t *info = json_object();
-					json_object_set_new(info, "event", json_string("rtp_forward"));
-					json_object_set_new(info, "room", json_integer(room_id));
-					json_object_set_new(info, "publisher_id", json_integer(publisher_id));
-					json_object_set_new(info, "media", json_string("video"));
-					if(video_handle[1] > 0 || video_handle[2] > 0)
-						json_object_set_new(info, "video_substream", json_integer(0));
-					json_object_set_new(info, "stream_id", json_integer(video_handle[0]));
-					json_object_set_new(info, "host", json_string(host));
-					json_object_set_new(info, "port", json_integer(video_port[0]));
-					gateway->notify_event(&janus_videoroom_plugin, NULL, info);
-				}
-			}
-			if(video_handle[1] > 0) {
-				json_object_set_new(rtp_stream, "video_stream_id_2", json_integer(video_handle[1]));
-				json_object_set_new(rtp_stream, "video_2", json_integer(video_port[1]));
-				/* Also notify event handlers */
-				if(notify_events && gateway->events_is_enabled()) {
-					json_t *info = json_object();
-					json_object_set_new(info, "event", json_string("rtp_forward"));
-					json_object_set_new(info, "room", json_integer(room_id));
-					json_object_set_new(info, "publisher_id", json_integer(publisher_id));
-					json_object_set_new(info, "media", json_string("video"));
-					json_object_set_new(info, "video_substream", json_integer(1));
-					json_object_set_new(info, "stream_id", json_integer(video_handle[1]));
-					json_object_set_new(info, "host", json_string(host));
-					json_object_set_new(info, "port", json_integer(video_port[1]));
-					gateway->notify_event(&janus_videoroom_plugin, NULL, info);
-				}
-			}
-			if(video_handle[2] > 0) {
-				json_object_set_new(rtp_stream, "video_stream_id_3", json_integer(video_handle[2]));
-				json_object_set_new(rtp_stream, "video_3", json_integer(video_port[2]));
-				/* Also notify event handlers */
-				if(notify_events && gateway->events_is_enabled()) {
-					json_t *info = json_object();
-					json_object_set_new(info, "event", json_string("rtp_forward"));
-					json_object_set_new(info, "room", json_integer(room_id));
-					json_object_set_new(info, "publisher_id", json_integer(publisher_id));
-					json_object_set_new(info, "media", json_string("video"));
-					json_object_set_new(info, "video_substream", json_integer(2));
-					json_object_set_new(info, "stream_id", json_integer(video_handle[2]));
-					json_object_set_new(info, "host", json_string(host));
-					json_object_set_new(info, "port", json_integer(video_port[2]));
-					gateway->notify_event(&janus_videoroom_plugin, NULL, info);
-				}
-			}
-		}
-		if(data_handle > 0) {
-			json_object_set_new(rtp_stream, "data_stream_id", json_integer(data_handle));
-			json_object_set_new(rtp_stream, "data", json_integer(data_port));
-			/* Also notify event handlers */
-			if(notify_events && gateway->events_is_enabled()) {
-				json_t *info = json_object();
-				json_object_set_new(info, "event", json_string("rtp_forward"));
-				json_object_set_new(info, "room", json_integer(room_id));
-				json_object_set_new(info, "publisher_id", json_integer(publisher_id));
-				json_object_set_new(info, "media", json_string("data"));
-				json_object_set_new(info, "stream_id", json_integer(data_handle));
-				json_object_set_new(info, "host", json_string(host));
-				json_object_set_new(info, "port", json_integer(data_port));
-				gateway->notify_event(&janus_videoroom_plugin, NULL, info);
-			}
-		}
->>>>>>> 722a1db3
 		/* These two unrefs are related to the message handling */
 		janus_refcount_decrease(&publisher->ref);
 		janus_refcount_decrease(&videoroom->ref);
 		json_object_set_new(rtp_stream, "host", json_string(host));
-<<<<<<< HEAD
 		if(new_forwarders != NULL)
 			json_object_set_new(rtp_stream, "forwarders", new_forwarders);
-=======
->>>>>>> 722a1db3
 		json_object_set_new(response, "publisher_id", json_integer(publisher_id));
 		json_object_set_new(response, "rtp_stream", rtp_stream);
 		json_object_set_new(response, "room", json_integer(room_id));
