/*! \file   janus_videoroom.c
 * \author Lorenzo Miniero <lorenzo@meetecho.com>
 * \copyright GNU General Public License v3
 * \brief  Janus VideoRoom plugin
 * \details Check the \ref videoroom for more details.
 *
 * \ingroup plugins
 * \ref plugins
 *
 * \page videoroom VideoRoom plugin documentation
 * This is a plugin implementing a videoconferencing SFU
 * (Selective Forwarding Unit) for Janus, that is an audio/video router.
 * This means that the plugin implements a virtual conferencing room peers
 * can join and leave at any time. This room is based on a Publish/Subscribe
 * pattern. Each peer can publish his/her own live audio/video feeds: this
 * feed becomes an available stream in the room the other participants can
 * subscribe to. This means that this plugin allows the realization of several
 * different scenarios, ranging from a simple webinar (one speaker, several
 * watchers) to a fully meshed video conference (each peer sending and
 * receiving to and from all the others).
 *
 * Notice that, since Janus now supports multistream via Unified Plan,
 * subscriptions can be done either in "bulks" (you use a single PeerConnection
 * to subscribe to multiple streams from one or more publishers) or
 * separately (each PeerConnections represents a subscription to a single
 * publisher). Same thing for publishers: you may choose to publish, e.g.,
 * audio and video on one PeerConnection, and share your screen on another,
 * or publish everything on the same PeerConnection instead. While
 * functionally both approaches (multistream vs. legacy mode) are the same
 * (the same media flows in both cases), the differences are in how
 * resources are used, and in how the client has to handle incoming and
 * outgoing connections. Besides, one approach might make more sense in
 * some scenarios, and the other make more sense in different use cases.
 * As such, the approach to follow is left to the developer and the application.
 *
 * What is important to point out, though, is that publishers and subscribers
 * will in all cases require different PeerConnections. This means that,
 * even with multistream, you won't be able to use a single PeerConnection
 * to send your contributions and receive those from everyone else. This
 * is a choice done by design, to avoid the issues that would inevitably
 * arise when doing, for instance, renegotiations to update the streams.
 *
 * On a more general note and to give some more context with respect to the
 * core functionality in Janus, notice that, considering this plugin allows
 * for several different WebRTC PeerConnections to be on at the same time
 * for the same peer (different publishers and subscribers for sure, and
 * potentially more than one of each if multistream is not in use), each
 * peer will often need to attach several times to the same plugin for each
 * stream: this means that each peer needs to have at least one handle active
 * for managing its relation with the plugin (joining a room,
 * leaving a room, muting/unmuting, publishing, receiving events), and needs
 * to open others when they want to subscribe to a feed from other participants
 * (the number depends on the subscription approach of choice). Handles
 * used for subscriptions, though, would be logically "subjects" to the master one used for
 * managing the room: this means that they cannot be used, for instance,
 * to unmute in the room, as their only purpose would be to provide a
 * context in which creating the recvonly PeerConnections for the
 * subscription(s).
 *
 * Rooms to make available are listed in the plugin configuration file.
 * A pre-filled configuration file is provided in \c conf/janus.plugin.videoroom.jcfg
 * and includes a demo room for testing. The same plugin is also used
 * dynamically (that is, with rooms created on the fly via API) in the
 * Screen Sharing demo as well.
 *
 * To add more rooms or modify the existing one, you can use the following
 * syntax:
 *
 * \verbatim
room-<unique room ID>: {
	description = This is my awesome room
	is_private = true|false (private rooms don't appear when you do a 'list' request)
	secret = <optional password needed for manipulating (e.g. destroying) the room>
	pin = <optional password needed for joining the room>
	require_pvtid = true|false (whether subscriptions are required to provide a valid
				 a valid private_id to associate with a publisher, default=false)
	publishers = <max number of concurrent senders> (e.g., 6 for a video
				 conference or 1 for a webinar, default=3)
	bitrate = <max video bitrate for senders> (e.g., 128000)
	pli_freq = <send a PLI to publishers every pli_freq seconds> (0=disable)
	audiocodec = opus|g722|pcmu|pcma|isac32|isac16 (audio codec to force on publishers, default=opus
				can be a comma separated list in order of preference, e.g., opus,pcmu)
	videocodec = vp8|vp9|h264 (video codec to force on publishers, default=vp8
				can be a comma separated list in order of preference, e.g., vp9,vp8,h264)
	opus_fec = true|false (whether inband FEC must be negotiated; only works for Opus, default=false)
	video_svc = true|false (whether SVC support must be enabled; only works for VP9, default=false)
	audiolevel_ext = true|false (whether the ssrc-audio-level RTP extension must be
		negotiated/used or not for new publishers, default=true)
	audiolevel_event = true|false (whether to emit event to other users or not)
	audio_active_packets = 100 (number of packets with audio level, default=100, 2 seconds)
	audio_level_average = 25 (average value of audio level, 127=muted, 0='too loud', default=25)
	videoorient_ext = true|false (whether the video-orientation RTP extension must be
		negotiated/used or not for new publishers, default=true)
	playoutdelay_ext = true|false (whether the playout-delay RTP extension must be
		negotiated/used or not for new publishers, default=true)
	transport_wide_cc_ext = true|false (whether the transport wide CC RTP extension must be
		negotiated/used or not for new publishers, default=false)
	record = true|false (whether this room should be recorded, default=false)
	rec_dir = <folder where recordings should be stored, when enabled>
	notify_joining = true|false (optional, whether to notify all participants when a new
				participant joins the room. The Videoroom plugin by design only notifies
				new feeds (publishers), and enabling this may result extra notification
				traffic. This flag is particularly useful when enabled with \c require_pvtid
				for admin to manage listening only participants. default=false)
}
\endverbatim
 *
 * Note that recording will work with all codecs except iSAC.
 *
 * \section sfuapi Video Room API
 *
 * The Video Room API supports several requests, some of which are
 * synchronous and some asynchronous. There are some situations, though,
 * (invalid JSON, invalid request) which will always result in a
 * synchronous error response even for asynchronous requests.
 *
 * \c create , \c destroy , \c edit , \c exists, \c list, \c allowed, \c kick and
 * and \c listparticipants are synchronous requests, which means you'll
 * get a response directly within the context of the transaction.
 * \c create allows you to create a new video room dynamically, as an
 * alternative to using the configuration file; \c edit allows you to
 * dynamically edit some room properties (e.g., the PIN); \c destroy removes a
 * video room and destroys it, kicking all the users out as part of the
 * process; \c exists allows you to check whether a specific video room
 * exists; finally, \c list lists all the available rooms, while \c
 * listparticipants lists all the active (as in currentòy publishing
 * something) participants of a specific room and their details.
 *
 * The \c join , \c joinandconfigure , \c configure , \c publish ,
 * \c unpublish , \c start , \c pause , \c switch and \c leave
 * requests instead are all asynchronous, which
 * means you'll get a notification about their success or failure in
 * an event. \c join allows you to join a specific video room, specifying
 * whether that specific PeerConnection will be used for publishing or
 * watching; \c configure can be used to modify some of the participation
 * settings (e.g., bitrate cap); \c joinandconfigure combines the previous
 * two requests in a single one (just for publishers); \c publish can be
 * used to start sending media to broadcast to the other participants,
 * while \c unpublish does the opposite; \c start allows you to start
 * receiving media from a publisher you've subscribed to previously by
 * means of a \c join , while \c pause pauses the delivery of the media;
 * the \c switch request can be used to change the source of the media
 * flowing over a specific PeerConnection (e.g., I was watching Alice,
 * I want to watch Bob now) without having to create a new handle for
 * that; \c finally, \c leave allows you to leave a video room for good
 * (or, in the case of viewers, definitely closes a subscription).
 *
 * \c create can be used to create a new video room, and has to be
 * formatted as follows:
 *
\verbatim
{
	"request" : "create",
	"room" : <unique numeric ID, optional, chosen by plugin if missing>,
	"permanent" : <true|false, whether the room should be saved in the config file, default=false>,
	"description" : "<pretty name of the room, optional>",
	"secret" : "<password required to edit/destroy the room, optional>",
	"pin" : "<password required to join the room, optional>",
	"is_private" : <true|false, whether the room should appear in a list request>,
	"allowed" : [ array of string tokens users can use to join this room, optional],
	...
}
\endverbatim
 *
 * For the sake of brevity, not all of the available settings are listed
 * here. You can refer to the name of the properties in the configuration
 * file as a reference, as the ones used to programmatically create a new
 * room are exactly the same.
 *
 * A successful creation procedure will result in a \c created response:
 *
\verbatim
{
	"videoroom" : "created",
	"room" : <unique numeric ID>,
	"permanent" : <true if saved to config file, false if not>
}
\endverbatim
 *
 * If you requested a permanent room but a \c false value is returned
 * instead, good chances are that there are permission problems.
 *
 * An error instead (and the same applies to all other requests, so this
 * won't be repeated) would provide both an error code and a more verbose
 * description of the cause of the issue:
 *
\verbatim
{
	"videoroom" : "event",
	"error_code" : <numeric ID, check Macros below>,
	"error" : "<error description as a string>"
}
\endverbatim
 *
 * Notice that, in general, all users can create rooms. If you want to
 * limit this functionality, you can configure an admin \c admin_key in
 * the plugin settings. When configured, only "create" requests that
 * include the correct \c admin_key value in an "admin_key" property
 * will succeed, and will be rejected otherwise.
 *
 * Once a room has been created, you can still edit some (but not all)
 * of its properties using the \c edit request. This allows you to modify
 * the room description, secret, pin and whether it's private or not: you
 * won't be able to modify other more static properties, like the room ID,
 * the sampling rate, the extensions-related stuff and so on. If you're
 * interested in changing the ACL, instead, check the \c allowed message.
 * An \c edit request has to be formatted as follows:
 *
\verbatim
{
	"request" : "edit",
	"room" : <unique numeric ID of the room to edit>,
	"secret" : "<room secret, mandatory if configured>",
	"new_description" : "<new pretty name of the room, optional>",
	"new_secret" : "<new password required to edit/destroy the room, optional>",
	"new_pin" : "<new password required to join the room, optional>",
	"new_is_private" : <true|false, whether the room should appear in a list request>,
	"new_require_pvtid" : <true|false, whether the room should require private_id from subscribers>,
	"new_bitrate" : <new bitrate cap to force on all publishers (except those with custom overrides)>,
	"new_pli_freq" : <new period for regular PLI keyframe requests to publishers>,
	"new_publishers" : <new cap on the number of concurrent active WebRTC publishers>,
	"permanent" : <true|false, whether the room should be also removed from the config file, default=false>
}
\endverbatim
 *
 * A successful edit procedure will result in an \c edited response:
 *
\verbatim
{
	"videoroom" : "edited",
	"room" : <unique numeric ID>
}
\endverbatim
 *
 * On the other hand, \c destroy can be used to destroy an existing video
 * room, whether created dynamically or statically, and has to be
 * formatted as follows:
 *
\verbatim
{
	"request" : "destroy",
	"room" : <unique numeric ID of the room to destroy>,
	"secret" : "<room secret, mandatory if configured>",
	"permanent" : <true|false, whether the room should be also removed from the config file, default=false>
}
\endverbatim
 *
 * A successful destruction procedure will result in a \c destroyed response:
 *
\verbatim
{
	"videoroom" : "destroyed",
	"room" : <unique numeric ID>
}
\endverbatim
 *
 * This will also result in a \c destroyed event being sent to all the
 * participants in the video room, which will look like this:
 *
\verbatim
{
	"videoroom" : "destroyed",
	"room" : <unique numeric ID of the destroyed room>
}
\endverbatim
 *
 * You can check whether a room exists using the \c exists request,
 * which has to be formatted as follows:
 *
\verbatim
{
	"request" : "exists",
	"room" : <unique numeric ID of the room to check>
}
\endverbatim
 *
 * A successful request will result in a \c success response:
 *
\verbatim
{
	"videoroom" : "success",
	"room" : <unique numeric ID>,
	"exists" : <true|false>
}
\endverbatim
 *
 * You can configure whether to check tokens or add/remove people who can join
 * a room using the \c allowed request, which has to be formatted as follows:
 *
\verbatim
{
	"request" : "allowed",
	"secret" : "<room secret, mandatory if configured>",
	"action" : "enable|disable|add|remove",
	"room" : <unique numeric ID of the room to update>,
	"allowed" : [
		// Array of strings (tokens users might pass in "join", only for add|remove)
	]
}
\endverbatim
 *
 * A successful request will result in a \c success response:
 *
\verbatim
{
	"videoroom" : "success",
	"room" : <unique numeric ID>,
	"allowed" : [
		// Updated, complete, list of allowed tokens (only for enable|add|remove)
	]
}
\endverbatim
 *
 * If you're the administrator of a room (that is, you created it and have access
 * to the secret) you can kick participants using the \c kick request. Notice
 * that this only kicks the user out of the room, but does not prevent them from
 * re-joining: to ban them, you need to first remove them from the list of
 * authorized users (see \c allowed request) and then \c kick them. The \c kick
 * request has to be formatted as follows:
 *
\verbatim
{
	"request" : "kick",
	"secret" : "<room secret, mandatory if configured>",
	"room" : <unique numeric ID of the room>,
	"id" : <unique numeric ID of the participant to kick>
}
\endverbatim
 *
 * A successful request will result in a \c success response:
 *
\verbatim
{
	"videoroom" : "success",
}
\endverbatim
 *
 * To get a list of the available rooms (excluded those configured or
 * created as private rooms) you can make use of the \c list request,
 * which has to be formatted as follows:
 *
\verbatim
{
	"request" : "list"
}
\endverbatim
 *
 * A successful request will produce a list of rooms in a \c success response:
 *
\verbatim
{
	"videoroom" : "success",
	"rooms" : [		// Array of room objects
		{	// Room #1
			"room" : <unique numeric ID>,
			"description" : "<Name of the room>",
			"pin_required" : <true|false, whether a PIN is required to join this room>,
			"max_publishers" : <how many publishers can actually publish via WebRTC at the same time>,
			"bitrate" : <bitrate cap that should be forced (via REMB) on all publishers by default>,
			"bitrate_cap" : <true|false, whether the above cap should act as a limit to dynamic bitrate changes by publishers>,
			"pli_freq" : <how often a keyframe request is sent via PLI to active publishers>,
			"audiocodec" : "<comma separated list of allowed audio codecs>",
			"videocodec" : "<comma separated list of allowed video codecs>",
			"record" : <true|false, whether the room is being recorded>,
			"record_dir" : "<if recording, the path where the .mjr files are being saved>",
			"num_participants" : <count of the participants (publisher role instances, active or not; not subscribers)>
		},
		// Other rooms
	]
}
\endverbatim
 *
 * To get a list of the participants in a specific room, instead, you
 * can make use of the \c listparticipants request, which has to be
 * formatted as follows:
 *
\verbatim
{
	"request" : "listparticipants",
	"room" : <unique numeric ID of the room>
}
\endverbatim
 *
 * A successful request will produce a list of participants in a
 * \c participants response:
 *
\verbatim
{
	"videoroom" : "participants",
	"room" : <unique numeric ID of the room>,
	"participants" : [		// Array of participant objects
		{	// Participant #1
			"id" : <unique numeric ID of the participant>,
			"display" : "<display name of the participant, if any; optional>",
			"publisher" : <true|false, whether user is an active publisher or not>,
			"talking" : <true|false, whether user is talking or not (only if audio levels are used)>
		},
		// Other participants
	]
}
\endverbatim
 *
 * This covers almost all the synchronous requests. All the asynchronous requests,
 * plus a couple of additional synchronous requests we'll cover later, refer
 * to participants instead, namely on how they can publish, subscribe, or
 * more in general manage the media streams they may be sending or receiving.
 *
 * Considering the different nature of publishers and subscribers in the room,
 * and more importantly how you establish PeerConnections in the respective
 * cases, their API requests are addressed in separate subsections.
 *
 * \subsection vroompub VideoRoom Publishers
 *
 * In a VideoRoom, publishers are those participant handles that are able
 * (although may choose not to, more on this later) publish media in the
 * room, and as such become feeds that you can subscribe to.
 *
 * To specify a handle will be associated with a publisher, you must use
 * the \c join request with \c ptype set to \c publisher (note that, as it
 * will be explained later, you can also use \c joinandconfigure for the
 * purpose). The exact syntax of the request is the following:
 *
\verbatim
{
	"request" : "join",
	"ptype" : "publisher",
	"room" : <unique ID of the room to join>,
	"id" : <unique ID to register for the publisher; optional, will be chosen by the plugin if missing>,
	"display" : "<display name for the publisher; optional>",
	"token" : "<invitation token, in case the room has an ACL; optional>"
}
\endverbatim
 *
 * This will add the user to the list of participants in the room, although
 * in a non-active role for the time being. Anyway, this participation
 * allows the user to receive notifications about several aspects of the
 * room on the related handle (including streams as they become available
 * and go away). As such, it can be used even just as a way to get
 * notifications in a room, without the need of ever actually publishing
 * any stream at all (which explains why the "publisher" role may actually
 * be a bit confusing in this context).
 *
 * A successful \c join will result in a \c joined event, which will contain
 * a list of the currently active (as in publishing via WebRTC) publishers:
 *
\verbatim
{
	"videoroom" : "joined",
	"room" : <room ID>,
	"description" : <description of the room, if available>,
	"id" : <unique ID of the participant>,
	"private_id" : <a different unique ID associated to the participant; meant to be private>,
	"publishers" : [
		{
			"id" : <unique ID of active publisher #1>,
			"display" : "<display name of active publisher #1, if any>",
			"streams" : [
				{
					"type" : "<type of published stream #1 (audio|video|data)">,
					"mindex" : "<unique mindex of published stream #1>",
					"mid" : "<unique mid of of published stream #1>",
					"codec" : "<codec used for published stream #1>",
					"description" : "<text description of published stream #1, if any>",
					"simulcast" : "<true if published stream #1 uses simulcast (VP8 and H.264 only)>",
					"svc" : "<true if published stream #1 uses SVC (VP9 only)>",
					"talking" : <true|false, whether the publisher stream has audio activity or not (only if audio levels are used)>,
				},
				// Other streams, if any
			],
			"talking" : <true|false, whether the publisher is talking or not (only if audio levels are used); deprecated, use the stream specific ones>,
		},
		// Other active publishers
	]
}
\endverbatim
 *
 * Notice that the publishers list will of course be empty if no one is
 * currently active in the room. For what concerns the \c private_id
 * property, it is meant to be used by the user when they create subscriptions,
 * so that the plugin can associate subscriber handles (which are typically
 * anonymous) to a specific participant; they're usually optional, unless
 * required by the room configuration.
 *
 * As explained, with a simple \c join you're not an active publisher (there
 * is no WebRTC PeerConnection yet), which means that by default your presence
 * is not notified to other participants. In fact, the publish/subscribe nature
 * of the plugin implies that by default only active publishers are notified,
 * to allow participants to subscribe to existing feeds: notifying all joins/leaves,
 * even those related to who will just lurk, may be overly verbose and chatty,
 * especially in large rooms. Anyway, rooms can be configured to notify those
 * as well, if the \c notify_joining property is set to true: in that case,
 * regular joins will be notified too, in an event formatted like this:
 *
\verbatim
{
	"videoroom" : "event",
	"room" : <room ID>,
	"joining" : {
		"id" : <unique ID of the new participant>,
		"display" : "<display name of the new participant, if any>"
	}
}
\endverbatim
 *
 * If you're interested in publishing media within a room, you can do that
 * with a \c publish request. This request MUST be accompanied by a JSEP
 * SDP offer to negotiate a new PeerConnection. The plugin will match it
 * to the room configuration (e.g., to make sure the codecs you negotiated
 * are allowed in the room), and will reply with a JSEP SDP answer to
 * close the circle and complete the setup of the PeerConnection. As soon
 * as the PeerConnection has been established, the publisher will become
 * active, and a new active feed other participants can subscribe to.
 *
 * The syntax of a \c publish request is the following:
 *
\verbatim
{
	"request" : "publish",
	"audiocodec" : "<audio codec to prefer among the negotiated ones; optional>",
	"videocodec" : "<video codec to prefer among the negotiated ones; optional>",
	"bitrate" : <bitrate cap to return via REMB; optional, overrides the global room value if present>,
	"record" : <true|false, whether this publisher should be recorded or not; optional>,
	"filename" : "<if recording, the base path/file to use for the recording files; optional>",
	"display" : "<new display name to use in the room; optional>",
	"descriptions" : [	// Optional
		{
			"mid" : "<unique mid of a stream being published>",
			"description" : "<text description of the stream (e.g., My front webcam)>"
		},
		// Other descriptions, if any
	]
}
\endverbatim
 *
 * As anticipated, since this is supposed to be accompanied by a JSEP SDP
 * offer describing the publisher's media streams, the plugin will negotiate
 * and prepare a matching JSEP SDP answer. Notice that, in principle, all
 * published streams will be only identifier by their unique \c mid and
 * by their type (e.g., audio or video). In case you want to provide more
 * information about the streams being published (e.g., to let other
 * participants know that the first video is a camera, while the second
 * video is a screen share), you can use the \c descriptions array for
 * the purpose: each object in the array can be used to add a text description
 * to associate to a specific mid, in order to help with the UI rendering.
 * The \c descriptions property is optional, so no text will be provided
 * by default: notice these descriptions can be updated dynamically via
 * \c configure requests.
 *
 * If successful, a \c configured event will be sent back, formatted like this:
 *
\verbatim
{
	"videoroom" : "event",
	"configured" : "ok"
}
\endverbatim
 *
 * This event will be accompanied by the prepared JSEP SDP answer.
 *
 * Notice that you can also use \c configure as a request instead of
 * \c publish to start publishing. The two are functionally equivalent
 * for publishing, but from a semantic perspective \c publish is the
 * right message to send when publishing. The \c configure request, as
 * it will be clearer later, can also be used to update some properties
 * of the publisher session: in this case the \c publish request can NOT
 * be used, as it can only be invoked to publish, and will fail if you're
 * already publishing something.
 *
 * As an additional note, notice that you can also join and publish in
 * a single request, which is useful in case you're not interested in
 * first join as a passive attendee and only later publish something,
 * but want to publish something right away. In this case you can use
 * the \c joinandconfigure request, which as you can imagine combines
 * the properties of both \c join and \c publish in a single request:
 * the response to a \c joinandconfigure will be a \c joined event, and
 * will again be accompanied by a JSEP SDP answer as usual.
 *
 * However you decided to publish something, as soon as the PeerConnection
 * setup succeeds and the publisher becomes active, an event is sent to
 * all the participants in the room with information on the new feed.
 * The event must contain an array with a single element, and be formatted like this:
 *
\verbatim
{
	"videoroom" : "event",
	"room" : <room ID>,
	"publishers" : [
		{
			"id" : <unique ID of the new publisher>,
			"display" : "<display name of the new publisher, if any>",
			"streams" : [
				{
					"type" : "<type of published stream #1 (audio|video|data)">,
					"mindex" : "<unique mindex of published stream #1>",
					"mid" : "<unique mid of of published stream #1>",
					"codec" : "<codec used for published stream #1>",
					"description" : "<text description of published stream #1, if any>",
					"simulcast" : "<true if published stream #1 uses simulcast (VP8 and H.264 only)>",
					"svc" : "<true if published stream #1 uses SVC (VP9 only)>",
					"talking" : <true|false, whether the publisher stream has audio activity or not (only if audio levels are used)>,
				},
				// Other streams, if any
			],
			"talking" : <true|false, whether the publisher is talking or not (only if audio levels are used); deprecated, use the stream specific ones>,
		}
	]
}
\endverbatim
 *
 * To stop publishing and tear down the related PeerConnection, you can
 * use the \c unpublish request, which requires no arguments as the context
 * is implicit:
 *
\verbatim
{
	"request" : "unpublish"
}
\endverbatim
 *
 * This will have the plugin tear down the PeerConnection, and remove the
 * publisher from the list of active streams. If successful, the response
 * will look like this:
 *
\verbatim
{
	"videoroom" : "event",
	"unpublished" : "ok"
}
\endverbatim
 *
 * As soon as the PeerConnection is gone, all the other participants will
 * also be notified about the fact that the stream is no longer available:
 *
\verbatim
{
	"videoroom" : "event",
	"room" : <room ID>,
	"unpublished" : <unique ID of the publisher who unpublished>
}
\endverbatim
 *
 * Notice that the same event will also be sent whenever the publisher
 * feed disappears for reasons other than an explicit \c unpublish , e.g.,
 * because the handle was closed or the user lost their connection.
 * Besides, notice that you can publish and unpublish multiple times
 * within the context of the same publisher handle.
 *
 * As anticipated above, you can use a request called \c configure to
 * tweak some of the properties of an active publisher session. This
 * request must be formatted as follows:
 *
\verbatim
{
	"request" : "configure",
	"bitrate" : <bitrate cap to return via REMB; optional, overrides the global room value if present (unless bitrate_cap is set)>,
	"keyframe" : <true|false, whether we should send this publisher a keyframe request>,
	"record" : <true|false, whether this publisher should be recorded or not; optional>,
	"filename" : "<if recording, the base path/file to use for the recording files; optional>",
	"display" : "<new display name to use in the room; optional>",
	"mid" : <mid of the m-line to refer to for this configure request; optional>,
	"send" : <true|false, depending on whether the media addressed by the above mid should be relayed or not; optional>,
	"descriptions" : [
		// Updated descriptions for the published streams; see "publish" for syntax; optional
	]
}
\endverbatim
 *
 * As you can see, it's basically the same properties as those listed for
 * \c publish . This is why both requests can be used to start publishing,
 * as even in that case you configure some of the settings. If successful,
 * a \c configured event will be sent back as before, formatted like this:
 *
\verbatim
{
	"videoroom" : "event",
	"configured" : "ok"
}
\endverbatim
 *
 * An interesting feature VideoRoom publisher can take advantage of is
 * RTP forwarding. In fact, while the main purpose of this plugin is
 * getting media from WebRTC sources (publishers) and relaying it to
 * WebRTC destinations (subscribers), there are actually several use
 * cases and scenarios for making this media available to external,
 * notnecessarily WebRTC-compliant, components. These components may
 * benefit from having access to the RTP media sent by a publisher, e.g.,
 * for media processing, external recording, transcoding to other
 * technologies via other applications, scalability purposes or
 * whatever else makes sense in this context. This is made possible by
 * a request called \c rtp_forward which, as the name suggests, simply
 * forwards in real-time the media sent by a publisher via RTP (plain
 * or encrypted) to a remote backend. Notice that, although we're using
 * the term "RTP forwarder", this feature can be used to forward data
 * channel messages as well.
 *
 * You can add a new RTP forwarder for an existing publisher using the
 * \c rtp_forward request, which has to be formatted as follows:
 *
\verbatim
{
	"request" : "rtp_forward",
	"room" : <unique numeric ID of the room the publisher is in>,
	"publisher_id" : <unique numeric ID of the publisher to relay externally>,
	"host" : "<host address to forward the RTP and data packets to>",
	"streams" : [
		{
			"mid" : "<mid of publisher stream to forward>",
			"host" : "<host address to forward the packets to; optional, will use global one if missing>",
			"port" : <port to forward the packets to>,
			"ssrc" : <SSRC to use to use when forwarding; optional, and only for RTP streams, not data>,
			"pt" : <payload type to use when forwarding; optional, and only for RTP streams, not data>,
			"rtcp_port" : <port to contact to receive RTCP feedback from the recipient; optional, and only for RTP streams, not data>,
			"simulcast" : <whether we need to take simulcasting into account, for this video forwarder>,
			"port_2" : <if video and simulcasting, port to forward the packets from the second substream/layer to>,
			"ssrc_2" : <if video and simulcasting, SSRC to use to use the second substream/layer; optional>,
			"pt_2" : <if video and simulcasting, payload type to use the second substream/layer; optional>,
			"port_3" : <if video and simulcasting, port to forward the packets from the third substream/layer to>,
			"ssrc_3" : <if video and simulcasting, SSRC to use to use the third substream/layer; optional>,
			"pt_3" : <if video and simulcasting, payload type to use the third substream/layer; optional>,
		},
		{
			.. other streams, if needed..
		}
	],
	"srtp_suite" : <length of authentication tag (32 or 80); optional>,
	"srtp_crypto" : "<key to use as crypto (base64 encoded key as in SDES); optional>"
}
\endverbatim
 *
 * As you can see, you basically configure each stream to forward in a
 * dedicated object of the \c streams array: for RTP streams (audio, video)
 * this includes optionally overriding payload type or SSRC; simulcast
 * streams can be forwarded separately for each layer. The only parameters
 * you MUST specify are the host and port to send the packets to: the host
 * part can be put in the global part of the request, if all streams will
 * be sent to the same IP address, while the port must be specific to the
 * stream itself.
 *
 * A successful request will result in an \c rtp_forward response, containing
 * the relevant info associated to the new forwarder(s):
 *
\verbatim
{
	"videoroom" : "rtp_forward",
	"room" : <unique numeric ID, same as request>,
	"publisher_id" : <unique numeric ID, same as request>,
	"forwarders" : [
		{
			"stream_id" : <unique numeric ID assigned to this forwarder, if any>,
			"type" : "<audio|video|data>",
			"ip" : "<IP this forwarder is streaming to, same as request>",
			"port" : <port this forwarder is streaming to, same as request if configured>,
			"local_rtcp_port" : <local port this forwarder is using to get RTCP feedback, if any>,
			"remote_rtcp_port" : <remote port this forwarder getting RTCP feedback from, if any>,
			"ssrc" : <SSRC this forwarder is using, same as request if configured>,
			"pt" : <payload type this forwarder is using, same as request if configured>,
			"substream" : <video substream this video forwarder is relaying, if any>,
			"srtp" : <true|false, whether the RTP stream is encrypted>
		},
		// Other forwarders, if configured
	]
}
\endverbatim
 *
 * To stop a previously created RTP forwarder and stop it, you can use
 * the \c stop_rtp_forward request, which has to be formatted as follows:
 *
\verbatim
{
	"request" : "stop_rtp_forward",
	"room" : <unique numeric ID of the room the publisher is in>,
	"publisher_id" : <unique numeric ID of the publisher to update>,
	"stream_id" : <unique numeric ID of the RTP forwarder>
}
\endverbatim
 *
 * A successful request will result in a \c stop_rtp_forward response:
 *
\verbatim
{
	"videoroom" : "stop_rtp_forward",
	"room" : <unique numeric ID, same as request>,
	"publisher_id" : <unique numeric ID, same as request>,
	"stream_id" : <unique numeric ID, same as request>
}
\endverbatim
 *
 * To get a list of all the forwarders in a specific room, instead, you
 * can make use of the \c listforwarders request, which has to be
 * formatted as follows:
 *
\verbatim
{
	"request" : "listforwarders",
	"room" : <unique numeric ID of the room>,
	"secret" : "<room secret; mandatory if configured>"
}
\endverbatim
 *
 * A successful request will produce a list of RTP forwarders in a
 * \c forwarders response:
 *
\verbatim
{
	"videoroom" : "forwarders",
	"room" : <unique numeric ID of the room>,
	"publishers" : [		// Array of publishers with RTP forwarders
		{	// Publisher #1
			"publisher_id" : <unique numeric ID of publisher #1>,
			"forwarders" : [		// Array of RTP forwarders
				{	// RTP forwarder #1
					"stream_id" : <unique numeric ID assigned to this forwarder, if any>,
					"type" : "<audio|video|data>",
					"ip" : "<IP this forwarder is streaming to>",
					"port" : <port this forwarder is streaming to>,
					"local_rtcp_port" : <local port this forwarder is using to get RTCP feedback, if any>,
					"remote_rtcp_port" : <remote port this forwarder getting RTCP feedback from, if any>,
					"ssrc" : <SSRC this forwarder is using, if any>,
					"pt" : <payload type this forwarder is using, if any>,
					"substream" : <video substream this video forwarder is relaying, if any>,
					"srtp" : <true|false, whether the RTP stream is encrypted>
				},
				// Other forwarders for this publisher
			],
		},
		// Other publishers
	]
}
\endverbatim *
 *
 * To conclude, you can leave a room you previously joined as publisher
 * using the \c leave request. This will also implicitly unpublish you
 * if you were an active publisher in the room. The \c leave request
 * looks like follows:
 *
\verbatim
{
	"request" : "leave"
}
\endverbatim
 *
 * If successful, the response will look like this:
 *
\verbatim
{
	"videoroom" : "event",
	"leaving" : "ok"
}
\endverbatim
 *
 * Other participants will receive a different event depending on whether
 * you were currently an active publisher ("unpublished") or simply
 * lurking ("leaving"):
 *
\verbatim
{
	"videoroom" : "event",
	"room" : <room ID>,
	"leaving|unpublished" : <unique ID of the publisher who left>
}
\endverbatim
 *
 * \subsection vroomsub VideoRoom Subscribers
 *
 * In a VideoRoom, subscribers are NOT participants, but simply handles
 * that will be used exclusively to receive media from one or more publishers
 * in the room. Since they're not participants per se, they're basically
 * streams that can be (and typically are) associated to publisher handles
 * as the ones we introduced in the previous section, whether active or not.
 * In fact, the typical use case is publishers being notified about new
 * participants becoming active in the room, and as a result new subscriber
 * sessions being created to receive their media streams; as soon as the
 * publisher goes away, other participants are notified so that the related
 * subscriber handles can be removed/updated accordingly as well. As such,
 * these subscriber sessions are dependent on feedback obtained by
 * publishers, and can't exist on their own, unless you feed them the
 * right info out of band.
 *
 * To specify a handle will be associated with a subscriber, you must use
 * the \c join request with \c ptype set to \c subscriber and specify which
 * feed to subscribe to. The exact syntax of the request is the following:
 *
\verbatim
{
	"request" : "join",
	"ptype" : "subscriber",
	"room" : <unique ID of the room to subscribe in>,
	"feed" : <unique ID of the publisher to subscribe to; mandatory>,
	"private_id" : <unique ID of the publisher that originated this request; optional, unless mandated by the room configuration>,
	"streams" : [
		{
			"feed_id" : <unique ID of publisher owning the stream to subscribe to>,
			"mid" : "<unique mid of the publisher stream to subscribe to; optional>"
			// Optionally, simulcast or SVC targets (defaults if missing)
		},
		// Other streams to subscribe to
	]
}
\endverbatim
 *
 * As you can see, it's just a matter of specifying the list of streams to
 * subscribe to: in particular, you have to provide an array of objects,
 * where each objects represents a specific stream (or group of streams)
 * you're interested in. For each object, the \c feed_id indicating the
 * publisher owning the stream(s) is mandatory, while the related \c mid
 * is optional: this gives you some flexibility when subscribing, as
 * only providing a \c feed_id will indicate you're interested in ALL
 * the stream from that publisher, while providing a \c mid as well will
 * indicate you're interested in a stream in particular. Since you can
 * provide an array of streams, just specifying the \c feed_id or explicitly
 * listing all the \c feed_id + \c mid combinations is equivalent: of
 * course, different objects in the array can indicate different publishers,
 * allowing you to combine streams from different sources in the same subscription.
 *
 * Depending on whether the subscription will refer to a
 * single publisher (legacy approach) or to streams coming from different
 * publishers (multistream), the list of streams may differ. The ability
 * to single out the streams to subscribe to is particularly useful in
 * case you don't want to, or can't, subscribe to all available media:
 * e.g., you know a publisher is sending both audio and video, but video
 * is in a codec you don't support or you don't have bandwidth for both;
 * or maybe there are 10 participants in the room, but you only want video
 * from the 3 most active speakers; and so on. The content of the \c streams
 * array will shape what the SDP offer the plugin will send will look like,
 * so that eventually a subscription for the specified streams will take place.
 * Notice that, while for backwards compatibility you can still use the
 * old \c feed, \c audio, \c video, \c data, \c offer_audio, \c offer_video and
 * \c offer_data named properties, they're now deprecated and so you're
 * highly encouraged to use this new drill-down \c streams list instead.
 *
 * As anticipated, if successful this request will generate a new JSEP SDP
 * offer, which will accompany an \c attached event:
 *
\verbatim
{
	"videoroom" : "attached",
	"room" : <room ID>,
	"streams" : [
		{
			"mindex" : <unique m-index of this stream>,
			"mid" : "<unique mid of this stream>",
			"type" : "<type of this stream's media (audio|video|data)>",
			"feed_id" : <unique ID of the publisher originating this stream>,
			"feed_mid" : "<unique mid of this publisher's stream>",
			"feed_display" : "<display name of this publisher, if any>",
			"send" : <true|false; whether we configured the stream to relay media>,
			"ready" : <true|false; whether this stream is ready to start sending media (will be false at the beginning)>
		},
		// Other streams in the subscription, if any
	]
}
\endverbatim
 *
 * As you can see, a summary of the streams we subscribed to will be sent back,
 * which will be useful on the client side for both mapping and rendering purposes.
 *
 * At this stage, to complete the setup of the PeerConnection the subscriber is
 * supposed to send a JSEP SDP answer back to the plugin. This is done
 * by means of a \c start request, which in this case MUST be associated
 * with a JSEP SDP answer but otherwise requires no arguments:
 *
\verbatim
{
	"request" : "start"
}
\endverbatim
 *
 * If successful this request returns a \c started event:
 *
\verbatim
{
	"videoroom" : "event",
	"started" : "ok"
}
\endverbatim
 *
 * Once this is done, all that's needed is waiting for the WebRTC PeerConnection
 * establishment to succeed. As soon as that happens, the VideoRoom plugin
 * can start relaying media the recipient subscribed to.
 *
 * Once a WebRTC PeerConnection has been established for a subscriber, in
 * case you want to update a subscription you have to use the \c subscribe
 * and \c unsubscribe methods: as the names of the requests suggest, the
 * former allows you to add more streams to subscribe to, while the latter
 * instructs the plugin to remove streams you're currently subscribe to.
 * Both requests will trigger a renegotiation, if they were successful,
 * meaning the plugin will send you a new JSEP offer you'll have to reply
 * to with an answer: to send the answer, just use the same \c start request
 * we already described above. Notice that renegotiations may not be
 * triggered right away, e.g., whenever you're trying to update a session
 * and the plugin is still in the process of renegoting a previous update
 * for the same subscription: in that case, an update will be scheduled
 * and a renegotiation will be triggered as soon as it's viable.
 *
 * The syntax of the \c subscribe mirrors the one for new subscriptions,
 * meaning you use the same \c streams array to address the new streams
 * you want to receive, and formatted the same way:
 *
\verbatim
{
	"request" : "subscribe",
	"streams" : [
		{
			"feed_id" : <unique ID of publisher owning the new stream to subscribe to>,
			"mid" : "<unique mid of the publisher stream to subscribe to; optional>"
			// Optionally, simulcast or SVC targets (defaults if missing)
		},
		// Other new streams to subscribe to
	]
}
\endverbatim
 *
 * This means the exact same considerations we made on \c streams before
 * apply here as well: whatever they represent, will indicate the willingness
 * to subscribe to the related stream. Notice that if you were already
 * subscribed to one of the new streams indicated here, you'll subscribe
 * to it again in a different m-line, so it's up to you to ensure you
 * avoid duplicates (unless that's what you wanted, e.g., for testing
 * purposes). In case the update was successful, you'll get an \c updated
 * event, containing the updated layout of all subscriptions (pre-existing
 * and new ones), and a new JSEP offer to renegotiate the session:
 *
\verbatim
{
	"videoroom" : "updated",
	"room" : <room ID>,
	"streams": [
		{
			"mindex" : <unique m-index of this stream>,
			"mid" : "<unique mid of this stream>",
			"type" : "<type of this stream's media (audio|video|data)>",
			"feed_id" : <unique ID of the publisher originating this stream>,
			"feed_mid" : "<unique mid of this publisher's stream>",
			"feed_display" : "<display name of this publisher, if any>",
			"send" : <true|false; whether we configured the stream to relay media>,
			"ready" : <true|false; whether this stream is ready to start sending media (will be false at the beginning)>
		},
		// Other streams in the subscription, if any; old and new
	]
}
\endverbatim
 *
 * As explained before, in case the message contains a JSEP offer (which may
 * not be the case if no change occurred), then clients will need to send
 * a new JSEP answer with a \c start request to close this renegotiation.
 *
 * The \c unsubscribe request works pretty much the same way, with the
 * difference that the \c streams array you provide to specify what to
 * unsubscribe from may look different. Specifically, the syntax looks
 * like this:
 *
\verbatim
{
	"request" : "unsubscribe",
	"streams" : [
		{
			"feed_id" : <unique ID of publisher owning the new stream to unsubscribe from; optional>,
			"mid" : "<unique mid of the publisher stream to unsubscribe from; optional>"
			"sub_mid" : "<unique mid of the subscriber stream to unsubscribe; optional>"
		},
		// Other streams to unsubscribe from
	]
}
\endverbatim
 *
 * This means that you have different ways to specify what to unsubscribe from:
 * if an object only specifies \c feed_id, then all the subscription streams that
 * were receiving media from that publisher will be removed; if an object
 * specifies \c feed_id and \c mid, then all the subscription streams that
 * were receiving media from the publisher stream with the related mid will be
 * removed; finally, if an object only specifies \c sub_mid instead, then
 * only the stream in the subscription that is addressed by the related mid
 * (subscription mid, no relation to the publishers') will be removed. As
 * such, you have a great deal of flexibility in how to unsubscribe from
 * media. Notice that multiple streams may be removed in case you refer
 * to the "source" ( \c feed_id ), rather than the "sink" ( \c sub_mid ),
 * especially in case the subscription contained duplicates or multiple
 * streams from the same publisher.
 *
 * A successful \c unsubscribe will result in exactly the same \c updated
 * event \c subscribe triggers, so the same considerations apply with
 * respect to the potential need of a renegotiation and how to complete
 * it with a \c start along a JSEP answer.
 *
 * Notice that, in case you want to trigger an ICE restart rather than
 * updating a subscription, you'll have to use a different request, named
 * \c configure: this will be explained in a few paragraphs.
 *
 * As a subscriber, you can temporarily pause and resume the whole media delivery
 * with a \c pause and, again, \c start request (in this case without any JSEP
 * SDP answer attached). Neither expect other arguments, as the context
 * is implicitly derived from the handle they're sent on:
 *
\verbatim
{
	"request" : "pause"
}
\endverbatim
 *
\verbatim
{
	"request" : "start"
}
\endverbatim
 *
 * Unsurprisingly, they just result in, respectively, \c paused and
 * \c started events:
 *
\verbatim
{
	"videoroom" : "event",
	"paused" : "ok"
}
\endverbatim
 *
\verbatim
{
	"videoroom" : "event",
	"started" : "ok"
}
\endverbatim
 *
 * For more drill-down manipulations of a subscription, a \c configure
 * request can be used instead. This request allows subscribers to dynamically
 * change some properties associated to their media subscription, e.g.,
 * in terms of what should and should not be sent at a specific time. A
 * \c configure request must be formatted as follows:
 *
\verbatim
{
	"request" : "configure",
	"mid" : <mid of the m-line to refer to for this configure request; optional>,
	"send" : <true|false, depending on whether the mindex media should be relayed or not; optional>,
	"substream" : <substream to receive (0-2), in case simulcasting is enabled; optional>,
	"temporal" : <temporal layers to receive (0-2), in case simulcasting is enabled; optional>,
	"spatial_layer" : <spatial layer to receive (0-1), in case VP9-SVC is enabled; optional>,
	"temporal_layer" : <temporal layers to receive (0-2), in case VP9-SVC is enabled; optional>,
	"restart" : <trigger an ICE restart; optional>
}
\endverbatim
 *
 * As you can see, the \c mid and \c send properties can be used as a media-level
 * pause/resume functionality ("only mute/unmute this mid"), whereas \c pause
 * and \c start simply pause and resume all streams at the same time.
 * The \c substream and \c temporal properties, instead, only make sense
 * when the mountpoint is configured with video simulcasting support, and
 * as such the viewer is interested in receiving a specific substream
 * or temporal layer, rather than any other of the available ones: notice
 * that for them to work you'll have to specify the \c mid as well, as the same
 * subscription may be receiving simulcast stream from multiple publishers.
 * The \c spatial_layer and \c temporal_layer have exactly the same meaning,
 * but within the context of VP9-SVC publishers, and will have no effect
 * on subscriptions associated to regular publishers.
 *
 * As anticipated, \c configure is also the request you use when you want
 * to trigger an ICE restart for a subscriber: in fact, while publishers
 * can force a restart themselves by providing the right JSEP offer, subscribers
 * always receive an offer from Janus instead, and as such have to
 * explicitly ask for a dedicated offer when an ICE restart is needed;
 * in that case, just set \c restart to \c true in a \c configure request,
 * and a new JSEP offer with ICE restart information will be sent to the
 * client, to which the client will have to reply, as usual, via \c start
 * along a JSEP answer. This documentation doesn't explain when or why
 * an ICE restart is needed or appropriate: please refer to the ICE RFC
 * or other sources of information for that.
 *
 * Another interesting feature that subscribers can take advantage of is the
 * so-called publisher "switching". Basically, when subscribed to one or more
 * publishers and receiving media from them, you can at any time "switch"
 * any of the subscription streams to a different publisher, and as such
 * start receiving media on the related m-line from that publisher instead,
 * all without doing a new \c subscribe or \c unsubscribe, and so without
 * the need of doing any renegotiation at all; just some logic changes.
 * Think of it as changing channel on a TV: you keep on using the same
 * PeerConnection, the plugin simply changes the source of the media
 * transparently. Of course, while powerful and effective this request has
 * some limitations: in fact, the source (audio or video) that you switch
 * to must have the same media configuration (e.g., same codec) as the source
 * you're replacing. In fact, since the same PeerConnection is used for this
 * feature and no renegotiation is taking place, switching to a stream with
 * a different configuration would result in media incompatible with the
 * PeerConnection setup being relayed to the subscriber (e.g., negotiated
 * VP9, but new source is H.264), and as such in no audio/video being played;
 * in that case, you'll need a \c subscribe instead, and a new m-line.
 *
 * That said, a \c switch request must be formatted like this:
 *
\verbatim
{
	"request" : "switch",
	"streams" : [
		{
			"feed" : <unique ID of the publisher the new source is from>,
			"mid" : "<unique mid of the source we want to switch to>",
			"sub_mid" : "<unique mid of the stream we want to pipe the new source to>"
		},
		{
			// Other updates, if any
		}
	]
}
\endverbatim
 *
 * While apparently convoluted, this is actually a quite effective and powerful
 * way of updating subscriptions without renegotiating. In fact, it allows for
 * full or partial switches: for instance, sometimes you may want to replace all
 * audio and video streams (e.g., switching from Bob to Alice in a "legacy"
 * VideoRoom usage, where each PeerConnection subscription is a different
 * publisher), or just replace a subset of them (e.g., you have a subscription
 * with three video slots, and you change one of them depending on the loudest
 * speaker). What to replace is dictated by the \c streams array, where each
 * object in the array contains all the info needed for the switch to take
 * place: in particular, you must specify which of your subscription m-lines
 * you're going to update, via \c sub_mid , and which publisher stream should
 * now start to feed it via \c feed and \c mid.
 *
 * If successful, the specified subscriptions will be updated, meaning they'll
 * be unsubscribed from the previous publisher stream, and subscribed to the
 * new publisher stream instead, all without a renegotiation (so no new SDP
 * offer/answer exchange to take care of). The event to confirm the switch
 * was successful will look like this:
 *
\verbatim
{
	"videoroom" : "event",
	"switched" : "ok",
	"room" : <room ID>,
	"changes" : <number of successful changes (may be smaller than the size of the streams array provided in the request)>,
	"streams" : [
		// Current configuration of the subscription, same format as when subscribing
		// Will contain info on all streams, not only those that have been updated
	]
}
\endverbatim
 *
 * Finally, to close a subscription and tear down the related PeerConnection,
 * you can use the \c leave request. Since context is implicit, no other
 * argument is required:
 *
\verbatim
{
	"request" : "leave"
}
\endverbatim
 *
 * If successful, the plugin will attempt to tear down the PeerConnection,
 * and will send back a \c left event:
 *
\verbatim
{
	"videoroom" : "event",
	"left" : "ok",
}
\endverbatim
 */

#include "plugin.h"

#include <jansson.h>

#include "../debug.h"
#include "../apierror.h"
#include "../config.h"
#include "../mutex.h"
#include "../rtp.h"
#include "../rtpsrtp.h"
#include "../rtcp.h"
#include "../record.h"
#include "../sdp-utils.h"
#include "../utils.h"
#include <sys/types.h>
#include <sys/socket.h>


/* Plugin information */
#define JANUS_VIDEOROOM_VERSION			10
#define JANUS_VIDEOROOM_VERSION_STRING	"0.0.10"
#define JANUS_VIDEOROOM_DESCRIPTION		"This is a plugin implementing a videoconferencing SFU (Selective Forwarding Unit) for Janus, that is an audio/video router."
#define JANUS_VIDEOROOM_NAME			"JANUS VideoRoom plugin"
#define JANUS_VIDEOROOM_AUTHOR			"Meetecho s.r.l."
#define JANUS_VIDEOROOM_PACKAGE			"janus.plugin.videoroom"

/* Plugin methods */
janus_plugin *create(void);
int janus_videoroom_init(janus_callbacks *callback, const char *config_path);
void janus_videoroom_destroy(void);
int janus_videoroom_get_api_compatibility(void);
int janus_videoroom_get_version(void);
const char *janus_videoroom_get_version_string(void);
const char *janus_videoroom_get_description(void);
const char *janus_videoroom_get_name(void);
const char *janus_videoroom_get_author(void);
const char *janus_videoroom_get_package(void);
void janus_videoroom_create_session(janus_plugin_session *handle, int *error);
struct janus_plugin_result *janus_videoroom_handle_message(janus_plugin_session *handle, char *transaction, json_t *message, json_t *jsep);
void janus_videoroom_setup_media(janus_plugin_session *handle);
void janus_videoroom_incoming_rtp(janus_plugin_session *handle, int mindex, gboolean video, char *buf, int len);
void janus_videoroom_incoming_rtcp(janus_plugin_session *handle, int mindex, gboolean video, char *buf, int len);
void janus_videoroom_incoming_data(janus_plugin_session *handle, char *buf, int len);
void janus_videoroom_slow_link(janus_plugin_session *handle, int uplink, int video);
void janus_videoroom_hangup_media(janus_plugin_session *handle);
void janus_videoroom_destroy_session(janus_plugin_session *handle, int *error);
json_t *janus_videoroom_query_session(janus_plugin_session *handle);

/* Plugin setup */
static janus_plugin janus_videoroom_plugin =
	JANUS_PLUGIN_INIT (
		.init = janus_videoroom_init,
		.destroy = janus_videoroom_destroy,

		.get_api_compatibility = janus_videoroom_get_api_compatibility,
		.get_version = janus_videoroom_get_version,
		.get_version_string = janus_videoroom_get_version_string,
		.get_description = janus_videoroom_get_description,
		.get_name = janus_videoroom_get_name,
		.get_author = janus_videoroom_get_author,
		.get_package = janus_videoroom_get_package,

		.create_session = janus_videoroom_create_session,
		.handle_message = janus_videoroom_handle_message,
		.setup_media = janus_videoroom_setup_media,
		.incoming_rtp = janus_videoroom_incoming_rtp,
		.incoming_rtcp = janus_videoroom_incoming_rtcp,
		.incoming_data = janus_videoroom_incoming_data,
		.slow_link = janus_videoroom_slow_link,
		.hangup_media = janus_videoroom_hangup_media,
		.destroy_session = janus_videoroom_destroy_session,
		.query_session = janus_videoroom_query_session,
	);

/* Plugin creator */
janus_plugin *create(void) {
	JANUS_LOG(LOG_VERB, "%s created!\n", JANUS_VIDEOROOM_NAME);
	return &janus_videoroom_plugin;
}

/* Parameter validation */
static struct janus_json_parameter request_parameters[] = {
	{"request", JANUS_JSON_STRING, JANUS_JSON_PARAM_REQUIRED}
};
static struct janus_json_parameter adminkey_parameters[] = {
	{"admin_key", JANUS_JSON_STRING, JANUS_JSON_PARAM_REQUIRED}
};
static struct janus_json_parameter create_parameters[] = {
	{"room", JANUS_JSON_INTEGER, JANUS_JSON_PARAM_POSITIVE},
	{"description", JANUS_JSON_STRING, 0},
	{"is_private", JANUS_JSON_BOOL, 0},
	{"allowed", JANUS_JSON_ARRAY, 0},
	{"secret", JANUS_JSON_STRING, 0},
	{"pin", JANUS_JSON_STRING, 0},
	{"require_pvtid", JANUS_JSON_BOOL, 0},
	{"bitrate", JANUS_JSON_INTEGER, JANUS_JSON_PARAM_POSITIVE},
	{"bitrate_cap", JANUS_JSON_BOOL, 0},
	{"pli_freq", JANUS_JSON_INTEGER, JANUS_JSON_PARAM_POSITIVE},
	{"fir_freq", JANUS_JSON_INTEGER, JANUS_JSON_PARAM_POSITIVE},	/* Deprecated! */
	{"publishers", JANUS_JSON_INTEGER, JANUS_JSON_PARAM_POSITIVE},
	{"audiocodec", JANUS_JSON_STRING, 0},
	{"videocodec", JANUS_JSON_STRING, 0},
	{"opus_fec", JANUS_JSON_BOOL, 0},
	{"video_svc", JANUS_JSON_BOOL, 0},
	{"audiolevel_ext", JANUS_JSON_BOOL, 0},
	{"audiolevel_event", JANUS_JSON_BOOL, 0},
	{"audio_active_packets", JANUS_JSON_INTEGER, JANUS_JSON_PARAM_POSITIVE},
	{"audio_level_average", JANUS_JSON_INTEGER, JANUS_JSON_PARAM_POSITIVE},
	{"videoorient_ext", JANUS_JSON_BOOL, 0},
	{"playoutdelay_ext", JANUS_JSON_BOOL, 0},
	{"transport_wide_cc_ext", JANUS_JSON_BOOL, 0},
	{"record", JANUS_JSON_BOOL, 0},
	{"rec_dir", JANUS_JSON_STRING, 0},
	{"permanent", JANUS_JSON_BOOL, 0},
	{"notify_joining", JANUS_JSON_BOOL, 0},
};
static struct janus_json_parameter edit_parameters[] = {
	{"room", JANUS_JSON_INTEGER, JANUS_JSON_PARAM_REQUIRED | JANUS_JSON_PARAM_POSITIVE},
	{"secret", JANUS_JSON_STRING, 0},
	{"new_description", JANUS_JSON_STRING, 0},
	{"new_is_private", JANUS_JSON_BOOL, 0},
	{"new_secret", JANUS_JSON_STRING, 0},
	{"new_pin", JANUS_JSON_STRING, 0},
	{"new_require_pvtid", JANUS_JSON_BOOL, 0},
	{"new_bitrate", JANUS_JSON_INTEGER, JANUS_JSON_PARAM_POSITIVE},
	{"new_pli_freq", JANUS_JSON_INTEGER, JANUS_JSON_PARAM_POSITIVE},
	{"new_fir_freq", JANUS_JSON_INTEGER, JANUS_JSON_PARAM_POSITIVE},	/* Deprecated! */
	{"new_publishers", JANUS_JSON_INTEGER, JANUS_JSON_PARAM_POSITIVE},
	{"permanent", JANUS_JSON_BOOL, 0}
};
static struct janus_json_parameter room_parameters[] = {
	{"room", JANUS_JSON_INTEGER, JANUS_JSON_PARAM_REQUIRED | JANUS_JSON_PARAM_POSITIVE}
};
static struct janus_json_parameter destroy_parameters[] = {
	{"room", JANUS_JSON_INTEGER, JANUS_JSON_PARAM_REQUIRED | JANUS_JSON_PARAM_POSITIVE},
	{"permanent", JANUS_JSON_BOOL, 0}
};
static struct janus_json_parameter allowed_parameters[] = {
	{"room", JANUS_JSON_INTEGER, JANUS_JSON_PARAM_REQUIRED | JANUS_JSON_PARAM_POSITIVE},
	{"secret", JANUS_JSON_STRING, 0},
	{"action", JANUS_JSON_STRING, JANUS_JSON_PARAM_REQUIRED},
	{"allowed", JANUS_JSON_ARRAY, 0}
};
static struct janus_json_parameter kick_parameters[] = {
	{"room", JANUS_JSON_INTEGER, JANUS_JSON_PARAM_REQUIRED | JANUS_JSON_PARAM_POSITIVE},
	{"secret", JANUS_JSON_STRING, 0},
	{"id", JANUS_JSON_INTEGER, JANUS_JSON_PARAM_REQUIRED | JANUS_JSON_PARAM_POSITIVE}
};
static struct janus_json_parameter join_parameters[] = {
	{"room", JANUS_JSON_INTEGER, JANUS_JSON_PARAM_REQUIRED | JANUS_JSON_PARAM_POSITIVE},
	{"ptype", JANUS_JSON_STRING, JANUS_JSON_PARAM_REQUIRED},
	{"descriptions", JANUS_JSON_ARRAY, 0},
	{"audio", JANUS_JSON_BOOL, 0},	/* Deprecated! */
	{"video", JANUS_JSON_BOOL, 0},	/* Deprecated! */
	{"data", JANUS_JSON_BOOL, 0},	/* Deprecated! */
	{"bitrate", JANUS_JSON_INTEGER, JANUS_JSON_PARAM_POSITIVE},
	{"record", JANUS_JSON_BOOL, 0},
	{"filename", JANUS_JSON_STRING, 0},
	{"token", JANUS_JSON_STRING, 0}
};
static struct janus_json_parameter publish_parameters[] = {
	{"descriptions", JANUS_JSON_ARRAY, 0},
	{"audiocodec", JANUS_JSON_STRING, 0},
	{"videocodec", JANUS_JSON_STRING, 0},
	{"bitrate", JANUS_JSON_INTEGER, JANUS_JSON_PARAM_POSITIVE},
	{"keyframe", JANUS_JSON_BOOL, 0},
	{"record", JANUS_JSON_BOOL, 0},
	{"filename", JANUS_JSON_STRING, 0},
	{"display", JANUS_JSON_STRING, 0},
	/* Only needed when configuring, to make a stream active/inactive */
	{"mid", JANUS_JSON_STRING, 0},
	{"send", JANUS_JSON_BOOL, 0},
	/* Deprecated, use mid+send instead */
	{"audio", JANUS_JSON_BOOL, 0},	/* Deprecated! */
	{"video", JANUS_JSON_BOOL, 0},	/* Deprecated! */
	{"data", JANUS_JSON_BOOL, 0},	/* Deprecated! */
	/* The following are just to force a renegotiation and/or an ICE restart */
	{"update", JANUS_JSON_BOOL, 0},
	{"restart", JANUS_JSON_BOOL, 0}
};
static struct janus_json_parameter publish_desc_parameters[] = {
	{"mid", JANUS_JSON_STRING, JANUS_JSON_PARAM_REQUIRED},
	{"description", JANUS_JSON_STRING, JANUS_JSON_PARAM_REQUIRED}
};
static struct janus_json_parameter rtp_forward_parameters[] = {
	{"room", JANUS_JSON_INTEGER, JANUS_JSON_PARAM_REQUIRED | JANUS_JSON_PARAM_POSITIVE},
	{"publisher_id", JANUS_JSON_INTEGER, JANUS_JSON_PARAM_REQUIRED | JANUS_JSON_PARAM_POSITIVE},
	{"host", JANUS_JSON_STRING, 0},
	{"simulcast", JANUS_JSON_BOOL, 0},
	{"srtp_suite", JANUS_JSON_INTEGER, JANUS_JSON_PARAM_POSITIVE},
	{"srtp_crypto", JANUS_JSON_STRING, 0},
	{"streams", JANUS_JSON_ARRAY, 0},
	/* Deprecated parameters, use the streams array instead */
	{"video_port", JANUS_JSON_INTEGER, JANUS_JSON_PARAM_POSITIVE},
	{"video_rtcp_port", JANUS_JSON_INTEGER, JANUS_JSON_PARAM_POSITIVE},
	{"video_ssrc", JANUS_JSON_INTEGER, JANUS_JSON_PARAM_POSITIVE},
	{"video_pt", JANUS_JSON_INTEGER, JANUS_JSON_PARAM_POSITIVE},
	{"video_port_2", JANUS_JSON_INTEGER, JANUS_JSON_PARAM_POSITIVE},
	{"video_ssrc_2", JANUS_JSON_INTEGER, JANUS_JSON_PARAM_POSITIVE},
	{"video_pt_2", JANUS_JSON_INTEGER, JANUS_JSON_PARAM_POSITIVE},
	{"video_port_3", JANUS_JSON_INTEGER, JANUS_JSON_PARAM_POSITIVE},
	{"video_ssrc_3", JANUS_JSON_INTEGER, JANUS_JSON_PARAM_POSITIVE},
	{"video_pt_3", JANUS_JSON_INTEGER, JANUS_JSON_PARAM_POSITIVE},
	{"audio_port", JANUS_JSON_INTEGER, JANUS_JSON_PARAM_POSITIVE},
	{"audio_rtcp_port", JANUS_JSON_INTEGER, JANUS_JSON_PARAM_POSITIVE},
	{"audio_ssrc", JANUS_JSON_INTEGER, JANUS_JSON_PARAM_POSITIVE},
	{"audio_pt", JANUS_JSON_INTEGER, JANUS_JSON_PARAM_POSITIVE},
	{"data_port", JANUS_JSON_INTEGER, JANUS_JSON_PARAM_POSITIVE},
};
static struct janus_json_parameter rtp_forward_stream_parameters[] = {
	{"host", JANUS_JSON_STRING, 0},
	{"port", JANUS_JSON_INTEGER, JANUS_JSON_PARAM_REQUIRED | JANUS_JSON_PARAM_POSITIVE},
	{"rtcp_port", JANUS_JSON_INTEGER, JANUS_JSON_PARAM_POSITIVE},
	{"ssrc", JANUS_JSON_INTEGER, JANUS_JSON_PARAM_POSITIVE},
	{"pt", JANUS_JSON_INTEGER, JANUS_JSON_PARAM_POSITIVE},
	{"simulcast", JANUS_JSON_BOOL, 0},
	{"port_2", JANUS_JSON_INTEGER, JANUS_JSON_PARAM_POSITIVE},
	{"ssrc_2", JANUS_JSON_INTEGER, JANUS_JSON_PARAM_POSITIVE},
	{"pt_2", JANUS_JSON_INTEGER, JANUS_JSON_PARAM_POSITIVE},
	{"port_3", JANUS_JSON_INTEGER, JANUS_JSON_PARAM_POSITIVE},
	{"ssrc_3", JANUS_JSON_INTEGER, JANUS_JSON_PARAM_POSITIVE},
	{"pt_3", JANUS_JSON_INTEGER, JANUS_JSON_PARAM_POSITIVE}
};
static struct janus_json_parameter stop_rtp_forward_parameters[] = {
	{"room", JANUS_JSON_INTEGER, JANUS_JSON_PARAM_REQUIRED | JANUS_JSON_PARAM_POSITIVE},
	{"publisher_id", JANUS_JSON_INTEGER, JANUS_JSON_PARAM_REQUIRED | JANUS_JSON_PARAM_POSITIVE},
	{"stream_id", JANUS_JSON_INTEGER, JANUS_JSON_PARAM_REQUIRED | JANUS_JSON_PARAM_POSITIVE}
};
static struct janus_json_parameter publisher_parameters[] = {
	{"id", JANUS_JSON_INTEGER, JANUS_JSON_PARAM_POSITIVE},
	{"display", JANUS_JSON_STRING, 0}
};
static struct janus_json_parameter configure_parameters[] = {
	{"mid", JANUS_JSON_STRING, 0},
	{"send", JANUS_JSON_BOOL, 0},
	/* For VP8 (or H.264) simulcast */
	{"substream", JANUS_JSON_INTEGER, JANUS_JSON_PARAM_POSITIVE},
	{"temporal", JANUS_JSON_INTEGER, JANUS_JSON_PARAM_POSITIVE},
	/* For VP9 SVC */
	{"spatial_layer", JANUS_JSON_INTEGER, JANUS_JSON_PARAM_POSITIVE},
	{"temporal_layer", JANUS_JSON_INTEGER, JANUS_JSON_PARAM_POSITIVE},
	/* The following is to handle a renegotiation */
	{"update", JANUS_JSON_BOOL, 0},
	/* Deprecated properties, use mid+send instead */
	{"audio", JANUS_JSON_BOOL, 0},	/* Deprecated */
	{"video", JANUS_JSON_BOOL, 0},	/* Deprecated */
	{"data", JANUS_JSON_BOOL, 0}	/* Deprecated */
};
static struct janus_json_parameter subscriber_parameters[] = {
	{"streams", JANUS_JSON_ARRAY, 0},
	{"feed", JANUS_JSON_INTEGER, JANUS_JSON_PARAM_POSITIVE},	/* Deprecated! Use feed in streams instead */
	{"private_id", JANUS_JSON_INTEGER, JANUS_JSON_PARAM_POSITIVE},
	{"close_pc", JANUS_JSON_BOOL, 0},
	/* All the following parameters are deprecated: use streams instead */
	{"audio", JANUS_JSON_BOOL, 0},
	{"video", JANUS_JSON_BOOL, 0},
	{"data", JANUS_JSON_BOOL, 0},
	{"offer_audio", JANUS_JSON_BOOL, 0},
	{"offer_video", JANUS_JSON_BOOL, 0},
	{"offer_data", JANUS_JSON_BOOL, 0}
};
static struct janus_json_parameter subscriber_stream_parameters[] = {
	{"feed", JANUS_JSON_INTEGER, JANUS_JSON_PARAM_REQUIRED | JANUS_JSON_PARAM_POSITIVE},
	{"mid", JANUS_JSON_STRING, 0},
	/* For VP8 (or H.264) simulcast */
	{"substream", JANUS_JSON_INTEGER, JANUS_JSON_PARAM_POSITIVE},
	{"temporal", JANUS_JSON_INTEGER, JANUS_JSON_PARAM_POSITIVE},
	/* For VP9 SVC */
	{"spatial_layer", JANUS_JSON_INTEGER, JANUS_JSON_PARAM_POSITIVE},
	{"temporal_layer", JANUS_JSON_INTEGER, JANUS_JSON_PARAM_POSITIVE}
};
static struct janus_json_parameter subscriber_update_parameters[] = {
	{"streams", JANUS_JSON_ARRAY, JANUS_JSON_PARAM_REQUIRED}
};
static struct janus_json_parameter subscriber_remove_parameters[] = {
	{"feed", JANUS_JSON_INTEGER, JANUS_JSON_PARAM_POSITIVE},
	{"mid", JANUS_JSON_STRING, 0},
	{"sub_mid", JANUS_JSON_STRING, 0}
};
static struct janus_json_parameter switch_parameters[] = {
	{"streams", JANUS_JSON_ARRAY, 0}
};
static struct janus_json_parameter switch_update_parameters[] = {
	{"feed", JANUS_JSON_INTEGER, JANUS_JSON_PARAM_REQUIRED | JANUS_JSON_PARAM_POSITIVE},
	{"mid", JANUS_JSON_STRING, JANUS_JSON_PARAM_REQUIRED},
	{"sub_mid", JANUS_JSON_STRING, JANUS_JSON_PARAM_REQUIRED}
};

/* Static configuration instance */
static janus_config *config = NULL;
static const char *config_folder = NULL;
static janus_mutex config_mutex = JANUS_MUTEX_INITIALIZER;

/* Useful stuff */
static volatile gint initialized = 0, stopping = 0;
static gboolean notify_events = TRUE;
static janus_callbacks *gateway = NULL;
static GThread *handler_thread;
static void *janus_videoroom_handler(void *data);
static void janus_videoroom_relay_rtp_packet(gpointer data, gpointer user_data);
static void janus_videoroom_relay_data_packet(gpointer data, gpointer user_data);
static void janus_videoroom_hangup_media_internal(janus_plugin_session *handle);

typedef enum janus_videoroom_p_type {
	janus_videoroom_p_type_none = 0,
	janus_videoroom_p_type_subscriber,			/* Generic subscriber */
	janus_videoroom_p_type_publisher,			/* Participant (for receiving events) and optionally publisher */
} janus_videoroom_p_type;

typedef enum janus_videoroom_media {
	JANUS_VIDEOROOM_MEDIA_NONE = 0,
	JANUS_VIDEOROOM_MEDIA_AUDIO,
	JANUS_VIDEOROOM_MEDIA_VIDEO,
	JANUS_VIDEOROOM_MEDIA_DATA
} janus_videoroom_media;
static const char *janus_videoroom_media_str(janus_videoroom_media type) {
	switch(type) {
		case JANUS_VIDEOROOM_MEDIA_AUDIO: return "audio";
		case JANUS_VIDEOROOM_MEDIA_VIDEO: return "video";
		case JANUS_VIDEOROOM_MEDIA_DATA: return "data";
		case JANUS_VIDEOROOM_MEDIA_NONE:
		default:
			break;
	}
	return NULL;
}
static janus_sdp_mtype janus_videoroom_media_sdptype(janus_videoroom_media type) {
	switch(type) {
		case JANUS_VIDEOROOM_MEDIA_AUDIO: return JANUS_SDP_AUDIO;
		case JANUS_VIDEOROOM_MEDIA_VIDEO: return JANUS_SDP_VIDEO;
		case JANUS_VIDEOROOM_MEDIA_DATA: return JANUS_SDP_APPLICATION;
		case JANUS_VIDEOROOM_MEDIA_NONE:
		default:
			break;
	}
	return JANUS_SDP_OTHER;
}

typedef struct janus_videoroom_message {
	janus_plugin_session *handle;
	char *transaction;
	json_t *message;
	json_t *jsep;
} janus_videoroom_message;
static GAsyncQueue *messages = NULL;
static janus_videoroom_message exit_message;


typedef struct janus_videoroom {
	guint64 room_id;			/* Unique room ID */
	gchar *room_name;			/* Room description */
	gchar *room_secret;			/* Secret needed to manipulate (e.g., destroy) this room */
	gchar *room_pin;			/* Password needed to join this room, if any */
	gboolean is_private;		/* Whether this room is 'private' (as in hidden) or not */
	gboolean require_pvtid;		/* Whether subscriptions in this room require a private_id */
	int max_publishers;			/* Maximum number of concurrent publishers */
	uint32_t bitrate;			/* Global bitrate limit */
	gboolean bitrate_cap;		/* Whether the above limit is insormountable */
	uint16_t pli_freq;			/* Regular PLI frequency (0=disabled) */
	janus_audiocodec acodec[3];	/* Audio codec(s) to force on publishers */
	janus_videocodec vcodec[3];	/* Video codec(s) to force on publishers */
	gboolean do_opusfec;		/* Whether inband FEC must be negotiated (note: only available for Opus) */
	gboolean do_svc;			/* Whether SVC must be done for video (note: only available for VP9 right now) */
	gboolean audiolevel_ext;	/* Whether the ssrc-audio-level extension must be negotiated or not for new publishers */
	gboolean audiolevel_event;	/* Whether to emit event to other users about audiolevel */
	int audio_active_packets;	/* Amount of packets with audio level for checkup */
	int audio_level_average;	/* Average audio level */
	gboolean videoorient_ext;	/* Whether the video-orientation extension must be negotiated or not for new publishers */
	gboolean playoutdelay_ext;	/* Whether the playout-delay extension must be negotiated or not for new publishers */
	gboolean transport_wide_cc_ext;	/* Whether the transport wide cc extension must be negotiated or not for new publishers */
	gboolean record;			/* Whether the feeds from publishers in this room should be recorded */
	char *rec_dir;				/* Where to save the recordings of this room, if enabled */
	GHashTable *participants;	/* Map of potential publishers (we get subscribers from them) */
	GHashTable *private_ids;	/* Map of existing private IDs */
	volatile gint destroyed;	/* Whether this room has been destroyed */
	gboolean check_allowed;		/* Whether to check tokens when participants join (see below) */
	GHashTable *allowed;		/* Map of participants (as tokens) allowed to join */
	gboolean notify_joining;	/* Whether an event is sent to notify all participants if a new participant joins the room */
	janus_mutex mutex;			/* Mutex to lock this room instance */
	janus_refcount ref;			/* Reference counter for this room */
} janus_videoroom;
static GHashTable *rooms;
static janus_mutex rooms_mutex = JANUS_MUTEX_INITIALIZER;
static char *admin_key = NULL;

typedef struct janus_videoroom_session {
	janus_plugin_session *handle;
	gint64 sdp_sessid;
	gint64 sdp_version;
	janus_videoroom_p_type participant_type;
	gpointer participant;
	gboolean started;
	gboolean stopping;
	volatile gint hangingup;
	volatile gint destroyed;
	janus_mutex mutex;
	janus_refcount ref;
} janus_videoroom_session;
static GHashTable *sessions;
static janus_mutex sessions_mutex = JANUS_MUTEX_INITIALIZER;

/* A host whose ports gets streamed RTP packets of the corresponding type */
typedef struct janus_videoroom_srtp_context janus_videoroom_srtp_context;
typedef struct janus_videoroom_rtp_forwarder {
	GSource base;
	void *source;
	guint32 stream_id;
	gboolean is_video;
	gboolean is_data;
	uint32_t ssrc;
	int payload_type;
	int substream;
	struct sockaddr_in serv_addr;
	/* Only needed for RTCP */
	int rtcp_fd;
	uint16_t local_rtcp_port, remote_rtcp_port;
	/* Only needed when forwarding simulcasted streams to a single endpoint */
	gboolean simulcast;
	janus_rtp_switching_context context;
	janus_rtp_simulcasting_context sim_context;
	/* Only needed for SRTP forwarders */
	gboolean is_srtp;
	janus_videoroom_srtp_context *srtp_ctx;
	/* Reference */
	volatile gint destroyed;
	janus_refcount ref;
} janus_videoroom_rtp_forwarder;
static void janus_videoroom_rtp_forwarder_destroy(janus_videoroom_rtp_forwarder *forward);
static void janus_videoroom_rtp_forwarder_free(const janus_refcount *f_ref);
/* SRTP encryption may be needed, and potentially shared */
struct janus_videoroom_srtp_context {
	GHashTable *contexts;
	char *id;
	srtp_t ctx;
	srtp_policy_t policy;
	char sbuf[1500];
	int slen;
	/* Keep track of how many forwarders are using this context */
	uint8_t count;
};
static void janus_videoroom_srtp_context_free(gpointer data);
/* RTCP support in RTP forwarders */
static void janus_videoroom_rtp_forwarder_rtcp_receive(janus_videoroom_rtp_forwarder *forward);
static gboolean janus_videoroom_rtp_forwarder_rtcp_prepare(GSource *source, gint *timeout) {
	*timeout = -1;
	return FALSE;
}
static gboolean janus_videoroom_rtp_forwarder_rtcp_dispatch(GSource *source, GSourceFunc callback, gpointer user_data) {
	janus_videoroom_rtp_forwarder *f = (janus_videoroom_rtp_forwarder *)source;
	/* Receive the packet */
	janus_videoroom_rtp_forwarder_rtcp_receive(f);
	return G_SOURCE_CONTINUE;
}
static void janus_videoroom_rtp_forwarder_rtcp_finalize(GSource *source) {
	janus_videoroom_rtp_forwarder *f = (janus_videoroom_rtp_forwarder *)source;
	/* Remove the reference to the forwarder */
	janus_refcount_decrease(&f->ref);
}
static GSourceFuncs janus_videoroom_rtp_forwarder_rtcp_funcs = {
	janus_videoroom_rtp_forwarder_rtcp_prepare,
	NULL,
	janus_videoroom_rtp_forwarder_rtcp_dispatch,
	janus_videoroom_rtp_forwarder_rtcp_finalize,
	NULL, NULL
};
static GMainContext *rtcpfwd_ctx = NULL;
static GMainLoop *rtcpfwd_loop = NULL;
static GThread *rtcpfwd_thread = NULL;
static void *janus_videoroom_rtp_forwarder_rtcp_thread(void *data);

typedef struct janus_videoroom_publisher {
	janus_videoroom_session *session;
	janus_videoroom *room;		/* Room */
	guint64 room_id;			/* Unique room ID */
	guint64 user_id;			/* Unique ID in the room */
	guint32 pvt_id;				/* This is sent to the publisher for mapping purposes, but shouldn't be shared with others */
	gchar *display;				/* Display name (just for fun) */
	gboolean firefox;			/* Firefox and Chrome use different b= attributes (TIAS vs AS) */
	GList *streams;				/* List of media streams sent by this publisher (audio, video and/or data) */
	GHashTable *streams_byid;	/* As above, indexed by mindex */
	GHashTable *streams_bymid;	/* As above, indexed by mid */
	int data_mindex;			/* We keep track of the mindex for data, as there can only be one */
	janus_mutex streams_mutex;
	uint32_t bitrate;
	gint64 remb_startup;		/* Incremental changes on REMB to reach the target at startup */
	gint64 remb_latest;			/* Time of latest sent REMB (to avoid flooding) */
	gboolean recording_active;	/* Whether this publisher has to be recorded or not */
	gchar *recording_base;		/* Base name for the recording (e.g., /path/to/filename, will generate /path/to/filename-audio.mjr and/or /path/to/filename-video.mjr */
	janus_mutex rec_mutex;		/* Mutex to protect the recorders from race conditions */
	GSList *subscriptions;		/* Subscriptions this publisher has created (who this publisher is watching) */
	janus_mutex subscribers_mutex;
	GHashTable *srtp_contexts;	/* SRTP contexts that we can share among RTP forwarders */
	/* Index of RTP (or data) forwarders for this stream, if any */
	GHashTable *rtp_forwarders;
	janus_mutex rtp_forwarders_mutex;
	int udp_sock; 				/* The udp socket on which to forward rtp packets */
	gboolean kicked;			/* Whether this participant has been kicked */
	volatile gint destroyed;
	janus_refcount ref;
} janus_videoroom_publisher;
/* Each VideoRoom publisher can share multiple streams, so each stream is its own structure */
typedef struct janus_videoroom_publisher_stream {
	janus_videoroom_publisher *publisher;	/* Publisher instance this stream belongs to */
	janus_videoroom_media type;				/* Type of this stream (audio, video or data) */
	int mindex;								/* mindex of this stream */
	char *mid;								/* mid of this stream */
	char *description;						/* Description of this stream (user provided) */
	gboolean active;						/* Whether this stream is active or not */
	janus_audiocodec acodec;				/* Audio codec this publisher is using (if audio) */
	janus_videocodec vcodec;				/* Video codec this publisher is using (if video) */
	int pt;									/* Payload type of this stream (if audio or video) */
	guint32 ssrc;							/* Internal SSRC of this stream */
	gint64 pli_latest;						/* Time of latest sent PLI (to avoid flooding) */
	gboolean opusfec;						/* Whether this stream is sending inband Opus FEC */
	gboolean simulcast, svc;				/* Whether this stream uses simulcast or VP9 SVC */
	uint32_t vssrc[3];						/* Only needed in case VP8 (or H.264) simulcasting is involved */
	int rtpmapid_extmap_id;					/* Only needed for debugging in case Firefox's RID-based simulcasting is involved */
	char *rid[3];							/* Only needed for debugging in case Firefox's RID-based simulcasting is involved */
	/* RTP extensions, if negotiated */
	guint8 audio_level_extmap_id;			/* Audio level extmap ID */
	guint8 video_orient_extmap_id;			/* Video orientation extmap ID */
	guint8 playout_delay_extmap_id;			/* Playout delay extmap ID */
	guint8 transport_wide_cc_extmap_id; 	/* Transport wide cc extmap ID */
	janus_sdp_mdirection audio_level_mdir, video_orient_mdir, playout_delay_mdir;
	/* Audio level processing, if enabled */
	int audio_dBov_level;					/* Value in dBov of the audio level (last value from extension) */
	int audio_active_packets;				/* Participant's number of audio packets to accumulate */
	int audio_dBov_sum;						/* Participant's accumulated dBov value for audio level */
	gboolean talking;						/* Whether this participant is currently talking (uses audio levels extension) */
	/* Recording related stuff, if enabled */
	janus_recorder *rc;
	janus_rtp_switching_context rec_ctx;
	janus_rtp_simulcasting_context rec_simctx;
	/* RTP (or data) forwarders for this stream, if any */
	GHashTable *rtp_forwarders;
	janus_mutex rtp_forwarders_mutex;
	/* Subscriptions to this publisher stream (who's receiving it)  */
	GSList *subscribers;
	janus_mutex subscribers_mutex;
	volatile gint destroyed;
	janus_refcount ref;
} janus_videoroom_publisher_stream;
static janus_videoroom_rtp_forwarder *janus_videoroom_rtp_forwarder_add_helper(janus_videoroom_publisher *p,
	janus_videoroom_publisher_stream *stream,
	const gchar *host, int port, int rtcp_port, int pt, uint32_t ssrc,
	gboolean simulcast, int srtp_suite, const char *srtp_crypto,
	int substream, gboolean is_video, gboolean is_data);
static json_t *janus_videoroom_rtp_forwarder_summary(janus_videoroom_rtp_forwarder *f);

typedef struct janus_videoroom_subscriber {
	janus_videoroom_session *session;
	janus_videoroom *room;		/* Room */
	guint64 room_id;			/* Unique room ID */
	GList *streams;				/* List of media stream subscriptions originated by this subscriber (audio, video and/or data) */
	GHashTable *streams_byid;	/* As above, indexed by mindex */
	GHashTable *streams_bymid;	/* As above, indexed by mid */
	janus_mutex streams_mutex;
	gboolean close_pc;			/* Whether we should automatically close the PeerConnection when the last stream goes away */
	guint32 pvt_id;				/* Private ID of the participant that is subscribing (if available/provided) */
	gboolean paused;
	gboolean kicked;			/* Whether this subscription belongs to a participant that has been kicked */
	volatile gint answered, pending_offer, pending_restart;
	volatile gint destroyed;
	janus_refcount ref;
} janus_videoroom_subscriber;
/* Each VideoRoom subscriber can be subscribed to multiple streams, belonging to
 * the same or different publishers: as such, each stream is its own structure */
typedef struct janus_videoroom_subscriber_stream {
	janus_videoroom_subscriber *subscriber;			/* Subscriber instance this stream belongs to */
	janus_videoroom_publisher_stream *ps;			/* Publisher stream */
	int mindex;				/* The media index of this stream (may not be the same as the publisher stream) */
	char *mid;				/* The mid of this stream (may not be the same as the publisher stream) */
	gboolean send;			/* Whether this stream media must be sent to this subscriber */
	/* The following properties are copied from the source, in case this stream becomes inactive */
	janus_videoroom_media type;			/* Type of this stream (audio, video or data) */
	janus_audiocodec acodec;			/* Audio codec this publisher is using (if audio) */
	janus_videocodec vcodec;			/* Video codec this publisher is using (if video) */
	int pt;								/* Payload type of this stream (if audio or video) */
	gboolean opusfec;					/* Whether this stream is using inband Opus FEC */
	guint8 audio_level_extmap_id;		/* Audio level extmap ID */
	guint8 video_orient_extmap_id;		/* Video orientation extmap ID */
	guint8 playout_delay_extmap_id;		/* Playout delay extmap ID */
	guint8 transport_wide_cc_extmap_id; /* Transport wide cc extmap ID */
	/* RTP and simulcasting contexts */
	janus_rtp_switching_context context;
	janus_rtp_simulcasting_context sim_context;
	janus_vp8_simulcast_context vp8_context;
	/* The following are only relevant if we're doing VP9 SVC, and are not to be confused with plain
	 * simulcast, which has similar info (substream/templayer) but in a completely different context */
	int spatial_layer, target_spatial_layer;
	int temporal_layer, target_temporal_layer;
	volatile gint ready, destroyed;
	janus_refcount ref;
} janus_videoroom_subscriber_stream;

typedef struct janus_videoroom_rtp_relay_packet {
	janus_videoroom_publisher_stream *source;
	janus_rtp_header *data;
	gint length;
	gboolean is_video;
	uint32_t ssrc[3];
	uint32_t timestamp;
	uint16_t seq_number;
	/* The following are only relevant if we're doing VP9 SVC*/
	gboolean svc;
	int spatial_layer;
	int temporal_layer;
	uint8_t pbit, dbit, ubit, bbit, ebit;
} janus_videoroom_rtp_relay_packet;


/* Freeing stuff */
static void janus_videoroom_subscriber_stream_destroy(janus_videoroom_subscriber_stream *s) {
	if(s && g_atomic_int_compare_and_exchange(&s->destroyed, 0, 1))
		janus_refcount_decrease(&s->ref);
	/* TODO Should unref the subscriber instance? */
}

static void janus_videoroom_subscriber_stream_unref(janus_videoroom_subscriber_stream *s) {
	/* Decrease the counter */
	if(s)
		janus_refcount_decrease(&s->ref);
}

static void janus_videoroom_subscriber_stream_free(const janus_refcount *s_ref) {
	janus_videoroom_subscriber_stream *s = janus_refcount_containerof(s_ref, janus_videoroom_subscriber_stream, ref);
	/* This subscriber stream can be destroyed, free all the resources */
		/* TODO Anything else we should free? */
	g_free(s->mid);
	g_free(s);
}

static void janus_videoroom_subscriber_destroy(janus_videoroom_subscriber *s) {
	if(s && g_atomic_int_compare_and_exchange(&s->destroyed, 0, 1))
		janus_refcount_decrease(&s->ref);
}

static void janus_videoroom_subscriber_free(const janus_refcount *s_ref) {
	janus_videoroom_subscriber *s = janus_refcount_containerof(s_ref, janus_videoroom_subscriber, ref);
	/* This subscriber can be destroyed, free all the resources */
	/* TODO Get rid of all the streams */
	g_list_free_full(s->streams, (GDestroyNotify)(janus_videoroom_subscriber_stream_destroy));
	g_hash_table_unref(s->streams_byid);
	g_hash_table_unref(s->streams_bymid);
		/* TODO Unref the publisher stream? */

	g_free(s);
}

static void janus_videoroom_publisher_stream_destroy(janus_videoroom_publisher_stream *ps) {
	if(ps && g_atomic_int_compare_and_exchange(&ps->destroyed, 0, 1)) {
		if(ps->publisher)
			janus_refcount_decrease(&ps->publisher->ref);
		ps->publisher = NULL;
		janus_refcount_decrease(&ps->ref);
	}
	/* TODO Should unref the publisher instance? */
}

static void janus_videoroom_publisher_stream_unref(janus_videoroom_publisher_stream *ps) {
	/* Decrease the counter */
	if(ps)
		janus_refcount_decrease(&ps->ref);
}

static void janus_videoroom_publisher_stream_free(const janus_refcount *ps_ref) {
	janus_videoroom_publisher_stream *ps = janus_refcount_containerof(ps_ref, janus_videoroom_publisher_stream, ref);
	/* This publisher stream can be destroyed, free all the resources */
		/* TODO Anything else we should free? */
	g_free(ps->mid);
	g_free(ps->description);
	janus_recorder_destroy(ps->rc);
	g_hash_table_destroy(ps->rtp_forwarders);
	ps->rtp_forwarders = NULL;
	janus_mutex_destroy(&ps->rtp_forwarders_mutex);
	g_slist_free(ps->subscribers);
	janus_mutex_destroy(&ps->subscribers_mutex);
	g_free(ps);
}

static void janus_videoroom_publisher_dereference(janus_videoroom_publisher *p) {
	/* This is used by g_pointer_clear and g_hash_table_new_full so that NULL is only possible if that was inserted into the hash table. */
	janus_refcount_decrease(&p->ref);
}

static void janus_videoroom_publisher_dereference_nodebug(janus_videoroom_publisher *p) {
	janus_refcount_decrease_nodebug(&p->ref);
}

static void janus_videoroom_publisher_destroy(janus_videoroom_publisher *p) {
	if(p && g_atomic_int_compare_and_exchange(&p->destroyed, 0, 1))
		janus_refcount_decrease(&p->ref);
}

static void janus_videoroom_publisher_free(const janus_refcount *p_ref) {
	janus_videoroom_publisher *p = janus_refcount_containerof(p_ref, janus_videoroom_publisher, ref);
	g_free(p->display);
	p->display = NULL;
	g_free(p->recording_base);
	p->recording_base = NULL;
	/* Get rid of all the streams */
	g_list_free_full(p->streams, (GDestroyNotify)(janus_videoroom_publisher_stream_destroy));
	g_hash_table_unref(p->streams_byid);
	g_hash_table_unref(p->streams_bymid);

	if(p->udp_sock > 0)
		close(p->udp_sock);
	g_hash_table_destroy(p->rtp_forwarders);
	janus_mutex_destroy(&p->rtp_forwarders_mutex);
	g_hash_table_destroy(p->srtp_contexts);
	p->srtp_contexts = NULL;

	g_slist_free(p->subscriptions);
	janus_mutex_destroy(&p->subscribers_mutex);
	g_free(p);
}

static void janus_videoroom_session_destroy(janus_videoroom_session *session) {
	if(session && g_atomic_int_compare_and_exchange(&session->destroyed, 0, 1))
		janus_refcount_decrease(&session->ref);
}

static void janus_videoroom_session_free(const janus_refcount *session_ref) {
	janus_videoroom_session *session = janus_refcount_containerof(session_ref, janus_videoroom_session, ref);
	/* Remove the reference to the core plugin session */
	janus_refcount_decrease(&session->handle->ref);
	/* This session can be destroyed, free all the resources */
	janus_mutex_destroy(&session->mutex);
	g_free(session);
}

static void janus_videoroom_room_dereference(janus_videoroom *room) {
	janus_refcount_decrease(&room->ref);
}

static void janus_videoroom_room_destroy(janus_videoroom *room) {
	if(room && g_atomic_int_compare_and_exchange(&room->destroyed, 0, 1))
		janus_refcount_decrease(&room->ref);
}

static void janus_videoroom_room_free(const janus_refcount *room_ref) {
	janus_videoroom *room = janus_refcount_containerof(room_ref, janus_videoroom, ref);
	/* This room can be destroyed, free all the resources */
	g_free(room->room_name);
	g_free(room->room_secret);
	g_free(room->room_pin);
	g_free(room->rec_dir);
	g_hash_table_destroy(room->participants);
	g_hash_table_destroy(room->private_ids);
	g_hash_table_destroy(room->allowed);
	g_free(room);
}

static void janus_videoroom_message_free(janus_videoroom_message *msg) {
	if(!msg || msg == &exit_message)
		return;

	if(msg->handle && msg->handle->plugin_handle) {
		janus_videoroom_session *session = (janus_videoroom_session *)msg->handle->plugin_handle;
		janus_refcount_decrease(&session->ref);
	}
	msg->handle = NULL;

	g_free(msg->transaction);
	msg->transaction = NULL;
	if(msg->message)
		json_decref(msg->message);
	msg->message = NULL;
	if(msg->jsep)
		json_decref(msg->jsep);
	msg->jsep = NULL;

	g_free(msg);
}

static void janus_videoroom_codecstr(janus_videoroom *videoroom, char *audio_codecs, char *video_codecs, int str_len, const char *split) {
	if (audio_codecs) {
		audio_codecs[0] = 0;
		g_snprintf(audio_codecs, str_len, "%s", janus_audiocodec_name(videoroom->acodec[0]));
		if (videoroom->acodec[1] != JANUS_AUDIOCODEC_NONE) {
			g_strlcat(audio_codecs, split, str_len);
			g_strlcat(audio_codecs, janus_audiocodec_name(videoroom->acodec[1]), str_len);
		}
		if (videoroom->acodec[2] != JANUS_AUDIOCODEC_NONE) {
			g_strlcat(audio_codecs, split, str_len);
			g_strlcat(audio_codecs, janus_audiocodec_name(videoroom->acodec[2]), str_len);
		}
	}
	if (video_codecs) {
		video_codecs[0] = 0;
		g_snprintf(video_codecs, str_len, "%s", janus_videocodec_name(videoroom->vcodec[0]));
		if (videoroom->vcodec[1] != JANUS_VIDEOCODEC_NONE) {
			g_strlcat(video_codecs, split, str_len);
			g_strlcat(video_codecs, janus_videocodec_name(videoroom->vcodec[1]), str_len);
		}
		if (videoroom->vcodec[2] != JANUS_VIDEOCODEC_NONE) {
			g_strlcat(video_codecs, split, str_len);
			g_strlcat(video_codecs, janus_videocodec_name(videoroom->vcodec[2]), str_len);
		}
	}
}

static void janus_videoroom_reqpli(janus_videoroom_publisher_stream *ps, const char *reason) {
	/* Send a PLI */
	char buf[12];
	janus_rtcp_pli((char *)&buf, 12);
	JANUS_LOG(LOG_VERB, "%s sending PLI to %"SCNu64" (%s)\n", reason,
		ps->publisher->user_id, ps->publisher->display ? ps->publisher->display : "??");
	gateway->relay_rtcp(ps->publisher->session->handle, ps->mindex, TRUE, buf, 12);
	/* Update the time of when we last sent a keyframe request */
	ps->pli_latest = janus_get_monotonic_time();
}

/* Error codes */
#define JANUS_VIDEOROOM_ERROR_UNKNOWN_ERROR		499
#define JANUS_VIDEOROOM_ERROR_NO_MESSAGE		421
#define JANUS_VIDEOROOM_ERROR_INVALID_JSON		422
#define JANUS_VIDEOROOM_ERROR_INVALID_REQUEST	423
#define JANUS_VIDEOROOM_ERROR_JOIN_FIRST		424
#define JANUS_VIDEOROOM_ERROR_ALREADY_JOINED	425
#define JANUS_VIDEOROOM_ERROR_NO_SUCH_ROOM		426
#define JANUS_VIDEOROOM_ERROR_ROOM_EXISTS		427
#define JANUS_VIDEOROOM_ERROR_NO_SUCH_FEED		428
#define JANUS_VIDEOROOM_ERROR_MISSING_ELEMENT	429
#define JANUS_VIDEOROOM_ERROR_INVALID_ELEMENT	430
#define JANUS_VIDEOROOM_ERROR_INVALID_SDP_TYPE	431
#define JANUS_VIDEOROOM_ERROR_PUBLISHERS_FULL	432
#define JANUS_VIDEOROOM_ERROR_UNAUTHORIZED		433
#define JANUS_VIDEOROOM_ERROR_ALREADY_PUBLISHED	434
#define JANUS_VIDEOROOM_ERROR_NOT_PUBLISHED		435
#define JANUS_VIDEOROOM_ERROR_ID_EXISTS			436
#define JANUS_VIDEOROOM_ERROR_INVALID_SDP		437


/* RTP forwarder helpers */
static janus_videoroom_rtp_forwarder *janus_videoroom_rtp_forwarder_add_helper(janus_videoroom_publisher *p,
		janus_videoroom_publisher_stream *stream,
		const gchar *host, int port, int rtcp_port, int pt, uint32_t ssrc,
		gboolean simulcast, int srtp_suite, const char *srtp_crypto,
		int substream, gboolean is_video, gboolean is_data) {
	if(!p || !stream || !host) {
		return NULL;
	}
	janus_mutex_lock(&stream->rtp_forwarders_mutex);
	/* Do we need to bind to a port for RTCP? */
	int fd = -1;
	uint16_t local_rtcp_port = 0;
	if(!is_data && rtcp_port > -1) {
		fd = socket(AF_INET, SOCK_DGRAM, IPPROTO_UDP);
		if(fd < 0) {
			JANUS_LOG(LOG_ERR, "Error creating RTCP socket for new RTP forwarder... %d (%s)\n",
				errno, strerror(errno));
			return NULL;
		}
		struct sockaddr_in address;
		socklen_t len = sizeof(address);
		memset(&address, 0, sizeof(address));
		address.sin_family = AF_INET;
		address.sin_port = htons(0);	/* The RTCP port we received is the remote one */
		address.sin_addr.s_addr = INADDR_ANY;
		if(bind(fd, (struct sockaddr *)&address, sizeof(struct sockaddr)) < 0 ||
				getsockname(fd, (struct sockaddr *)&address, &len) < 0) {
			JANUS_LOG(LOG_ERR, "Error binding RTCP socket for new RTP forwarder... %d (%s)\n",
				errno, strerror(errno));
			close(fd);
			return NULL;
		}
		local_rtcp_port = ntohs(address.sin_port);
		JANUS_LOG(LOG_VERB, "Bound local %s RTCP port: %"SCNu16"\n",
			is_video ? "video" : "audio", local_rtcp_port);
	}
	janus_videoroom_rtp_forwarder *forward = NULL;
	if(fd < 0) {
		forward = g_malloc0(sizeof(janus_videoroom_rtp_forwarder));
	} else {
		GSource *source = g_source_new(&janus_videoroom_rtp_forwarder_rtcp_funcs, sizeof(janus_videoroom_rtp_forwarder));
		g_source_set_priority(source, G_PRIORITY_DEFAULT);
		g_source_add_unix_fd(source, fd, G_IO_IN | G_IO_ERR);
		forward = (janus_videoroom_rtp_forwarder *)source;
	}
	forward->source = stream;
	forward->rtcp_fd = fd;
	forward->local_rtcp_port = local_rtcp_port;
	forward->remote_rtcp_port = rtcp_port;
	/* First of all, let's check if we need to setup an SRTP forwarder */
	if(!is_data && srtp_suite > 0 && srtp_crypto != NULL) {
		/* First of all, let's check if there's already an RTP forwarder with
		 * the same SRTP context: make sure SSRC and pt are the same too */
		char media[10] = {0};
		if(!is_video) {
			g_sprintf(media, "audio");
		} else if(is_video) {
			g_sprintf(media, "video%d", substream);
		}
		char srtp_id[256] = {0};
		g_snprintf(srtp_id, 255, "%s-%s-%"SCNu32"-%d", srtp_crypto, media, ssrc, pt);
		JANUS_LOG(LOG_VERB, "SRTP context ID: %s\n", srtp_id);
		janus_videoroom_srtp_context *srtp_ctx = g_hash_table_lookup(p->srtp_contexts, srtp_id);
		if(srtp_ctx != NULL) {
			JANUS_LOG(LOG_VERB, "  -- Reusing existing SRTP context\n");
			srtp_ctx->count++;
			forward->srtp_ctx = srtp_ctx;
		} else {
			/* Nope, base64 decode the crypto string and set it as a new SRTP context */
			JANUS_LOG(LOG_VERB, "  -- Creating new SRTP context\n");
			srtp_ctx = g_malloc0(sizeof(janus_videoroom_srtp_context));
			gsize len = 0;
			guchar *decoded = g_base64_decode(srtp_crypto, &len);
			if(len < SRTP_MASTER_LENGTH) {
				janus_mutex_unlock(&stream->rtp_forwarders_mutex);
				JANUS_LOG(LOG_ERR, "Invalid SRTP crypto (%s)\n", srtp_crypto);
				g_free(decoded);
				g_free(srtp_ctx);
				if(forward->rtcp_fd > -1)
					close(forward->rtcp_fd);
				g_free(forward);
				return NULL;
			}
			/* Set SRTP policy */
			srtp_policy_t *policy = &srtp_ctx->policy;
			srtp_crypto_policy_set_rtp_default(&(policy->rtp));
			if(srtp_suite == 32) {
				srtp_crypto_policy_set_aes_cm_128_hmac_sha1_32(&(policy->rtp));
			} else if(srtp_suite == 80) {
				srtp_crypto_policy_set_aes_cm_128_hmac_sha1_80(&(policy->rtp));
			}
			policy->ssrc.type = ssrc_any_inbound;
			policy->key = decoded;
			policy->next = NULL;
			/* Create SRTP context */
			srtp_err_status_t res = srtp_create(&srtp_ctx->ctx, policy);
			if(res != srtp_err_status_ok) {
				/* Something went wrong... */
				janus_mutex_unlock(&stream->rtp_forwarders_mutex);
				JANUS_LOG(LOG_ERR, "Error creating forwarder SRTP session: %d (%s)\n", res, janus_srtp_error_str(res));
				g_free(decoded);
				policy->key = NULL;
				g_free(srtp_ctx);
				if(forward->rtcp_fd > -1)
					close(forward->rtcp_fd);
				g_free(forward);
				return NULL;
			}
			srtp_ctx->contexts = p->srtp_contexts;
			srtp_ctx->id = g_strdup(srtp_id);
			srtp_ctx->count = 1;
			g_hash_table_insert(p->srtp_contexts, srtp_ctx->id, srtp_ctx);
			forward->srtp_ctx = srtp_ctx;
		}
		forward->is_srtp = TRUE;
	}
	forward->is_video = is_video;
	forward->payload_type = pt;
	forward->ssrc = ssrc;
	forward->substream = substream;
	forward->is_data = is_data;
	forward->serv_addr.sin_family = AF_INET;
	inet_pton(AF_INET, host, &(forward->serv_addr.sin_addr));
	forward->serv_addr.sin_port = htons(port);
	if(is_video && simulcast) {
		forward->simulcast = TRUE;
		janus_rtp_switching_context_reset(&forward->context);
		janus_rtp_simulcasting_context_reset(&forward->sim_context);
		forward->sim_context.substream_target = 2;
		forward->sim_context.templayer_target = 2;
	}
	janus_refcount_init(&forward->ref, janus_videoroom_rtp_forwarder_free);
	guint32 stream_id = janus_random_uint32();
	while(g_hash_table_lookup(stream->publisher->rtp_forwarders, GUINT_TO_POINTER(stream_id)) != NULL &&
			g_hash_table_lookup(stream->rtp_forwarders, GUINT_TO_POINTER(stream_id)) != NULL) {
		stream_id = janus_random_uint32();
	}
	forward->stream_id = stream_id;
	g_hash_table_insert(stream->rtp_forwarders, GUINT_TO_POINTER(stream_id), forward);
	g_hash_table_insert(stream->publisher->rtp_forwarders, GUINT_TO_POINTER(stream_id), GUINT_TO_POINTER(stream_id));
	if(fd > -1) {
		/* We need RTCP: track this file descriptor, and ref the forwarder */
		janus_refcount_increase(&forward->ref);
		g_source_attach((GSource *)forward, rtcpfwd_ctx);
		/* Send a couple of empty RTP packets to the remote port to do latching */
		struct sockaddr_in address;
		socklen_t addrlen = sizeof(address);
		memset(&address, 0, addrlen);
		address.sin_family = AF_INET;
		address.sin_addr.s_addr = forward->serv_addr.sin_addr.s_addr;
		address.sin_port = htons(forward->remote_rtcp_port);
		janus_rtp_header rtp;
		memset(&rtp, 0, sizeof(rtp));
		rtp.version = 2;
		(void)sendto(fd, &rtp, 12, 0, (struct sockaddr *)&address, addrlen);
		(void)sendto(fd, &rtp, 12, 0, (struct sockaddr *)&address, addrlen);
	}
	janus_mutex_unlock(&stream->rtp_forwarders_mutex);
	JANUS_LOG(LOG_VERB, "Added %s/%d rtp_forward to participant %"SCNu64" host: %s:%d stream_id: %"SCNu32"\n",
		is_data ? "data" : (is_video ? "video" : "audio"), substream, p->user_id, host, port, stream_id);
	return forward;
}

static json_t *janus_videoroom_rtp_forwarder_summary(janus_videoroom_rtp_forwarder *f) {
	if(f == NULL)
		return NULL;
	json_t *json = json_object();
	json_object_set_new(json, "stream_id", json_integer(f->stream_id));
	json_object_set_new(json, "ip", json_string(inet_ntoa(f->serv_addr.sin_addr)));
	json_object_set_new(json, "port", json_integer(ntohs(f->serv_addr.sin_port)));
	if(f->is_data) {
		json_object_set_new(json, "type", json_string("data"));
	} else if(f->is_video) {
		json_object_set_new(json, "type", json_string("video"));
		if(f->local_rtcp_port > 0)
			json_object_set_new(json, "local_rtcp_port", json_integer(f->local_rtcp_port));
		if(f->remote_rtcp_port > 0)
			json_object_set_new(json, "remote_rtcp_port", json_integer(f->remote_rtcp_port));
		if(f->payload_type)
			json_object_set_new(json, "pt", json_integer(f->payload_type));
		if(f->ssrc)
			json_object_set_new(json, "ssrc", json_integer(f->ssrc));
		if(f->substream)
			json_object_set_new(json, "substream", json_integer(f->substream));
	} else {
		json_object_set_new(json, "type", json_string("audio"));
		if(f->local_rtcp_port > 0)
			json_object_set_new(json, "local_rtcp_port", json_integer(f->local_rtcp_port));
		if(f->remote_rtcp_port > 0)
			json_object_set_new(json, "remote_rtcp_port", json_integer(f->remote_rtcp_port));
		if(f->payload_type)
			json_object_set_new(json, "pt", json_integer(f->payload_type));
		if(f->ssrc)
			json_object_set_new(json, "ssrc", json_integer(f->ssrc));
	}
	if(f->is_srtp)
		json_object_set_new(json, "srtp", json_true());
	return json;
}

static void janus_videoroom_rtp_forwarder_destroy(janus_videoroom_rtp_forwarder *forward) {
	if(forward && g_atomic_int_compare_and_exchange(&forward->destroyed, 0, 1)) {
		if(forward->rtcp_fd > -1)
			g_source_destroy((GSource *)forward);
		janus_refcount_decrease(&forward->ref);
	}
}
static void janus_videoroom_rtp_forwarder_free(const janus_refcount *f_ref) {
	janus_videoroom_rtp_forwarder *forward = janus_refcount_containerof(f_ref, janus_videoroom_rtp_forwarder, ref);
	if(forward->rtcp_fd > -1)
		close(forward->rtcp_fd);
	if(forward->is_srtp && forward->srtp_ctx) {
		forward->srtp_ctx->count--;
		if(forward->srtp_ctx->count == 0 && forward->srtp_ctx->contexts != NULL)
			g_hash_table_remove(forward->srtp_ctx->contexts, forward->srtp_ctx->id);
	}
	g_free(forward);
	forward = NULL;
}

static void janus_videoroom_srtp_context_free(gpointer data) {
	if(data) {
		janus_videoroom_srtp_context *srtp_ctx = (janus_videoroom_srtp_context *)data;
		if(srtp_ctx) {
			g_free(srtp_ctx->id);
			srtp_dealloc(srtp_ctx->ctx);
			g_free(srtp_ctx->policy.key);
			g_free(srtp_ctx);
			srtp_ctx = NULL;
		}
	}
}


/* Helpers for subscription streams */
static janus_videoroom_subscriber_stream *janus_videoroom_subscriber_stream_add(janus_videoroom_subscriber *subscriber,
		janus_videoroom_publisher_stream *ps,
		gboolean legacy, gboolean do_audio, gboolean do_video, gboolean do_data) {
	/* If this is a legacy subscription ("feed"), use the deprecated properties */
	if(legacy && ((ps->type == JANUS_VIDEOROOM_MEDIA_AUDIO && !do_audio) ||
			(ps->type == JANUS_VIDEOROOM_MEDIA_VIDEO && !do_video) ||
			(ps->type == JANUS_VIDEOROOM_MEDIA_DATA && !do_data))) {
		/* Skip this */
		JANUS_LOG(LOG_WARN, "Skipping %s stream (legacy subscription)\n", janus_videoroom_media_str(ps->type));
		return NULL;
	}
	/* Allocate a new subscriber stream instance */
	janus_videoroom_subscriber_stream *stream = g_malloc0(sizeof(janus_videoroom_subscriber_stream));
	stream->mindex = g_list_length(subscriber->streams);
	stream->subscriber = subscriber;
	stream->ps = ps;
	/* Copy properties from the source */
	stream->type = ps->type;
	stream->acodec = ps->acodec;
	stream->vcodec = ps->vcodec;
	stream->pt = ps->pt;
	stream->opusfec = ps->opusfec;
	char mid[5];
	g_snprintf(mid, sizeof(mid), "%d", stream->mindex);
	stream->mid = g_strdup(mid);
	subscriber->streams = g_list_append(subscriber->streams, stream);
	g_hash_table_insert(subscriber->streams_byid, GINT_TO_POINTER(stream->mindex), stream);
	g_hash_table_insert(subscriber->streams_bymid, g_strdup(stream->mid), stream);
	/* Initialize the stream */
	janus_rtp_switching_context_reset(&stream->context);
	stream->send = TRUE;
	g_atomic_int_set(&stream->destroyed, 0);
	janus_refcount_init(&stream->ref, janus_videoroom_subscriber_stream_free);
	janus_refcount_increase(&stream->ref);	/* This is for the mid-indexed hashtable */
	janus_rtp_simulcasting_context_reset(&stream->sim_context);
	stream->sim_context.substream_target = 2;
	stream->sim_context.templayer_target = 2;
	janus_vp8_simulcast_context_reset(&stream->vp8_context);
	/* This stream may belong to a room where VP9 SVC has been enabled,
	 * let's assume we're interested in all layers for the time being */
	stream->spatial_layer = -1;
	stream->target_spatial_layer = 1;		/* FIXME Chrome sends 0 and 1 */
	stream->temporal_layer = -1;
	stream->target_temporal_layer = 2;	/* FIXME Chrome sends 0, 1 and 2 */
	janus_mutex_lock(&ps->subscribers_mutex);
	ps->subscribers = g_slist_append(ps->subscribers, stream);
	/* The two streams reference each other */
	janus_refcount_increase(&stream->ref);
	janus_refcount_increase(&ps->ref);
	janus_mutex_unlock(&ps->subscribers_mutex);
	return stream;
}

static janus_videoroom_subscriber_stream *janus_videoroom_subscriber_stream_add_or_replace(janus_videoroom_subscriber *subscriber,
		janus_videoroom_publisher_stream *ps) {
	if(subscriber == NULL || ps == NULL)
		return NULL;
	/* First of all, let's check if there's an m-line we can reuse */
	gboolean found = FALSE;
	janus_videoroom_subscriber_stream *stream = NULL;
	GList *temp = subscriber->streams;
	while(temp) {
		stream = (janus_videoroom_subscriber_stream *)temp->data;
		if(stream->ps != NULL && stream->type == ps->type && stream->type == JANUS_VIDEOROOM_MEDIA_DATA) {
			/* We already have a datachannel m-line, no need for others */
			return NULL;
		}
		if(stream->ps == NULL && stream->type == ps->type) {
			/* There's an empty m-line of the right type, check if codecs match */
			if(stream->type == JANUS_VIDEOROOM_MEDIA_DATA ||
					(stream->type == JANUS_VIDEOROOM_MEDIA_AUDIO && stream->acodec == ps->acodec) ||
					(stream->type == JANUS_VIDEOROOM_MEDIA_VIDEO && stream->vcodec == ps->vcodec)) {
				found = TRUE;
				JANUS_LOG(LOG_VERB, "Reusing m-line %d for this subscription\n", stream->mindex);
				stream->ps = ps;
				stream->opusfec = ps->opusfec;
				janus_rtp_simulcasting_context_reset(&stream->sim_context);
				if(ps->simulcast) {
					stream->sim_context.substream_target = 2;
					stream->sim_context.templayer_target = 2;
				}
				janus_vp8_simulcast_context_reset(&stream->vp8_context);
				if(ps->svc) {
					/* This stream belongs to a room where VP9 SVC has been enabled,
					 * let's assume we're interested in all layers for the time being */
					stream->spatial_layer = -1;
					stream->target_spatial_layer = 1;		/* FIXME Chrome sends 0 and 1 */
					stream->temporal_layer = -1;
					stream->target_temporal_layer = 2;	/* FIXME Chrome sends 0, 1 and 2 */
				}
				janus_mutex_lock(&ps->subscribers_mutex);
				ps->subscribers = g_slist_append(ps->subscribers, stream);
				/* The two streams reference each other */
				janus_refcount_increase(&stream->ref);
				janus_refcount_increase(&ps->ref);
				janus_mutex_unlock(&ps->subscribers_mutex);
				break;
			}
		}
		temp = temp->next;
	}
	if(found)
		return stream;
	/* We couldn't find any, add a new one */
	return janus_videoroom_subscriber_stream_add(subscriber, ps, FALSE, FALSE, FALSE, FALSE);
}

static void janus_videoroom_subscriber_stream_remove(janus_videoroom_subscriber_stream *s, gboolean lock_ps) {
	janus_videoroom_subscriber *subscriber = s->subscriber;
	if(subscriber && subscriber->pvt_id > 0 && subscriber->room != NULL) {
		janus_mutex_lock(&subscriber->room->mutex);
		janus_videoroom_publisher *owner = g_hash_table_lookup(subscriber->room->private_ids, GUINT_TO_POINTER(subscriber->pvt_id));
		if(owner != NULL) {
			janus_mutex_lock(&owner->subscribers_mutex);
			/* Note: we should refcount these subscription-publisher mappings as well */
			owner->subscriptions = g_slist_remove(owner->subscriptions, s);
			janus_mutex_unlock(&owner->subscribers_mutex);
		}
		janus_mutex_unlock(&subscriber->room->mutex);
		//~ if(subscriber->room)
			//~ g_clear_pointer(&subscriber->room, janus_videoroom_room_dereference);
		//~ /* If the subscriber itself has no more active active subscriptions, should we close it? */
		//~ if(subscriber->streams == NULL && subscriber->session && subscriber->close_pc)
			//~ gateway->close_pc(subscriber->session->handle);
	}
	janus_videoroom_publisher_stream *ps = s->ps;
	g_atomic_int_set(&s->ready, 0);
	s->ps = NULL;
	s->opusfec = FALSE;
	if(ps) {
		/* Remove the subscription from the list of recipients */
		if(lock_ps)
			janus_mutex_lock(&ps->subscribers_mutex);
		ps->subscribers = g_slist_remove(ps->subscribers, s);
		if(lock_ps)
			janus_mutex_unlock(&ps->subscribers_mutex);
		/* Unref the two streams, as they're not related anymore */
		janus_refcount_decrease(&ps->ref);
		janus_refcount_decrease(&s->ref);
	}
}

static json_t *janus_videoroom_subscriber_streams_summary(janus_videoroom_subscriber *subscriber, gboolean legacy, json_t *event) {
	json_t *media = json_array();
	GList *temp = subscriber->streams;
	while(temp) {
		janus_videoroom_subscriber_stream *stream = (janus_videoroom_subscriber_stream *)temp->data;
		janus_refcount_increase(&stream->ref);
		janus_videoroom_publisher_stream *ps = stream->ps;
		if(ps)
			janus_refcount_increase(&ps->ref);
		json_t *m = json_object();
		json_object_set_new(m, "type", json_string(janus_videoroom_media_str(stream->type)));
		json_object_set_new(m, "active", ps ? json_true() : json_false());
		json_object_set_new(m, "mindex", json_integer(stream->mindex));
		json_object_set_new(m, "mid", json_string(stream->mid));
		json_object_set_new(m, "ready", g_atomic_int_get(&stream->ready) ? json_true() : json_false());
		json_object_set_new(m, "send", stream->send ? json_true() : json_false());
		if(ps) {
			if(ps->publisher) {
				json_object_set_new(m, "feed_id", json_integer(ps->publisher->user_id));
				if(ps->publisher->display)
					json_object_set_new(m, "feed_display", json_string(ps->publisher->display));
				/* If this is a legacy subscription, put the info in the generic part too */
				if(legacy && event) {
					json_object_set_new(event, "id", json_integer(ps->publisher->user_id));
					if(ps->publisher->display)
						json_object_set_new(event, "display", json_string(ps->publisher->display));
				}
			}
			if(ps->mid)
				json_object_set_new(m, "feed_mid", json_string(ps->mid));
			if(ps->description)
				json_object_set_new(m, "feed_description", json_string(ps->description));
			if(ps->simulcast) {
				json_t *simulcast = json_object();
				json_object_set_new(simulcast, "substream", json_integer(stream->sim_context.substream));
				json_object_set_new(simulcast, "substream-target", json_integer(stream->sim_context.substream_target));
				json_object_set_new(simulcast, "temporal-layer", json_integer(stream->sim_context.templayer));
				json_object_set_new(simulcast, "temporal-layer-target", json_integer(stream->sim_context.templayer_target));
				json_object_set_new(m, "simulcast", simulcast);
			}
			if(ps->svc) {
				json_t *svc = json_object();
				json_object_set_new(svc, "spatial-layer", json_integer(stream->spatial_layer));
				json_object_set_new(svc, "target-spatial-layer", json_integer(stream->target_spatial_layer));
				json_object_set_new(svc, "temporal-layer", json_integer(stream->temporal_layer));
				json_object_set_new(svc, "target-temporal-layer", json_integer(stream->target_temporal_layer));
				json_object_set_new(m, "svc", svc);
			}
			janus_refcount_decrease(&ps->ref);
		}
		janus_refcount_decrease(&stream->ref);
		json_array_append_new(media, m);
		temp = temp->next;
	}
	return media;
}

/* Helper to generate a new offer with the subscriber streams */
static json_t *janus_videoroom_subscriber_offer(janus_videoroom_subscriber *subscriber) {
	g_atomic_int_set(&subscriber->answered, 0);
	char s_name[100];
	g_snprintf(s_name, sizeof(s_name), "VideoRoom %"SCNu64, subscriber->room->room_id);
	janus_sdp *offer = janus_sdp_generate_offer(s_name, "0.0.0.0",
		JANUS_SDP_OA_DONE);
	GList *temp = subscriber->streams;
	while(temp) {
		janus_videoroom_subscriber_stream *stream = (janus_videoroom_subscriber_stream *)temp->data;
		janus_videoroom_publisher_stream *ps = stream->ps;
		int pt = -1;
		const char *codec = NULL;
		if(stream->type != JANUS_VIDEOROOM_MEDIA_DATA) {
			pt = stream->pt;
			codec = (stream->type == JANUS_VIDEOROOM_MEDIA_AUDIO ?
				janus_audiocodec_name(stream->acodec) : janus_videocodec_name(stream->vcodec));
		}
		janus_sdp_generate_offer_mline(offer,
			JANUS_SDP_OA_MLINE, janus_videoroom_media_sdptype(stream->type),
			JANUS_SDP_OA_MID, stream->mid,
			JANUS_SDP_OA_PT, pt,
			JANUS_SDP_OA_CODEC, codec,
			JANUS_SDP_OA_FMTP, (stream->type == JANUS_VIDEOROOM_MEDIA_AUDIO && stream->opusfec ? "useinbandfec=1" : NULL),
			JANUS_SDP_OA_DIRECTION, ps ? JANUS_SDP_SENDONLY : JANUS_SDP_INACTIVE,
			/* TODO Add other properties from original SDP */
			JANUS_SDP_OA_DONE);
		/* Add the extmap attributes, if needed */
		if(ps) {
			janus_sdp_mline *m = janus_sdp_mline_find_by_index(offer, stream->mindex);
			if(ps->type == JANUS_VIDEOROOM_MEDIA_AUDIO && ps->audio_level_extmap_id > 0) {
				if(m != NULL) {
					janus_sdp_attribute *a = janus_sdp_attribute_create("extmap",
						"%d %s\r\n", ps->audio_level_extmap_id, JANUS_RTP_EXTMAP_AUDIO_LEVEL);
					janus_sdp_attribute_add_to_mline(m, a);
				}
			}
			if(ps->type == JANUS_VIDEOROOM_MEDIA_VIDEO && ps->video_orient_extmap_id > 0) {
				if(m != NULL) {
					janus_sdp_attribute *a = janus_sdp_attribute_create("extmap",
						"%d %s\r\n", ps->video_orient_extmap_id, JANUS_RTP_EXTMAP_VIDEO_ORIENTATION);
					janus_sdp_attribute_add_to_mline(m, a);
				}
			}
			if(ps->type == JANUS_VIDEOROOM_MEDIA_VIDEO && ps->playout_delay_extmap_id > 0) {
				if(m != NULL) {
					janus_sdp_attribute *a = janus_sdp_attribute_create("extmap",
						"%d %s\r\n", ps->playout_delay_extmap_id, JANUS_RTP_EXTMAP_PLAYOUT_DELAY);
					janus_sdp_attribute_add_to_mline(m, a);
				}
			}
		}
		temp = temp->next;
	}
	/* Update (or set) the SDP version */
	subscriber->session->sdp_version++;
	offer->o_version = subscriber->session->sdp_version;
	char *sdp = janus_sdp_write(offer);
	janus_sdp_destroy(offer);
	json_t *jsep = json_pack("{ssss}", "type", "offer", "sdp", sdp);
	g_free(sdp);
	/* Done */
	return jsep;
}


/* Plugin implementation */
int janus_videoroom_init(janus_callbacks *callback, const char *config_path) {
	if(g_atomic_int_get(&stopping)) {
		/* Still stopping from before */
		return -1;
	}
	if(callback == NULL || config_path == NULL) {
		/* Invalid arguments */
		return -1;
	}

	/* Read configuration */
	char filename[255];
	g_snprintf(filename, 255, "%s/%s.jcfg", config_path, JANUS_VIDEOROOM_PACKAGE);
	JANUS_LOG(LOG_VERB, "Configuration file: %s\n", filename);
	config = janus_config_parse(filename);
	if(config == NULL) {
		JANUS_LOG(LOG_WARN, "Couldn't find .jcfg configuration file (%s), trying .cfg\n", JANUS_VIDEOROOM_PACKAGE);
		g_snprintf(filename, 255, "%s/%s.cfg", config_path, JANUS_VIDEOROOM_PACKAGE);
		JANUS_LOG(LOG_VERB, "Configuration file: %s\n", filename);
		config = janus_config_parse(filename);
	}
	config_folder = config_path;
	if(config != NULL)
		janus_config_print(config);

	rooms = g_hash_table_new_full(g_int64_hash, g_int64_equal,
		(GDestroyNotify)g_free, (GDestroyNotify) janus_videoroom_room_destroy);
	sessions = g_hash_table_new_full(NULL, NULL, NULL, (GDestroyNotify)janus_videoroom_session_destroy);

	messages = g_async_queue_new_full((GDestroyNotify) janus_videoroom_message_free);

	/* This is the callback we'll need to invoke to contact the Janus core */
	gateway = callback;

	/* Parse configuration to populate the rooms list */
	if(config != NULL) {
		janus_config_category *config_general = janus_config_get_create(config, NULL, janus_config_type_category, "general");
		/* Any admin key to limit who can "create"? */
		janus_config_item *key = janus_config_get(config, config_general, janus_config_type_item, "admin_key");
		if(key != NULL && key->value != NULL)
			admin_key = g_strdup(key->value);
		janus_config_item *events = janus_config_get(config, config_general, janus_config_type_item, "events");
		if(events != NULL && events->value != NULL)
			notify_events = janus_is_true(events->value);
		if(!notify_events && callback->events_is_enabled()) {
			JANUS_LOG(LOG_WARN, "Notification of events to handlers disabled for %s\n", JANUS_VIDEOROOM_NAME);
		}
		/* Iterate on all rooms */
		GList *clist = janus_config_get_categories(config, NULL), *cl = clist;
		while(cl != NULL) {
			janus_config_category *cat = (janus_config_category *)cl->data;
			if(cat->name == NULL || !strcasecmp(cat->name, "general")) {
				cl = cl->next;
				continue;
			}
			JANUS_LOG(LOG_VERB, "Adding video room '%s'\n", cat->name);
			janus_config_item *desc = janus_config_get(config, cat, janus_config_type_item, "description");
			janus_config_item *priv = janus_config_get(config, cat, janus_config_type_item, "is_private");
			janus_config_item *secret = janus_config_get(config, cat, janus_config_type_item, "secret");
			janus_config_item *pin = janus_config_get(config, cat, janus_config_type_item, "pin");
			janus_config_item *req_pvtid = janus_config_get(config, cat, janus_config_type_item, "require_pvtid");
			janus_config_item *bitrate = janus_config_get(config, cat, janus_config_type_item, "bitrate");
			janus_config_item *bitrate_cap = janus_config_get(config, cat, janus_config_type_item, "bitrate_cap");
			janus_config_item *maxp = janus_config_get(config, cat, janus_config_type_item, "publishers");
			janus_config_item *plifreq = janus_config_get(config, cat, janus_config_type_item, "pli_freq");
			if(plifreq == NULL)	/* For backwards compatibility, we accept fir_freq as well */
				plifreq = janus_config_get(config, cat, janus_config_type_item, "fir_freq");
			janus_config_item *audiocodec = janus_config_get(config, cat, janus_config_type_item, "audiocodec");
			janus_config_item *videocodec = janus_config_get(config, cat, janus_config_type_item, "videocodec");
			janus_config_item *fec = janus_config_get(config, cat, janus_config_type_item, "opus_fec");
			janus_config_item *svc = janus_config_get(config, cat, janus_config_type_item, "video_svc");
			janus_config_item *audiolevel_ext = janus_config_get(config, cat, janus_config_type_item, "audiolevel_ext");
			janus_config_item *audiolevel_event = janus_config_get(config, cat, janus_config_type_item, "audiolevel_event");
			janus_config_item *audio_active_packets = janus_config_get(config, cat, janus_config_type_item, "audio_active_packets");
			janus_config_item *audio_level_average = janus_config_get(config, cat, janus_config_type_item, "audio_level_average");
			janus_config_item *videoorient_ext = janus_config_get(config, cat, janus_config_type_item, "videoorient_ext");
			janus_config_item *playoutdelay_ext = janus_config_get(config, cat, janus_config_type_item, "playoutdelay_ext");
			janus_config_item *transport_wide_cc_ext = janus_config_get(config, cat, janus_config_type_item, "transport_wide_cc_ext");
			janus_config_item *notify_joining = janus_config_get(config, cat, janus_config_type_item, "notify_joining");
			janus_config_item *record = janus_config_get(config, cat, janus_config_type_item, "record");
			janus_config_item *rec_dir = janus_config_get(config, cat, janus_config_type_item, "rec_dir");
			/* Create the video room */
			janus_videoroom *videoroom = g_malloc0(sizeof(janus_videoroom));
			const char *room_num = cat->name;
			if(strstr(room_num, "room-") == room_num)
				room_num += 5;
			videoroom->room_id = g_ascii_strtoull(room_num, NULL, 0);
			char *description = NULL;
			if(desc != NULL && desc->value != NULL && strlen(desc->value) > 0)
				description = g_strdup(desc->value);
			else
				description = g_strdup(cat->name);
			videoroom->room_name = description;
			if(secret != NULL && secret->value != NULL) {
				videoroom->room_secret = g_strdup(secret->value);
			}
			if(pin != NULL && pin->value != NULL) {
				videoroom->room_pin = g_strdup(pin->value);
			}
			videoroom->is_private = priv && priv->value && janus_is_true(priv->value);
			videoroom->require_pvtid = req_pvtid && req_pvtid->value && janus_is_true(req_pvtid->value);
			videoroom->max_publishers = 3;	/* FIXME How should we choose a default? */
			if(maxp != NULL && maxp->value != NULL)
				videoroom->max_publishers = atol(maxp->value);
			if(videoroom->max_publishers < 0)
				videoroom->max_publishers = 3;	/* FIXME How should we choose a default? */
			videoroom->bitrate = 0;
			if(bitrate != NULL && bitrate->value != NULL)
				videoroom->bitrate = atol(bitrate->value);
			if(videoroom->bitrate > 0 && videoroom->bitrate < 64000)
				videoroom->bitrate = 64000;	/* Don't go below 64k */
			videoroom->bitrate_cap = bitrate_cap && bitrate_cap->value && janus_is_true(bitrate_cap->value);
			videoroom->pli_freq = 0;
			if(plifreq != NULL && plifreq->value != NULL)
				videoroom->pli_freq = atol(plifreq->value);
			/* By default, we force Opus as the only audio codec */
			videoroom->acodec[0] = JANUS_AUDIOCODEC_OPUS;
			videoroom->acodec[1] = JANUS_AUDIOCODEC_NONE;
			videoroom->acodec[2] = JANUS_AUDIOCODEC_NONE;
			/* Check if we're forcing a different single codec, or allowing more than one */
			if(audiocodec && audiocodec->value) {
				gchar **list = g_strsplit(audiocodec->value, ",", 4);
				gchar *codec = list[0];
				if(codec != NULL) {
					int i=0;
					while(codec != NULL) {
						if(i == 3) {
							JANUS_LOG(LOG_WARN, "Ignoring extra audio codecs: %s\n", codec);
							break;
						}
						if(strlen(codec) > 0)
							videoroom->acodec[i] = janus_audiocodec_from_name(codec);
						i++;
						codec = list[i];
					}
				}
				g_clear_pointer(&list, g_strfreev);
			}
			/* By default, we force VP8 as the only video codec */
			videoroom->vcodec[0] = JANUS_VIDEOCODEC_VP8;
			videoroom->vcodec[1] = JANUS_VIDEOCODEC_NONE;
			videoroom->vcodec[2] = JANUS_VIDEOCODEC_NONE;
			/* Check if we're forcing a different single codec, or allowing more than one */
			if(videocodec && videocodec->value) {
				gchar **list = g_strsplit(videocodec->value, ",", 4);
				gchar *codec = list[0];
				if(codec != NULL) {
					int i=0;
					while(codec != NULL) {
						if(i == 3) {
							JANUS_LOG(LOG_WARN, "Ignoring extra video codecs: %s\n", codec);
							break;
						}
						if(strlen(codec) > 0)
							videoroom->vcodec[i] = janus_videocodec_from_name(codec);
						i++;
						codec = list[i];
					}
				}
				g_clear_pointer(&list, g_strfreev);
			}
			if(fec && fec->value) {
				videoroom->do_opusfec = janus_is_true(fec->value);
				if(videoroom->acodec[0] != JANUS_AUDIOCODEC_OPUS &&
						videoroom->acodec[1] != JANUS_AUDIOCODEC_OPUS &&
						videoroom->acodec[2] != JANUS_AUDIOCODEC_OPUS) {
					videoroom->do_opusfec = FALSE;
					JANUS_LOG(LOG_WARN, "Inband FEC is only supported for rooms that allow Opus: disabling it...\n");
				}
			}
			if(svc && svc->value && janus_is_true(svc->value)) {
				if(videoroom->vcodec[0] == JANUS_VIDEOCODEC_VP9 &&
						videoroom->vcodec[1] == JANUS_VIDEOCODEC_NONE &&
						videoroom->vcodec[2] == JANUS_VIDEOCODEC_NONE) {
					videoroom->do_svc = TRUE;
				} else {
					JANUS_LOG(LOG_WARN, "SVC is only supported, in an experimental way, for VP9 only rooms: disabling it...\n");
				}
			}
			videoroom->audiolevel_ext = TRUE;
			if(audiolevel_ext != NULL && audiolevel_ext->value != NULL)
				videoroom->audiolevel_ext = janus_is_true(audiolevel_ext->value);
			videoroom->audiolevel_event = FALSE;
			if(audiolevel_event != NULL && audiolevel_event->value != NULL)
				videoroom->audiolevel_event = janus_is_true(audiolevel_event->value);
			if(videoroom->audiolevel_event) {
				videoroom->audio_active_packets = 100;
				if(audio_active_packets != NULL && audio_active_packets->value != NULL){
					if(atoi(audio_active_packets->value) > 0) {
						videoroom->audio_active_packets = atoi(audio_active_packets->value);
					} else {
						JANUS_LOG(LOG_WARN, "Invalid audio_active_packets value, using default: %d\n", videoroom->audio_active_packets);
					}
				}
				videoroom->audio_level_average = 25;
				if(audio_level_average != NULL && audio_level_average->value != NULL) {
					if(atoi(audio_level_average->value) > 0) {
						videoroom->audio_level_average = atoi(audio_level_average->value);
					} else {
						JANUS_LOG(LOG_WARN, "Invalid audio_level_average value provided, using default: %d\n", videoroom->audio_level_average);
					}
				}
			}
			videoroom->videoorient_ext = TRUE;
			if(videoorient_ext != NULL && videoorient_ext->value != NULL)
				videoroom->videoorient_ext = janus_is_true(videoorient_ext->value);
			videoroom->playoutdelay_ext = TRUE;
			if(playoutdelay_ext != NULL && playoutdelay_ext->value != NULL)
				videoroom->playoutdelay_ext = janus_is_true(playoutdelay_ext->value);
			videoroom->transport_wide_cc_ext = FALSE;
			if(transport_wide_cc_ext != NULL && transport_wide_cc_ext->value != NULL)
				videoroom->transport_wide_cc_ext = janus_is_true(transport_wide_cc_ext->value);
			if(record && record->value) {
				videoroom->record = janus_is_true(record->value);
			}
			if(rec_dir && rec_dir->value) {
				videoroom->rec_dir = g_strdup(rec_dir->value);
			}
			/* By default, the videoroom plugin does not notify about participants simply joining the room.
			   It only notifies when the participant actually starts publishing media. */
			videoroom->notify_joining = FALSE;
			if(notify_joining != NULL && notify_joining->value != NULL)
				videoroom->notify_joining = janus_is_true(notify_joining->value);
			g_atomic_int_set(&videoroom->destroyed, 0);
			janus_mutex_init(&videoroom->mutex);
			janus_refcount_init(&videoroom->ref, janus_videoroom_room_free);
			videoroom->participants = g_hash_table_new_full(g_int64_hash, g_int64_equal, (GDestroyNotify)g_free, (GDestroyNotify)janus_videoroom_publisher_dereference);
			videoroom->private_ids = g_hash_table_new(NULL, NULL);
			videoroom->check_allowed = FALSE;	/* Static rooms can't have an "allowed" list yet, no hooks to the configuration file */
			videoroom->allowed = g_hash_table_new_full(g_str_hash, g_str_equal, (GDestroyNotify)g_free, NULL);
			janus_mutex_lock(&rooms_mutex);
			g_hash_table_insert(rooms, janus_uint64_dup(videoroom->room_id), videoroom);
			janus_mutex_unlock(&rooms_mutex);
			/* Compute a list of the supported codecs for the summary */
			char audio_codecs[100], video_codecs[100];
			janus_videoroom_codecstr(videoroom, audio_codecs, video_codecs, sizeof(audio_codecs), "|");
			JANUS_LOG(LOG_VERB, "Created videoroom: %"SCNu64" (%s, %s, %s/%s codecs, secret: %s, pin: %s, pvtid: %s)\n",
				videoroom->room_id, videoroom->room_name,
				videoroom->is_private ? "private" : "public",
				audio_codecs, video_codecs,
				videoroom->room_secret ? videoroom->room_secret : "no secret",
				videoroom->room_pin ? videoroom->room_pin : "no pin",
				videoroom->require_pvtid ? "required" : "optional");
			if(videoroom->record) {
				JANUS_LOG(LOG_VERB, "  -- Room is going to be recorded in %s\n", videoroom->rec_dir ? videoroom->rec_dir : "the current folder");
			}
			cl = cl->next;
		}
		/* Done: we keep the configuration file open in case we get a "create" or "destroy" with permanent=true */
	}

	/* Show available rooms */
	janus_mutex_lock(&rooms_mutex);
	GHashTableIter iter;
	gpointer value;
	g_hash_table_iter_init(&iter, rooms);
	while (g_hash_table_iter_next(&iter, NULL, &value)) {
		janus_videoroom *vr = value;
		/* Compute a list of the supported codecs for the summary */
		char audio_codecs[100], video_codecs[100];
		janus_videoroom_codecstr(vr, audio_codecs, video_codecs, sizeof(audio_codecs), "|");
		JANUS_LOG(LOG_VERB, "  ::: [%"SCNu64"][%s] %"SCNu32", max %d publishers, PLI frequency of %d seconds, %s audio codec(s), %s video codec(s)\n",
			vr->room_id, vr->room_name, vr->bitrate, vr->max_publishers, vr->pli_freq,
			audio_codecs, video_codecs);
	}
	janus_mutex_unlock(&rooms_mutex);

	/* Thread for handling incoming RTCP packets from RTP forwarders, if any */
	rtcpfwd_ctx = g_main_context_new();
	rtcpfwd_loop = g_main_loop_new(rtcpfwd_ctx, FALSE);
	GError *error = NULL;
	rtcpfwd_thread = g_thread_try_new("videoroom rtcpfwd", janus_videoroom_rtp_forwarder_rtcp_thread, NULL, &error);
	if(error != NULL) {
		/* We show the error but it's not fatal */
		JANUS_LOG(LOG_ERR, "Got error %d (%s) trying to launch the VideoRoom RTCP thread for RTP forwarders...\n",
			error->code, error->message ? error->message : "??");
		g_error_free(error);
	}

	g_atomic_int_set(&initialized, 1);

	/* Launch the thread that will handle incoming messages */
	error = NULL;
	handler_thread = g_thread_try_new("videoroom handler", janus_videoroom_handler, NULL, &error);
	if(error != NULL) {
		g_atomic_int_set(&initialized, 0);
		JANUS_LOG(LOG_ERR, "Got error %d (%s) trying to launch the VideoRoom handler thread...\n",
			error->code, error->message ? error->message : "??");
		janus_config_destroy(config);
		return -1;
	}
	JANUS_LOG(LOG_INFO, "%s initialized!\n", JANUS_VIDEOROOM_NAME);
	return 0;
}

void janus_videoroom_destroy(void) {
	if(!g_atomic_int_get(&initialized))
		return;
	g_atomic_int_set(&stopping, 1);

	g_async_queue_push(messages, &exit_message);
	if(handler_thread != NULL) {
		g_thread_join(handler_thread);
		handler_thread = NULL;
	}
	if(rtcpfwd_thread != NULL) {
		if(g_main_loop_is_running(rtcpfwd_loop)) {
			g_main_loop_quit(rtcpfwd_loop);
			g_main_context_wakeup(rtcpfwd_ctx);
		}
		g_thread_join(rtcpfwd_thread);
		rtcpfwd_thread = NULL;
	}

	/* FIXME We should destroy the sessions cleanly */
	janus_mutex_lock(&sessions_mutex);
	g_hash_table_destroy(sessions);
	sessions = NULL;
	janus_mutex_unlock(&sessions_mutex);

	janus_mutex_lock(&rooms_mutex);
	g_hash_table_destroy(rooms);
	rooms = NULL;
	janus_mutex_unlock(&rooms_mutex);

	g_async_queue_unref(messages);
	messages = NULL;

	janus_config_destroy(config);
	g_free(admin_key);

	g_atomic_int_set(&initialized, 0);
	g_atomic_int_set(&stopping, 0);
	JANUS_LOG(LOG_INFO, "%s destroyed!\n", JANUS_VIDEOROOM_NAME);
}

int janus_videoroom_get_api_compatibility(void) {
	/* Important! This is what your plugin MUST always return: don't lie here or bad things will happen */
	return JANUS_PLUGIN_API_VERSION;
}

int janus_videoroom_get_version(void) {
	return JANUS_VIDEOROOM_VERSION;
}

const char *janus_videoroom_get_version_string(void) {
	return JANUS_VIDEOROOM_VERSION_STRING;
}

const char *janus_videoroom_get_description(void) {
	return JANUS_VIDEOROOM_DESCRIPTION;
}

const char *janus_videoroom_get_name(void) {
	return JANUS_VIDEOROOM_NAME;
}

const char *janus_videoroom_get_author(void) {
	return JANUS_VIDEOROOM_AUTHOR;
}

const char *janus_videoroom_get_package(void) {
	return JANUS_VIDEOROOM_PACKAGE;
}

static janus_videoroom_session *janus_videoroom_lookup_session(janus_plugin_session *handle) {
	janus_videoroom_session *session = NULL;
	if (g_hash_table_contains(sessions, handle)) {
		session = (janus_videoroom_session *)handle->plugin_handle;
	}
	return session;
}

void janus_videoroom_create_session(janus_plugin_session *handle, int *error) {
	if(g_atomic_int_get(&stopping) || !g_atomic_int_get(&initialized)) {
		*error = -1;
		return;
	}
	janus_videoroom_session *session = g_malloc0(sizeof(janus_videoroom_session));
	session->handle = handle;
	session->participant_type = janus_videoroom_p_type_none;
	session->participant = NULL;
	g_atomic_int_set(&session->hangingup, 0);
	g_atomic_int_set(&session->destroyed, 0);
	handle->plugin_handle = session;
	janus_mutex_init(&session->mutex);
	janus_refcount_init(&session->ref, janus_videoroom_session_free);

	janus_mutex_lock(&sessions_mutex);
	g_hash_table_insert(sessions, handle, session);
	janus_mutex_unlock(&sessions_mutex);

	return;
}

static janus_videoroom_publisher *janus_videoroom_session_get_publisher(janus_videoroom_session *session) {
	janus_mutex_lock(&session->mutex);
	janus_videoroom_publisher *publisher = (janus_videoroom_publisher *)session->participant;
	if(publisher)
		janus_refcount_increase(&publisher->ref);
	janus_mutex_unlock(&session->mutex);
	return publisher;
}

static janus_videoroom_publisher *janus_videoroom_session_get_publisher_nodebug(janus_videoroom_session *session) {
	janus_mutex_lock(&session->mutex);
	janus_videoroom_publisher *publisher = (janus_videoroom_publisher *)session->participant;
	if(publisher)
		janus_refcount_increase_nodebug(&publisher->ref);
	janus_mutex_unlock(&session->mutex);
	return publisher;
}

static void janus_videoroom_notify_participants(janus_videoroom_publisher *participant, json_t *msg) {
	/* participant->room->mutex has to be locked. */
	if(participant->room == NULL)
		return;
	GHashTableIter iter;
	gpointer value;
	g_hash_table_iter_init(&iter, participant->room->participants);
	while (participant->room && !g_atomic_int_get(&participant->room->destroyed) && g_hash_table_iter_next(&iter, NULL, &value)) {
		janus_videoroom_publisher *p = value;
		if(p && p->session && p != participant) {
			JANUS_LOG(LOG_VERB, "Notifying participant %"SCNu64" (%s)\n", p->user_id, p->display ? p->display : "??");
			int ret = gateway->push_event(p->session->handle, &janus_videoroom_plugin, NULL, msg, NULL);
			JANUS_LOG(LOG_VERB, "  >> %d (%s)\n", ret, janus_get_api_error(ret));
		}
	}
}

static void janus_videoroom_participant_joining(janus_videoroom_publisher *p) {
	/* we need to check if the room still exists, may have been destroyed already */
	if(p->room == NULL)
		return;
	if(!g_atomic_int_get(&p->room->destroyed) && p->room->notify_joining) {
		json_t *event = json_object();
		json_t *user = json_object();
		json_object_set_new(user, "id", json_integer(p->user_id));
		if (p->display) {
			json_object_set_new(user, "display", json_string(p->display));
		}
		json_object_set_new(event, "videoroom", json_string("event"));
		json_object_set_new(event, "room", json_integer(p->room_id));
		json_object_set_new(event, "joining", user);
		janus_videoroom_notify_participants(p, event);
		/* user gets deref-ed by the owner event */
		json_decref(event);
	}
}

static void janus_videoroom_leave_or_unpublish(janus_videoroom_publisher *participant, gboolean is_leaving, gboolean kicked) {
	/* we need to check if the room still exists, may have been destroyed already */
	if(participant->room == NULL)
		return;
	janus_mutex_lock(&rooms_mutex);
	if (!g_hash_table_lookup(rooms, &participant->room_id)) {
		JANUS_LOG(LOG_ERR, "No such room (%"SCNu64")\n", participant->room_id);
		janus_mutex_unlock(&rooms_mutex);
		return;
	}
	janus_mutex_unlock(&rooms_mutex);
	if(!participant->room || g_atomic_int_get(&participant->room->destroyed))
		return;
	json_t *event = json_object();
	json_object_set_new(event, "videoroom", json_string("event"));
	json_object_set_new(event, "room", json_integer(participant->room_id));
	json_object_set_new(event, is_leaving ? (kicked ? "kicked" : "leaving") : "unpublished",
		json_integer(participant->user_id));
	janus_mutex_lock(&participant->room->mutex);
	janus_videoroom_notify_participants(participant, event);
	/* Also notify event handlers */
	if(notify_events && gateway->events_is_enabled()) {
		json_t *info = json_object();
		json_object_set_new(info, "event", json_string(is_leaving ? (kicked ? "kicked" : "leaving") : "unpublished"));
		json_object_set_new(info, "room", json_integer(participant->room_id));
		json_object_set_new(info, "id", json_integer(participant->user_id));
		gateway->notify_event(&janus_videoroom_plugin, NULL, info);
	}
	if(is_leaving) {
		g_hash_table_remove(participant->room->participants, &participant->user_id);
		g_hash_table_remove(participant->room->private_ids, GUINT_TO_POINTER(participant->pvt_id));
	}
	janus_mutex_unlock(&participant->room->mutex);
	json_decref(event);
}

void janus_videoroom_destroy_session(janus_plugin_session *handle, int *error) {
	if(g_atomic_int_get(&stopping) || !g_atomic_int_get(&initialized)) {
		*error = -1;
		return;
	}
	janus_mutex_lock(&sessions_mutex);
	janus_videoroom_session *session = janus_videoroom_lookup_session(handle);
	if(!session) {
		janus_mutex_unlock(&sessions_mutex);
		JANUS_LOG(LOG_ERR, "No VideoRoom session associated with this handle...\n");
		*error = -2;
		return;
	}
	if(g_atomic_int_get(&session->destroyed)) {
		janus_mutex_unlock(&sessions_mutex);
		JANUS_LOG(LOG_WARN, "VideoRoom session already marked as destroyed...\n");
		return;
	}
	/* Cleaning up and removing the session is done in a lazy way */
	if(!g_atomic_int_get(&session->destroyed)) {
		/* Any related WebRTC PeerConnection is not available anymore either */
		janus_videoroom_hangup_media_internal(handle);
		if(session->participant_type == janus_videoroom_p_type_publisher) {
			/* Get rid of publisher */
			janus_mutex_lock(&session->mutex);
			janus_videoroom_publisher *p = (janus_videoroom_publisher *)session->participant;
			if(p)
				janus_refcount_increase(&p->ref);
			session->participant = NULL;
			janus_mutex_unlock(&session->mutex);
			if(p && p->room) {
				janus_videoroom_leave_or_unpublish(p, TRUE, FALSE);
				/* Don't clear p->room.  Another thread calls janus_videoroom_leave_or_unpublish,
					 too, and there is no mutex to protect this change. */
				g_clear_pointer(&p->room, janus_videoroom_room_dereference);
			}
			janus_videoroom_publisher_destroy(p);
			if(p)
				janus_refcount_decrease(&p->ref);
		} else if(session->participant_type == janus_videoroom_p_type_subscriber) {
			janus_videoroom_subscriber *s = (janus_videoroom_subscriber *)session->participant;
			session->participant = NULL;
			if(s->room) {
				janus_refcount_decrease(&s->room->ref);
			}
			janus_videoroom_subscriber_destroy(s);
		}
		g_hash_table_remove(sessions, handle);
	}
	janus_mutex_unlock(&sessions_mutex);
	return;
}

json_t *janus_videoroom_query_session(janus_plugin_session *handle) {
	if(g_atomic_int_get(&stopping) || !g_atomic_int_get(&initialized)) {
		return NULL;
	}
	janus_mutex_lock(&sessions_mutex);
	janus_videoroom_session *session = janus_videoroom_lookup_session(handle);
	if(!session) {
		janus_mutex_unlock(&sessions_mutex);
		JANUS_LOG(LOG_ERR, "No session associated with this handle...\n");
		return NULL;
	}
	janus_refcount_increase(&session->ref);
	janus_mutex_unlock(&sessions_mutex);
	/* Show the participant/room info, if any */
	json_t *info = json_object();
	if(session->participant) {
		if(session->participant_type == janus_videoroom_p_type_none) {
			json_object_set_new(info, "type", json_string("none"));
		} else if(session->participant_type == janus_videoroom_p_type_publisher) {
			json_object_set_new(info, "type", json_string("publisher"));
			janus_videoroom_publisher *participant = janus_videoroom_session_get_publisher(session);
			if(participant && participant->room) {
				janus_videoroom *room = participant->room;
				json_object_set_new(info, "room", room ? json_integer(room->room_id) : NULL);
				json_object_set_new(info, "id", json_integer(participant->user_id));
				json_object_set_new(info, "private_id", json_integer(participant->pvt_id));
				if(participant->display)
					json_object_set_new(info, "display", json_string(participant->display));
				/* TODO Fix the summary of viewers, since everything is stream based now */
				//~ if(participant->subscribers)
					//~ json_object_set_new(info, "viewers", json_integer(g_slist_length(participant->subscribers)));
				json_object_set_new(info, "bitrate", json_integer(participant->bitrate));
				json_t *media = json_array();
				GList *temp = participant->streams;
				while(temp) {
					janus_videoroom_publisher_stream *stream = (janus_videoroom_publisher_stream *)temp->data;
					janus_refcount_increase(&stream->ref);
					json_t *m = json_object();
					json_object_set_new(m, "type", json_string(janus_videoroom_media_str(stream->type)));
					json_object_set_new(m, "mindex", json_integer(stream->mindex));
					json_object_set_new(m, "mid", json_string(stream->mid));
					if(stream->description)
						json_object_set_new(m, "description", json_string(stream->description));
					if(stream->type == JANUS_VIDEOROOM_MEDIA_AUDIO)
						json_object_set_new(m, "codec", json_string(janus_audiocodec_name(stream->acodec)));
					else if(stream->type == JANUS_VIDEOROOM_MEDIA_VIDEO)
						json_object_set_new(m, "codec", json_string(janus_videocodec_name(stream->vcodec)));
					if(stream->simulcast)
						json_object_set_new(m, "simulcast", json_true());
					if(stream->svc)
						json_object_set_new(m, "vp9-svc", json_true());
					if(stream->rc && stream->rc->filename)
						json_object_set_new(m, "recording", json_string(stream->rc->filename));
					if(stream->audio_level_extmap_id > 0) {
						json_object_set_new(m, "audio-level-dBov", json_integer(stream->audio_dBov_level));
						json_object_set_new(m, "talking", stream->talking ? json_true() : json_false());
					}
					janus_refcount_decrease(&stream->ref);
					json_array_append_new(media, m);
					temp = temp->next;
				}
				json_object_set_new(info, "streams", media);
				janus_refcount_decrease(&participant->ref);
			}
		} else if(session->participant_type == janus_videoroom_p_type_subscriber) {
			json_object_set_new(info, "type", json_string("subscriber"));
			janus_videoroom_subscriber *participant = (janus_videoroom_subscriber *)session->participant;
			if(participant && participant->room) {
				janus_videoroom *room = participant->room;
				json_object_set_new(info, "room", room ? json_integer(room->room_id) : NULL);
				json_object_set_new(info, "answered", g_atomic_int_get(&participant->answered) ? json_true() : json_false());
				json_object_set_new(info, "pending_offer", g_atomic_int_get(&participant->pending_offer) ? json_true() : json_false());
				json_object_set_new(info, "pending_restart", g_atomic_int_get(&participant->pending_restart) ? json_true() : json_false());
				json_object_set_new(info, "paused", participant->paused ? json_true() : json_false());
				json_t *media = janus_videoroom_subscriber_streams_summary(participant, FALSE, NULL);
				json_object_set_new(info, "streams", media);
			}
		}
	}
	json_object_set_new(info, "hangingup", g_atomic_int_get(&session->hangingup) ? json_true() : json_false());
	json_object_set_new(info, "destroyed", g_atomic_int_get(&session->destroyed) ? json_true() : json_false());
	janus_refcount_decrease(&session->ref);
	return info;
}

static int janus_videoroom_access_room(json_t *root, gboolean check_modify, gboolean check_join, janus_videoroom **videoroom, char *error_cause, int error_cause_size) {
	/* rooms_mutex has to be locked */
	int error_code = 0;
	json_t *room = json_object_get(root, "room");
	guint64 room_id = json_integer_value(room);
	*videoroom = g_hash_table_lookup(rooms, &room_id);
	if(*videoroom == NULL) {
		JANUS_LOG(LOG_ERR, "No such room (%"SCNu64")\n", room_id);
		error_code = JANUS_VIDEOROOM_ERROR_NO_SUCH_ROOM;
		if(error_cause)
			g_snprintf(error_cause, error_cause_size, "No such room (%"SCNu64")", room_id);
		return error_code;
	}
	if((*videoroom)->destroyed) {
		JANUS_LOG(LOG_ERR, "No such room (%"SCNu64")\n", room_id);
		error_code = JANUS_VIDEOROOM_ERROR_NO_SUCH_ROOM;
		if(error_cause)
			g_snprintf(error_cause, error_cause_size, "No such room (%"SCNu64")", room_id);
		return error_code;
	}
	if(check_modify) {
		char error_cause2[100];
		JANUS_CHECK_SECRET((*videoroom)->room_secret, root, "secret", error_code, error_cause2,
			JANUS_VIDEOROOM_ERROR_MISSING_ELEMENT, JANUS_VIDEOROOM_ERROR_INVALID_ELEMENT, JANUS_VIDEOROOM_ERROR_UNAUTHORIZED);
		if(error_code != 0) {
			g_strlcpy(error_cause, error_cause2, error_cause_size);
			return error_code;
		}
	}
	if(check_join) {
		char error_cause2[100];
		/* signed tokens bypass pin validation */
		json_t *token = json_object_get(root, "token");
		if(token) {
			char room_descriptor[26];
			g_snprintf(room_descriptor, sizeof(room_descriptor), "room=%"SCNu64, room_id);
			if(gateway->auth_signature_contains(&janus_videoroom_plugin, json_string_value(token), room_descriptor))
				return 0;
		}
		JANUS_CHECK_SECRET((*videoroom)->room_pin, root, "pin", error_code, error_cause2,
			JANUS_VIDEOROOM_ERROR_MISSING_ELEMENT, JANUS_VIDEOROOM_ERROR_INVALID_ELEMENT, JANUS_VIDEOROOM_ERROR_UNAUTHORIZED);
		if(error_code != 0) {
			g_strlcpy(error_cause, error_cause2, error_cause_size);
			return error_code;
		}
	}
	return 0;
}

struct janus_plugin_result *janus_videoroom_handle_message(janus_plugin_session *handle, char *transaction, json_t *message, json_t *jsep) {
	if(g_atomic_int_get(&stopping) || !g_atomic_int_get(&initialized))
		return janus_plugin_result_new(JANUS_PLUGIN_ERROR, g_atomic_int_get(&stopping) ? "Shutting down" : "Plugin not initialized", NULL);

	/* Pre-parse the message */
	int error_code = 0;
	char error_cause[512];
	json_t *root = message;
	json_t *response = NULL;

	janus_mutex_lock(&sessions_mutex);
	janus_videoroom_session *session = janus_videoroom_lookup_session(handle);
	if(!session) {
		janus_mutex_unlock(&sessions_mutex);
		JANUS_LOG(LOG_ERR, "No session associated with this handle...\n");
		error_code = JANUS_VIDEOROOM_ERROR_UNKNOWN_ERROR;
		g_snprintf(error_cause, 512, "%s", "No session associated with this handle...");
		goto plugin_response;
	}
	/* Increase the reference counter for this session: we'll decrease it after we handle the message */
	janus_refcount_increase(&session->ref);
	janus_mutex_unlock(&sessions_mutex);
	if(g_atomic_int_get(&session->destroyed)) {
		JANUS_LOG(LOG_ERR, "Session has already been marked as destroyed...\n");
		error_code = JANUS_VIDEOROOM_ERROR_UNKNOWN_ERROR;
		g_snprintf(error_cause, 512, "%s", "Session has already been marked as destroyed...");
		goto plugin_response;
	}

	if(message == NULL) {
		JANUS_LOG(LOG_ERR, "No message??\n");
		error_code = JANUS_VIDEOROOM_ERROR_NO_MESSAGE;
		g_snprintf(error_cause, 512, "%s", "No message??");
		goto plugin_response;
	}
	if(!json_is_object(root)) {
		JANUS_LOG(LOG_ERR, "JSON error: not an object\n");
		error_code = JANUS_VIDEOROOM_ERROR_INVALID_JSON;
		g_snprintf(error_cause, 512, "JSON error: not an object");
		goto plugin_response;
	}
	/* Get the request first */
	JANUS_VALIDATE_JSON_OBJECT(root, request_parameters,
		error_code, error_cause, TRUE,
		JANUS_VIDEOROOM_ERROR_MISSING_ELEMENT, JANUS_VIDEOROOM_ERROR_INVALID_ELEMENT);
	if(error_code != 0)
		goto plugin_response;
	json_t *request = json_object_get(root, "request");
	/* Some requests ('create', 'destroy', 'exists', 'list') can be handled synchronously */
	const char *request_text = json_string_value(request);
	if(!strcasecmp(request_text, "create")) {
		/* Create a new videoroom */
		JANUS_LOG(LOG_VERB, "Creating a new videoroom\n");
		JANUS_VALIDATE_JSON_OBJECT(root, create_parameters,
			error_code, error_cause, TRUE,
			JANUS_VIDEOROOM_ERROR_MISSING_ELEMENT, JANUS_VIDEOROOM_ERROR_INVALID_ELEMENT);
		if(error_code != 0)
			goto plugin_response;
		if(admin_key != NULL) {
			/* An admin key was specified: make sure it was provided, and that it's valid */
			JANUS_VALIDATE_JSON_OBJECT(root, adminkey_parameters,
				error_code, error_cause, TRUE,
				JANUS_VIDEOROOM_ERROR_MISSING_ELEMENT, JANUS_VIDEOROOM_ERROR_INVALID_ELEMENT);
			if(error_code != 0)
				goto plugin_response;
			JANUS_CHECK_SECRET(admin_key, root, "admin_key", error_code, error_cause,
				JANUS_VIDEOROOM_ERROR_MISSING_ELEMENT, JANUS_VIDEOROOM_ERROR_INVALID_ELEMENT, JANUS_VIDEOROOM_ERROR_UNAUTHORIZED);
			if(error_code != 0)
				goto plugin_response;
		}
		json_t *desc = json_object_get(root, "description");
		json_t *is_private = json_object_get(root, "is_private");
		json_t *req_pvtid = json_object_get(root, "require_pvtid");
		json_t *secret = json_object_get(root, "secret");
		json_t *pin = json_object_get(root, "pin");
		json_t *bitrate = json_object_get(root, "bitrate");
		json_t *bitrate_cap = json_object_get(root, "bitrate_cap");
		json_t *pli_freq = json_object_get(root, "pli_freq");
		if(pli_freq == NULL)	/* For backwards compatibility, we accept fir_freq as well */
			pli_freq = json_object_get(root, "fir_freq");
		json_t *publishers = json_object_get(root, "publishers");
		json_t *allowed = json_object_get(root, "allowed");
		json_t *audiocodec = json_object_get(root, "audiocodec");
		if(audiocodec) {
			const char *audiocodec_value = json_string_value(audiocodec);
			gchar **list = g_strsplit(audiocodec_value, ",", 4);
			gchar *codec = list[0];
			if(codec != NULL) {
				int i=0;
				while(codec != NULL) {
					if(i == 3) {
						break;
					}
					if(strlen(codec) == 0 || JANUS_AUDIOCODEC_NONE == janus_audiocodec_from_name(codec)) {
						JANUS_LOG(LOG_ERR, "Invalid element (audiocodec can only be or contain opus, isac32, isac16, pcmu, pcma or g722)\n");
						error_code = JANUS_VIDEOROOM_ERROR_INVALID_ELEMENT;
						g_snprintf(error_cause, 512, "Invalid element (audiocodec can only be or contain opus, isac32, isac16, pcmu, pcma or g722)");
						goto plugin_response;
					}
					i++;
					codec = list[i];
				}
			}
			g_clear_pointer(&list, g_strfreev);
		}
		json_t *videocodec = json_object_get(root, "videocodec");
		if(videocodec) {
			const char *videocodec_value = json_string_value(videocodec);
			gchar **list = g_strsplit(videocodec_value, ",", 4);
			gchar *codec = list[0];
			if(codec != NULL) {
				int i=0;
				while(codec != NULL) {
					if(i == 3) {
						break;
					}
					if(strlen(codec) == 0 || JANUS_VIDEOCODEC_NONE == janus_videocodec_from_name(codec)) {
						JANUS_LOG(LOG_ERR, "Invalid element (videocodec can only be or contain vp8, vp9 or h264)\n");
						error_code = JANUS_VIDEOROOM_ERROR_INVALID_ELEMENT;
						g_snprintf(error_cause, 512, "Invalid element (videocodec can only be or contain vp8, vp9 or h264)");
						goto plugin_response;
					}
					i++;
					codec = list[i];
				}
			}
			g_clear_pointer(&list, g_strfreev);
		}
		json_t *fec = json_object_get(root, "opus_fec");
		json_t *svc = json_object_get(root, "video_svc");
		json_t *audiolevel_ext = json_object_get(root, "audiolevel_ext");
		json_t *audiolevel_event = json_object_get(root, "audiolevel_event");
		json_t *audio_active_packets = json_object_get(root, "audio_active_packets");
		json_t *audio_level_average = json_object_get(root, "audio_level_average");
		json_t *videoorient_ext = json_object_get(root, "videoorient_ext");
		json_t *playoutdelay_ext = json_object_get(root, "playoutdelay_ext");
		json_t *transport_wide_cc_ext = json_object_get(root, "transport_wide_cc_ext");
		json_t *notify_joining = json_object_get(root, "notify_joining");
		json_t *record = json_object_get(root, "record");
		json_t *rec_dir = json_object_get(root, "rec_dir");
		json_t *permanent = json_object_get(root, "permanent");
		if(allowed) {
			/* Make sure the "allowed" array only contains strings */
			gboolean ok = TRUE;
			if(json_array_size(allowed) > 0) {
				size_t i = 0;
				for(i=0; i<json_array_size(allowed); i++) {
					json_t *a = json_array_get(allowed, i);
					if(!a || !json_is_string(a)) {
						ok = FALSE;
						break;
					}
				}
			}
			if(!ok) {
				JANUS_LOG(LOG_ERR, "Invalid element in the allowed array (not a string)\n");
				error_code = JANUS_VIDEOROOM_ERROR_INVALID_ELEMENT;
				g_snprintf(error_cause, 512, "Invalid element in the allowed array (not a string)");
				goto plugin_response;
			}
		}
		gboolean save = permanent ? json_is_true(permanent) : FALSE;
		if(save && config == NULL) {
			JANUS_LOG(LOG_ERR, "No configuration file, can't create permanent room\n");
			error_code = JANUS_VIDEOROOM_ERROR_UNKNOWN_ERROR;
			g_snprintf(error_cause, 512, "No configuration file, can't create permanent room");
			goto plugin_response;
		}
		guint64 room_id = 0;
		json_t *room = json_object_get(root, "room");
		if(room) {
			room_id = json_integer_value(room);
			if(room_id == 0) {
				JANUS_LOG(LOG_WARN, "Desired room ID is 0, which is not allowed... picking random ID instead\n");
			}
		}
		janus_mutex_lock(&rooms_mutex);
		if(room_id > 0) {
			/* Let's make sure the room doesn't exist already */
			if(g_hash_table_lookup(rooms, &room_id) != NULL) {
				/* It does... */
				janus_mutex_unlock(&rooms_mutex);
				JANUS_LOG(LOG_ERR, "Room %"SCNu64" already exists!\n", room_id);
				error_code = JANUS_VIDEOROOM_ERROR_ROOM_EXISTS;
				g_snprintf(error_cause, 512, "Room %"SCNu64" already exists", room_id);
				goto plugin_response;
			}
		}
		/* Create the room */
		janus_videoroom *videoroom = g_malloc0(sizeof(janus_videoroom));
		/* Generate a random ID */
		if(room_id == 0) {
			while(room_id == 0) {
				room_id = janus_random_uint64();
				if(g_hash_table_lookup(rooms, &room_id) != NULL) {
					/* Room ID already taken, try another one */
					room_id = 0;
				}
			}
		}
		videoroom->room_id = room_id;
		char *description = NULL;
		if(desc != NULL && strlen(json_string_value(desc)) > 0) {
			description = g_strdup(json_string_value(desc));
		} else {
			char roomname[255];
			g_snprintf(roomname, 255, "Room %"SCNu64"", videoroom->room_id);
			description = g_strdup(roomname);
		}
		videoroom->room_name = description;
		videoroom->is_private = is_private ? json_is_true(is_private) : FALSE;
		videoroom->require_pvtid = req_pvtid ? json_is_true(req_pvtid) : FALSE;
		if(secret)
			videoroom->room_secret = g_strdup(json_string_value(secret));
		if(pin)
			videoroom->room_pin = g_strdup(json_string_value(pin));
		videoroom->max_publishers = 3;	/* FIXME How should we choose a default? */
		if(publishers)
			videoroom->max_publishers = json_integer_value(publishers);
		if(videoroom->max_publishers < 0)
			videoroom->max_publishers = 3;	/* FIXME How should we choose a default? */
		videoroom->bitrate = 0;
		if(bitrate)
			videoroom->bitrate = json_integer_value(bitrate);
		if(videoroom->bitrate > 0 && videoroom->bitrate < 64000)
			videoroom->bitrate = 64000;	/* Don't go below 64k */
		videoroom->bitrate_cap = bitrate_cap ? json_is_true(bitrate_cap) : FALSE;
		videoroom->pli_freq = 0;
		if(pli_freq)
			videoroom->pli_freq = json_integer_value(pli_freq);
		/* By default, we force Opus as the only audio codec */
		videoroom->acodec[0] = JANUS_AUDIOCODEC_OPUS;
		videoroom->acodec[1] = JANUS_AUDIOCODEC_NONE;
		videoroom->acodec[2] = JANUS_AUDIOCODEC_NONE;
		/* Check if we're forcing a different single codec, or allowing more than one */
		if(audiocodec) {
			const char *audiocodec_value = json_string_value(audiocodec);
			gchar **list = g_strsplit(audiocodec_value, ",", 4);
			gchar *codec = list[0];
			if(codec != NULL) {
				int i=0;
				while(codec != NULL) {
					if(i == 3) {
						JANUS_LOG(LOG_WARN, "Ignoring extra audio codecs: %s\n", codec);
						break;
					}
					if(strlen(codec) > 0)
						videoroom->acodec[i] = janus_audiocodec_from_name(codec);
					i++;
					codec = list[i];
				}
			}
			g_clear_pointer(&list, g_strfreev);
		}
		/* By default, we force VP8 as the only video codec */
		videoroom->vcodec[0] = JANUS_VIDEOCODEC_VP8;
		videoroom->vcodec[1] = JANUS_VIDEOCODEC_NONE;
		videoroom->vcodec[2] = JANUS_VIDEOCODEC_NONE;
		/* Check if we're forcing a different single codec, or allowing more than one */
		if(videocodec) {
			const char *videocodec_value = json_string_value(videocodec);
			gchar **list = g_strsplit(videocodec_value, ",", 4);
			gchar *codec = list[0];
			if(codec != NULL) {
				int i=0;
				while(codec != NULL) {
					if(i == 3) {
						JANUS_LOG(LOG_WARN, "Ignoring extra video codecs: %s\n", codec);
						break;
					}
					if(strlen(codec) > 0)
						videoroom->vcodec[i] = janus_videocodec_from_name(codec);
					i++;
					codec = list[i];
				}
			}
			g_clear_pointer(&list, g_strfreev);
		}
		if(fec) {
			videoroom->do_opusfec = json_is_true(fec);
			if(videoroom->acodec[0] != JANUS_AUDIOCODEC_OPUS &&
					videoroom->acodec[1] != JANUS_AUDIOCODEC_OPUS &&
					videoroom->acodec[2] != JANUS_AUDIOCODEC_OPUS) {
				videoroom->do_opusfec = FALSE;
				JANUS_LOG(LOG_WARN, "Inband FEC is only supported for rooms that allow Opus: disabling it...\n");
			}
		}
		if(svc && json_is_true(svc)) {
			if(videoroom->vcodec[0] == JANUS_VIDEOCODEC_VP9 &&
					videoroom->vcodec[1] == JANUS_VIDEOCODEC_NONE &&
					videoroom->vcodec[2] == JANUS_VIDEOCODEC_NONE) {
				videoroom->do_svc = TRUE;
			} else {
				JANUS_LOG(LOG_WARN, "SVC is only supported, in an experimental way, for VP9 only rooms: disabling it...\n");
			}
		}
		videoroom->audiolevel_ext = audiolevel_ext ? json_is_true(audiolevel_ext) : TRUE;
		videoroom->audiolevel_event = audiolevel_event ? json_is_true(audiolevel_event) : FALSE;
		if(videoroom->audiolevel_event) {
			videoroom->audio_active_packets = 100;
			if(json_integer_value(audio_active_packets) > 0) {
				videoroom->audio_active_packets = json_integer_value(audio_active_packets);
			} else {
				JANUS_LOG(LOG_WARN, "Invalid audio_active_packets value provided, using default: %d\n", videoroom->audio_active_packets);
			}
			videoroom->audio_level_average = 25;
			if(json_integer_value(audio_level_average) > 0) {
				videoroom->audio_level_average = json_integer_value(audio_level_average);
			} else {
				JANUS_LOG(LOG_WARN, "Invalid audio_level_average value provided, using default: %d\n", videoroom->audio_level_average);
			}
		}
		videoroom->videoorient_ext = videoorient_ext ? json_is_true(videoorient_ext) : TRUE;
		videoroom->playoutdelay_ext = playoutdelay_ext ? json_is_true(playoutdelay_ext) : TRUE;
		videoroom->transport_wide_cc_ext = transport_wide_cc_ext ? json_is_true(transport_wide_cc_ext) : FALSE;
		/* By default, the videoroom plugin does not notify about participants simply joining the room.
		   It only notifies when the participant actually starts publishing media. */
		videoroom->notify_joining = notify_joining ? json_is_true(notify_joining) : FALSE;
		if(record) {
			videoroom->record = json_is_true(record);
		}
		if(rec_dir) {
			videoroom->rec_dir = g_strdup(json_string_value(rec_dir));
		}
		g_atomic_int_set(&videoroom->destroyed, 0);
		janus_mutex_init(&videoroom->mutex);
		janus_refcount_init(&videoroom->ref, janus_videoroom_room_free);
		videoroom->participants = g_hash_table_new_full(g_int64_hash, g_int64_equal, (GDestroyNotify)g_free, (GDestroyNotify)janus_videoroom_publisher_dereference);
		videoroom->private_ids = g_hash_table_new(NULL, NULL);
		videoroom->allowed = g_hash_table_new_full(g_str_hash, g_str_equal, (GDestroyNotify)g_free, NULL);
		if(allowed != NULL) {
			/* Populate the "allowed" list as an ACL for people trying to join */
			if(json_array_size(allowed) > 0) {
				size_t i = 0;
				for(i=0; i<json_array_size(allowed); i++) {
					const char *token = json_string_value(json_array_get(allowed, i));
					if(!g_hash_table_lookup(videoroom->allowed, token))
						g_hash_table_insert(videoroom->allowed, g_strdup(token), GINT_TO_POINTER(TRUE));
				}
			}
			videoroom->check_allowed = TRUE;
		}
		/* Compute a list of the supported codecs for the summary */
		char audio_codecs[100], video_codecs[100];
		janus_videoroom_codecstr(videoroom, audio_codecs, video_codecs, sizeof(audio_codecs), "|");
		JANUS_LOG(LOG_VERB, "Created videoroom: %"SCNu64" (%s, %s, %s/%s codecs, secret: %s, pin: %s, pvtid: %s)\n",
			videoroom->room_id, videoroom->room_name,
			videoroom->is_private ? "private" : "public",
			audio_codecs, video_codecs,
			videoroom->room_secret ? videoroom->room_secret : "no secret",
			videoroom->room_pin ? videoroom->room_pin : "no pin",
			videoroom->require_pvtid ? "required" : "optional");
		if(videoroom->record) {
			JANUS_LOG(LOG_VERB, "  -- Room is going to be recorded in %s\n", videoroom->rec_dir ? videoroom->rec_dir : "the current folder");
		}
		if(save) {
			/* This room is permanent: save to the configuration file too
			 * FIXME: We should check if anything fails... */
			JANUS_LOG(LOG_VERB, "Saving room %"SCNu64" permanently in config file\n", videoroom->room_id);
			janus_mutex_lock(&config_mutex);
			char cat[BUFSIZ], value[BUFSIZ];
			/* The room ID is the category (prefixed by "room-") */
			g_snprintf(cat, BUFSIZ, "room-%"SCNu64, videoroom->room_id);
			janus_config_category *c = janus_config_get_create(config, NULL, janus_config_type_category, cat);
			/* Now for the values */
			janus_config_add(config, c, janus_config_item_create("description", videoroom->room_name));
			if(videoroom->is_private)
				janus_config_add(config, c, janus_config_item_create("is_private", "yes"));
			if(videoroom->require_pvtid)
				janus_config_add(config, c, janus_config_item_create("require_pvtid", "yes"));
			g_snprintf(value, BUFSIZ, "%"SCNu32, videoroom->bitrate);
			janus_config_add(config, c, janus_config_item_create("bitrate", value));
			if(videoroom->bitrate_cap)
				janus_config_add(config, c, janus_config_item_create("bitrate_cap", "yes"));
			g_snprintf(value, BUFSIZ, "%d", videoroom->max_publishers);
			janus_config_add(config, c, janus_config_item_create("publishers", value));
			if(videoroom->pli_freq) {
				g_snprintf(value, BUFSIZ, "%"SCNu16, videoroom->pli_freq);
				janus_config_add(config, c, janus_config_item_create("pli_freq", value));
			}
			char video_codecs[100];
			char audio_codecs[100];
			janus_videoroom_codecstr(videoroom, audio_codecs, video_codecs, sizeof(audio_codecs), ",");
			janus_config_add(config, c, janus_config_item_create("audiocodec", audio_codecs));
			janus_config_add(config, c, janus_config_item_create("videocodec", video_codecs));
			if(videoroom->do_opusfec)
				janus_config_add(config, c, janus_config_item_create("opus_fec", "yes"));
			if(videoroom->do_svc)
				janus_config_add(config, c, janus_config_item_create("video_svc", "yes"));
			if(videoroom->room_secret)
				janus_config_add(config, c, janus_config_item_create("secret", videoroom->room_secret));
			if(videoroom->room_pin)
				janus_config_add(config, c, janus_config_item_create("pin", videoroom->room_pin));
			if(videoroom->audiolevel_ext) {
				janus_config_add(config, c, janus_config_item_create("audiolevel_ext", "yes"));
				if(videoroom->audiolevel_event)
					janus_config_add(config, c, janus_config_item_create("audiolevel_event", "yes"));
				if(videoroom->audio_active_packets > 0) {
					g_snprintf(value, BUFSIZ, "%d", videoroom->audio_active_packets);
					janus_config_add(config, c, janus_config_item_create("audio_active_packets", value));
				}
				if(videoroom->audio_level_average > 0) {
					g_snprintf(value, BUFSIZ, "%d", videoroom->audio_level_average);
					janus_config_add(config, c, janus_config_item_create("audio_level_average", value));
				}
			}
			if(videoroom->videoorient_ext)
				janus_config_add(config, c, janus_config_item_create("videoorient_ext", "yes"));
			if(videoroom->playoutdelay_ext)
				janus_config_add(config, c, janus_config_item_create("playoutdelay_ext", "yes"));
			if(videoroom->transport_wide_cc_ext)
				janus_config_add(config, c, janus_config_item_create("transport_wide_cc_ext", "yes"));
			if(videoroom->notify_joining)
				janus_config_add(config, c, janus_config_item_create("notify_joining", "yes"));
			if(videoroom->record)
				janus_config_add(config, c, janus_config_item_create("record", "yes"));
			if(videoroom->rec_dir)
				janus_config_add(config, c, janus_config_item_create("rec_dir", videoroom->rec_dir));
			/* Save modified configuration */
			if(janus_config_save(config, config_folder, JANUS_VIDEOROOM_PACKAGE) < 0)
				save = FALSE;	/* This will notify the user the room is not permanent */
			janus_mutex_unlock(&config_mutex);
		}

		g_hash_table_insert(rooms, janus_uint64_dup(videoroom->room_id), videoroom);
		/* Show updated rooms list */
		GHashTableIter iter;
		gpointer value;
		g_hash_table_iter_init(&iter, rooms);
		while (g_hash_table_iter_next(&iter, NULL, &value)) {
			janus_videoroom *vr = value;
			JANUS_LOG(LOG_VERB, "  ::: [%"SCNu64"][%s] %"SCNu32", max %d publishers, PLI frequency of %d seconds\n", vr->room_id, vr->room_name, vr->bitrate, vr->max_publishers, vr->pli_freq);
		}
		janus_mutex_unlock(&rooms_mutex);
		/* Send info back */
		response = json_object();
		json_object_set_new(response, "videoroom", json_string("created"));
		json_object_set_new(response, "room", json_integer(videoroom->room_id));
		json_object_set_new(response, "permanent", save ? json_true() : json_false());
		/* Also notify event handlers */
		if(notify_events && gateway->events_is_enabled()) {
			json_t *info = json_object();
			json_object_set_new(info, "event", json_string("created"));
			json_object_set_new(info, "room", json_integer(videoroom->room_id));
			gateway->notify_event(&janus_videoroom_plugin, session->handle, info);
		}
		goto plugin_response;
	} else if(!strcasecmp(request_text, "edit")) {
		/* Edit the properties for an existing videoroom */
		JANUS_LOG(LOG_VERB, "Attempt to edit the properties of an existing videoroom room\n");
		JANUS_VALIDATE_JSON_OBJECT(root, edit_parameters,
			error_code, error_cause, TRUE,
			JANUS_VIDEOROOM_ERROR_MISSING_ELEMENT, JANUS_VIDEOROOM_ERROR_INVALID_ELEMENT);
		if(error_code != 0)
			goto plugin_response;
		/* We only allow for a limited set of properties to be edited */
		json_t *desc = json_object_get(root, "new_description");
		json_t *is_private = json_object_get(root, "new_is_private");
		json_t *req_pvtid = json_object_get(root, "new_require_pvtid");
		json_t *secret = json_object_get(root, "new_secret");
		json_t *pin = json_object_get(root, "new_pin");
		json_t *bitrate = json_object_get(root, "new_bitrate");
		json_t *pli_freq = json_object_get(root, "new_pli_freq");
		if(pli_freq == NULL)	/* For backwards compatibility, we accept new_fir_freq as well */
			pli_freq = json_object_get(root, "new_fir_freq");
		json_t *publishers = json_object_get(root, "new_publishers");
		json_t *permanent = json_object_get(root, "permanent");
		gboolean save = permanent ? json_is_true(permanent) : FALSE;
		if(save && config == NULL) {
			JANUS_LOG(LOG_ERR, "No configuration file, can't edit room permanently\n");
			error_code = JANUS_VIDEOROOM_ERROR_UNKNOWN_ERROR;
			g_snprintf(error_cause, 512, "No configuration file, can't edit room permanently");
			goto plugin_response;
		}
		janus_mutex_lock(&rooms_mutex);
		janus_videoroom *videoroom = NULL;
		error_code = janus_videoroom_access_room(root, TRUE, FALSE, &videoroom, error_cause, sizeof(error_cause));
		if(error_code != 0) {
			janus_mutex_unlock(&rooms_mutex);
			goto plugin_response;
		}
		/* Edit the room properties that were provided */
		if(desc != NULL && strlen(json_string_value(desc)) > 0) {
			char *old_description = videoroom->room_name;
			char *new_description = g_strdup(json_string_value(desc));
			videoroom->room_name = new_description;
			g_free(old_description);
		}
		if(is_private)
			videoroom->is_private = json_is_true(is_private);
		if(req_pvtid)
			videoroom->require_pvtid = json_is_true(req_pvtid);
		if(publishers)
			videoroom->max_publishers = json_integer_value(publishers);
		if(bitrate) {
			videoroom->bitrate = json_integer_value(bitrate);
			if(videoroom->bitrate > 0 && videoroom->bitrate < 64000)
				videoroom->bitrate = 64000;	/* Don't go below 64k */
		}
		if(pli_freq)
			videoroom->pli_freq = json_integer_value(pli_freq);
		if(secret && strlen(json_string_value(secret)) > 0) {
			char *old_secret = videoroom->room_secret;
			char *new_secret = g_strdup(json_string_value(secret));
			videoroom->room_secret = new_secret;
			g_free(old_secret);
		}
		if(pin && strlen(json_string_value(pin)) > 0) {
			char *old_pin = videoroom->room_pin;
			char *new_pin = g_strdup(json_string_value(pin));
			videoroom->room_pin = new_pin;
			g_free(old_pin);
		}
		if(save) {
			/* This room is permanent: save to the configuration file too
			 * FIXME: We should check if anything fails... */
			JANUS_LOG(LOG_VERB, "Modifying room %"SCNu64" permanently in config file\n", videoroom->room_id);
			janus_mutex_lock(&config_mutex);
			char cat[BUFSIZ], value[BUFSIZ];
			/* The room ID is the category (prefixed by "room-") */
			g_snprintf(cat, BUFSIZ, "room-%"SCNu64, videoroom->room_id);
			/* Remove the old category first */
			janus_config_remove(config, NULL, cat);
			/* Now write the room details again */
			janus_config_category *c = janus_config_get_create(config, NULL, janus_config_type_category, cat);
			janus_config_add(config, c, janus_config_item_create("description", videoroom->room_name));
			if(videoroom->is_private)
				janus_config_add(config, c, janus_config_item_create("is_private", "yes"));
			if(videoroom->require_pvtid)
				janus_config_add(config, c, janus_config_item_create("require_pvtid", "yes"));
			g_snprintf(value, BUFSIZ, "%"SCNu32, videoroom->bitrate);
			janus_config_add(config, c, janus_config_item_create("bitrate", value));
			if(videoroom->bitrate_cap)
				janus_config_add(config, c, janus_config_item_create("bitrate_cap", "yes"));
			g_snprintf(value, BUFSIZ, "%d", videoroom->max_publishers);
			janus_config_add(config, c, janus_config_item_create("publishers", value));
			if(videoroom->pli_freq) {
				g_snprintf(value, BUFSIZ, "%"SCNu16, videoroom->pli_freq);
				janus_config_add(config, c, janus_config_item_create("pli_freq", value));
			}
			char audio_codecs[100];
			char video_codecs[100];
			janus_videoroom_codecstr(videoroom, audio_codecs, video_codecs, sizeof(audio_codecs), ",");
			janus_config_add(config, c, janus_config_item_create("audiocodec", audio_codecs));
			janus_config_add(config, c, janus_config_item_create("videocodec", video_codecs));
			if(videoroom->do_opusfec)
				janus_config_add(config, c, janus_config_item_create("opus_fec", "yes"));
			if(videoroom->do_svc)
				janus_config_add(config, c, janus_config_item_create("video_svc", "yes"));
			if(videoroom->room_secret)
				janus_config_add(config, c, janus_config_item_create("secret", videoroom->room_secret));
			if(videoroom->room_pin)
				janus_config_add(config, c, janus_config_item_create("pin", videoroom->room_pin));
			if(videoroom->audiolevel_ext) {
				janus_config_add(config, c, janus_config_item_create("audiolevel_ext", "yes"));
				if(videoroom->audiolevel_event)
					janus_config_add(config, c, janus_config_item_create("audiolevel_event", "yes"));
				if(videoroom->audio_active_packets > 0) {
					g_snprintf(value, BUFSIZ, "%d", videoroom->audio_active_packets);
					janus_config_add(config, c, janus_config_item_create("audio_active_packets", value));
				}
				if(videoroom->audio_level_average > 0) {
					g_snprintf(value, BUFSIZ, "%d", videoroom->audio_level_average);
					janus_config_add(config, c, janus_config_item_create("audio_level_average", value));
				}
			}
			if(videoroom->videoorient_ext)
				janus_config_add(config, c, janus_config_item_create("videoorient_ext", "yes"));
			if(videoroom->playoutdelay_ext)
				janus_config_add(config, c, janus_config_item_create("playoutdelay_ext", "yes"));
			if(videoroom->transport_wide_cc_ext)
				janus_config_add(config, c, janus_config_item_create("transport_wide_cc_ext", "yes"));
			if(videoroom->notify_joining)
				janus_config_add(config, c, janus_config_item_create("notify_joining", "yes"));
			if(videoroom->record)
				janus_config_add(config, c, janus_config_item_create("record", "yes"));
			if(videoroom->rec_dir)
				janus_config_add(config, c, janus_config_item_create("rec_dir", videoroom->rec_dir));
			/* Save modified configuration */
			if(janus_config_save(config, config_folder, JANUS_VIDEOROOM_PACKAGE) < 0)
				save = FALSE;	/* This will notify the user the room changes are not permanent */
			janus_mutex_unlock(&config_mutex);
		}
		janus_mutex_unlock(&rooms_mutex);
		/* Send info back */
		response = json_object();
		json_object_set_new(response, "videoroom", json_string("edited"));
		json_object_set_new(response, "room", json_integer(videoroom->room_id));
		json_object_set_new(response, "permanent", save ? json_true() : json_false());
		/* Also notify event handlers */
		if(notify_events && gateway->events_is_enabled()) {
			json_t *info = json_object();
			json_object_set_new(info, "event", json_string("edited"));
			json_object_set_new(info, "room", json_integer(videoroom->room_id));
			gateway->notify_event(&janus_videoroom_plugin, session->handle, info);
		}
		goto plugin_response;
	} else if(!strcasecmp(request_text, "destroy")) {
		JANUS_LOG(LOG_VERB, "Attempt to destroy an existing videoroom room\n");
		JANUS_VALIDATE_JSON_OBJECT(root, destroy_parameters,
			error_code, error_cause, TRUE,
			JANUS_VIDEOROOM_ERROR_MISSING_ELEMENT, JANUS_VIDEOROOM_ERROR_INVALID_ELEMENT);
		if(error_code != 0)
			goto plugin_response;
		json_t *room = json_object_get(root, "room");
		json_t *permanent = json_object_get(root, "permanent");
		gboolean save = permanent ? json_is_true(permanent) : FALSE;
		if(save && config == NULL) {
			JANUS_LOG(LOG_ERR, "No configuration file, can't destroy room permanently\n");
			error_code = JANUS_VIDEOROOM_ERROR_UNKNOWN_ERROR;
			g_snprintf(error_cause, 512, "No configuration file, can't destroy room permanently");
			goto plugin_response;
		}
		guint64 room_id = json_integer_value(room);
		janus_mutex_lock(&rooms_mutex);
		janus_videoroom *videoroom = NULL;
		error_code = janus_videoroom_access_room(root, TRUE, FALSE, &videoroom, error_cause, sizeof(error_cause));
		if(error_code != 0) {
			janus_mutex_unlock(&rooms_mutex);
			goto plugin_response;
		}
		/* Remove room, but add a reference until we're done */
		janus_refcount_increase(&videoroom->ref);
		g_hash_table_remove(rooms, &room_id);
		/* Notify all participants that the fun is over, and that they'll be kicked */
		JANUS_LOG(LOG_VERB, "Notifying all participants\n");
		json_t *destroyed = json_object();
		json_object_set_new(destroyed, "videoroom", json_string("destroyed"));
		json_object_set_new(destroyed, "room", json_integer(room_id));
		GHashTableIter iter;
		gpointer value;
		janus_mutex_lock(&videoroom->mutex);
		g_hash_table_iter_init(&iter, videoroom->participants);
		while (g_hash_table_iter_next(&iter, NULL, &value)) {
			janus_videoroom_publisher *p = value;
			if(p && p->session) {
				g_clear_pointer(&p->room, janus_videoroom_room_dereference);
				/* Notify the user we're going to destroy the room... */
				int ret = gateway->push_event(p->session->handle, &janus_videoroom_plugin, NULL, destroyed, NULL);
				JANUS_LOG(LOG_VERB, "  >> %d (%s)\n", ret, janus_get_api_error(ret));
				/* ... and then ask the core to close the PeerConnection */
				gateway->close_pc(p->session->handle);
			}
		}
		json_decref(destroyed);
		janus_mutex_unlock(&videoroom->mutex);
		/* Also notify event handlers */
		if(notify_events && gateway->events_is_enabled()) {
			json_t *info = json_object();
			json_object_set_new(info, "event", json_string("destroyed"));
			json_object_set_new(info, "room", json_integer(room_id));
			gateway->notify_event(&janus_videoroom_plugin, session->handle, info);
		}
		janus_mutex_unlock(&rooms_mutex);
		if(save) {
			/* This change is permanent: save to the configuration file too
			 * FIXME: We should check if anything fails... */
			JANUS_LOG(LOG_VERB, "Destroying room %"SCNu64" permanently in config file\n", room_id);
			janus_mutex_lock(&config_mutex);
			char cat[BUFSIZ];
			/* The room ID is the category (prefixed by "room-") */
			g_snprintf(cat, BUFSIZ, "room-%"SCNu64, room_id);
			janus_config_remove(config, NULL, cat);
			/* Save modified configuration */
			if(janus_config_save(config, config_folder, JANUS_VIDEOROOM_PACKAGE) < 0)
				save = FALSE;	/* This will notify the user the room destruction is not permanent */
			janus_mutex_unlock(&config_mutex);
		}
		janus_refcount_decrease(&videoroom->ref);
		/* Done */
		response = json_object();
		json_object_set_new(response, "videoroom", json_string("destroyed"));
		json_object_set_new(response, "room", json_integer(room_id));
		json_object_set_new(response, "permanent", save ? json_true() : json_false());
		goto plugin_response;
	} else if(!strcasecmp(request_text, "list")) {
		/* List all rooms (but private ones) and their details (except for the secret, of course...) */
		json_t *list = json_array();
		JANUS_LOG(LOG_VERB, "Getting the list of video rooms\n");
		janus_mutex_lock(&rooms_mutex);
		GHashTableIter iter;
		gpointer value;
		g_hash_table_iter_init(&iter, rooms);
		while(g_hash_table_iter_next(&iter, NULL, &value)) {
			janus_videoroom *room = value;
			if(!room)
				continue;
			janus_refcount_increase(&room->ref);
			if(room->is_private) {
				/* Skip private room */
				JANUS_LOG(LOG_VERB, "Skipping private room '%s'\n", room->room_name);
				janus_refcount_decrease(&room->ref);
				continue;
			}
			if(!g_atomic_int_get(&room->destroyed)) {
				json_t *rl = json_object();
				json_object_set_new(rl, "room", json_integer(room->room_id));
				json_object_set_new(rl, "description", json_string(room->room_name));
				json_object_set_new(rl, "pin_required", room->room_pin ? json_true() : json_false());
				json_object_set_new(rl, "max_publishers", json_integer(room->max_publishers));
				json_object_set_new(rl, "bitrate", json_integer(room->bitrate));
				if(room->bitrate_cap)
					json_object_set_new(rl, "bitrate_cap", json_true());
				json_object_set_new(rl, "pli_freq", json_integer(room->pli_freq));
				json_object_set_new(rl, "require_pvtid", room->require_pvtid ? json_true() : json_false());
				json_object_set_new(rl, "notify_joining", room->notify_joining ? json_true() : json_false());
				char audio_codecs[100];
				char video_codecs[100];
				janus_videoroom_codecstr(room, audio_codecs, video_codecs, sizeof(audio_codecs), ",");
				json_object_set_new(rl, "audiocodec", json_string(audio_codecs));
				json_object_set_new(rl, "videocodec", json_string(video_codecs));
				if(room->do_opusfec)
					json_object_set_new(rl, "opus_fec", json_true());
				if(room->do_svc)
					json_object_set_new(rl, "video_svc", json_true());
				json_object_set_new(rl, "record", room->record ? json_true() : json_false());
				json_object_set_new(rl, "rec_dir", json_string(room->rec_dir));
				/* TODO: Should we list participants as well? or should there be a separate API call on a specific room for this? */
				json_object_set_new(rl, "num_participants", json_integer(g_hash_table_size(room->participants)));
				json_array_append_new(list, rl);
			}
			janus_refcount_decrease(&room->ref);
		}
		janus_mutex_unlock(&rooms_mutex);
		response = json_object();
		json_object_set_new(response, "videoroom", json_string("success"));
		json_object_set_new(response, "list", list);
		goto plugin_response;
	} else if(!strcasecmp(request_text, "rtp_forward")) {
		JANUS_VALIDATE_JSON_OBJECT(root, rtp_forward_parameters,
			error_code, error_cause, TRUE,
			JANUS_VIDEOROOM_ERROR_MISSING_ELEMENT, JANUS_VIDEOROOM_ERROR_INVALID_ELEMENT);
		if(error_code != 0)
			goto plugin_response;
		json_t *room = json_object_get(root, "room");
		json_t *pub_id = json_object_get(root, "publisher_id");
		json_t *json_host = json_object_get(root, "host");
		const char *host = json_string_value(json_host);

		json_t *streams = json_object_get(root, "streams");
		if(streams == NULL || json_array_size(streams) == 0) {
			/* No streams array, we'll use the legacy approach: make sure the host attribute was set */
			if(host == NULL) {
				error_code = JANUS_VIDEOROOM_ERROR_MISSING_ELEMENT;
				g_snprintf(error_cause, sizeof(error_cause), "Missing mandatory element host (deprecated API)");
				goto plugin_response;
			}
		} else {
			/* Iterate on the streams objects and validate them all */
			size_t i = 0;
			for(i=0; i<json_array_size(streams); i++) {
				json_t *s = json_array_get(streams, i);
				JANUS_VALIDATE_JSON_OBJECT(s, rtp_forward_stream_parameters,
					error_code, error_cause, TRUE,
					JANUS_VIDEOROOM_ERROR_MISSING_ELEMENT, JANUS_VIDEOROOM_ERROR_INVALID_ELEMENT);
				if(error_code != 0)
					goto plugin_response;
				/* Make sure we have a host attribute, either global or stream-specific */
				json_t *stream_host = json_object_get(s, "host");
				const char *s_host = json_string_value(stream_host);
				if(host == NULL && s_host == NULL) {
					error_code = JANUS_VIDEOROOM_ERROR_MISSING_ELEMENT;
					g_snprintf(error_cause, sizeof(error_cause), "Missing mandatory element host (global or local)");
					goto plugin_response;
				}
			}
		}
		/* We may need to SRTP-encrypt this stream */
		int srtp_suite = 0;
		const char *srtp_crypto = NULL;
		json_t *s_suite = json_object_get(root, "srtp_suite");
		json_t *s_crypto = json_object_get(root, "srtp_crypto");
		if(s_suite && s_crypto) {
			srtp_suite = json_integer_value(s_suite);
			if(srtp_suite != 32 && srtp_suite != 80) {
				JANUS_LOG(LOG_ERR, "Invalid SRTP suite (%d)\n", srtp_suite);
				error_code = JANUS_VIDEOROOM_ERROR_INVALID_ELEMENT;
				g_snprintf(error_cause, 512, "Invalid SRTP suite (%d)", srtp_suite);
				goto plugin_response;
			}
			srtp_crypto = json_string_value(s_crypto);
		}
		/* Look for room and publisher */
		guint64 room_id = json_integer_value(room);
		guint64 publisher_id = json_integer_value(pub_id);
		janus_mutex_lock(&rooms_mutex);
		janus_videoroom *videoroom = NULL;
		error_code = janus_videoroom_access_room(root, TRUE, FALSE, &videoroom, error_cause, sizeof(error_cause));
		janus_mutex_unlock(&rooms_mutex);
		if(error_code != 0)
			goto plugin_response;
		janus_refcount_increase(&videoroom->ref);
		janus_mutex_lock(&videoroom->mutex);
		janus_videoroom_publisher *publisher = g_hash_table_lookup(videoroom->participants, &publisher_id);
		if(publisher == NULL) {
			janus_mutex_unlock(&videoroom->mutex);
			janus_refcount_decrease(&videoroom->ref);
			JANUS_LOG(LOG_ERR, "No such publisher (%"SCNu64")\n", publisher_id);
			error_code = JANUS_VIDEOROOM_ERROR_NO_SUCH_FEED;
			g_snprintf(error_cause, 512, "No such feed (%"SCNu64")", publisher_id);
			goto plugin_response;
		}
		janus_refcount_increase(&publisher->ref);	/* This is just to handle the request for now */
		janus_mutex_lock(&publisher->rtp_forwarders_mutex);
		if(publisher->udp_sock <= 0) {
			publisher->udp_sock = socket(AF_INET, SOCK_DGRAM, IPPROTO_UDP);
			if(publisher->udp_sock <= 0) {
				janus_mutex_unlock(&publisher->rtp_forwarders_mutex);
				janus_refcount_decrease(&publisher->ref);
				janus_mutex_unlock(&videoroom->mutex);
				janus_refcount_decrease(&videoroom->ref);
				JANUS_LOG(LOG_ERR, "Could not open UDP socket for rtp stream for publisher (%"SCNu64")\n", publisher_id);
				error_code = JANUS_VIDEOROOM_ERROR_UNKNOWN_ERROR;
				g_snprintf(error_cause, 512, "Could not open UDP socket for rtp stream");
				goto plugin_response;
			}
		}
		/* Are we using the new approach, or the old deprecated one? */
		response = json_object();
		json_t *rtp_stream = json_object();
		janus_videoroom_publisher_stream *stream = NULL;
		json_t *new_forwarders = NULL;
		if(streams != NULL) {
			/* New approach: iterate on all objects, and create the related forwarder(s) */
			new_forwarders = json_array();
			size_t i = 0;
			for(i=0; i<json_array_size(streams); i++) {
				json_t *s = json_array_get(streams, i);
				json_t *stream_mid = json_object_get(s, "mid");
				const char *mid = json_string_value(stream_mid);
				janus_mutex_lock(&publisher->streams_mutex);
				stream = g_hash_table_lookup(publisher->streams_bymid, mid);
				janus_mutex_unlock(&publisher->streams_mutex);
				if(stream == NULL) {
					/* FIXME Should we return an error instead? */
					JANUS_LOG(LOG_WARN, "No such stream with mid '%s', skipping forwarder...\n", mid);
					continue;
				}
				janus_videoroom_rtp_forwarder *f = NULL;
				json_t *stream_host = json_object_get(s, "host");
				host = json_string_value(stream_host) ? json_string_value(stream_host) : json_string_value(json_host);
				json_t *stream_port = json_object_get(s, "port");
				if(stream->type == JANUS_VIDEOROOM_MEDIA_DATA) {
					/* We have all we need */
					f = janus_videoroom_rtp_forwarder_add_helper(publisher, stream,
						host, json_integer_value(stream_port), 0, 0, 0, FALSE, 0, NULL, 0, FALSE, TRUE);
					if(f) {
						json_t *rtpf = janus_videoroom_rtp_forwarder_summary(f);
						json_array_append_new(new_forwarders, rtpf);
					}
					continue;
				}
				/* If we got here, it's RTP media, check the other properties too */
				json_t *stream_pt = json_object_get(root, "pt");
				json_t *stream_ssrc = json_object_get(root, "ssrc");
				json_t *stream_rtcp_port = json_object_get(s, "rtcp_port");
				if(stream->type == JANUS_VIDEOROOM_MEDIA_AUDIO) {
					f = janus_videoroom_rtp_forwarder_add_helper(publisher, stream,
						host, json_integer_value(stream_port), stream_rtcp_port ? json_integer_value(stream_rtcp_port) : -1,
						json_integer_value(stream_pt), json_integer_value(stream_ssrc),
						FALSE, srtp_suite, srtp_crypto, 0, FALSE, FALSE);
					if(f) {
						json_t *rtpf = janus_videoroom_rtp_forwarder_summary(f);
						json_array_append_new(new_forwarders, rtpf);
					}
				} else {
					json_t *stream_simulcast = json_object_get(root, "simulcast");
					f = janus_videoroom_rtp_forwarder_add_helper(publisher, stream,
						host, json_integer_value(stream_port), stream_rtcp_port ? json_integer_value(stream_rtcp_port) : -1,
						json_integer_value(stream_pt), json_integer_value(stream_ssrc),
						json_is_true(stream_simulcast), srtp_suite, srtp_crypto, 0, TRUE, FALSE);
					if(f) {
						json_t *rtpf = janus_videoroom_rtp_forwarder_summary(f);
						json_array_append_new(new_forwarders, rtpf);
					}
					if(!json_is_true(stream_simulcast)) {
						/* Check if there's simulcast substreams we need to relay */
						stream_port = json_object_get(s, "port_2");
						stream_pt = json_object_get(root, "pt_2");
						stream_ssrc = json_object_get(root, "ssrc_2");
						if(json_integer_value(stream_port) > 0) {
							f = janus_videoroom_rtp_forwarder_add_helper(publisher, stream,
								host, json_integer_value(stream_port), 0,
								json_integer_value(stream_pt), json_integer_value(stream_ssrc),
								FALSE, srtp_suite, srtp_crypto, 1, TRUE, FALSE);
							if(f) {
								json_t *rtpf = janus_videoroom_rtp_forwarder_summary(f);
								json_array_append_new(new_forwarders, rtpf);
							}
						}
						stream_port = json_object_get(s, "port_3");
						stream_pt = json_object_get(root, "pt_3");
						stream_ssrc = json_object_get(root, "ssrc_3");
						if(json_integer_value(stream_port) > 0) {
							f = janus_videoroom_rtp_forwarder_add_helper(publisher, stream,
								host, json_integer_value(stream_port), 0,
								json_integer_value(stream_pt), json_integer_value(stream_ssrc),
								FALSE, srtp_suite, srtp_crypto, 2, TRUE, FALSE);
							if(f) {
								json_t *rtpf = janus_videoroom_rtp_forwarder_summary(f);
								json_array_append_new(new_forwarders, rtpf);
							}
						}
					}
				}
			}
		} else {
			/* Old deprecated approach: return the legacy info as well */
			int video_port[3] = {-1, -1, -1}, video_rtcp_port = -1, video_pt[3] = {0, 0, 0};
			uint32_t video_ssrc[3] = {0, 0, 0};
			int audio_port = -1, audio_rtcp_port = -1, audio_pt = 0;
			uint32_t audio_ssrc = 0;
			int data_port = -1;
			/* There may be multiple target video ports (e.g., publisher simulcasting) */
			json_t *vid_port = json_object_get(root, "video_port");
			if(vid_port) {
				video_port[0] = json_integer_value(vid_port);
				json_t *pt = json_object_get(root, "video_pt");
				if(pt)
					video_pt[0] = json_integer_value(pt);
				json_t *ssrc = json_object_get(root, "video_ssrc");
				if(ssrc)
					video_ssrc[0] = json_integer_value(ssrc);
			}
			vid_port = json_object_get(root, "video_port_2");
			if(vid_port) {
				video_port[1] = json_integer_value(vid_port);
				json_t *pt = json_object_get(root, "video_pt_2");
				if(pt)
					video_pt[1] = json_integer_value(pt);
				json_t *ssrc = json_object_get(root, "video_ssrc_2");
				if(ssrc)
					video_ssrc[1] = json_integer_value(ssrc);
			}
			vid_port = json_object_get(root, "video_port_3");
			if(vid_port) {
				video_port[2] = json_integer_value(vid_port);
				json_t *pt = json_object_get(root, "video_pt_3");
				if(pt)
					video_pt[2] = json_integer_value(pt);
				json_t *ssrc = json_object_get(root, "video_ssrc_3");
				if(ssrc)
					video_ssrc[2] = json_integer_value(ssrc);
			}
			json_t *vid_rtcp_port = json_object_get(root, "video_rtcp_port");
			if(vid_rtcp_port)
				video_rtcp_port = json_integer_value(vid_rtcp_port);
			/* Audio target */
			json_t *au_port = json_object_get(root, "audio_port");
			if(au_port) {
				audio_port = json_integer_value(au_port);
				json_t *pt = json_object_get(root, "audio_pt");
				if(pt)
					audio_pt = json_integer_value(pt);
				json_t *ssrc = json_object_get(root, "audio_ssrc");
				if(ssrc)
					audio_ssrc = json_integer_value(ssrc);
			}
			json_t *au_rtcp_port = json_object_get(root, "audio_rtcp_port");
			if(au_rtcp_port)
				audio_rtcp_port = json_integer_value(au_rtcp_port);
			/* Data target */
			json_t *d_port = json_object_get(root, "data_port");
			if(d_port) {
				data_port = json_integer_value(d_port);
			}
			/* Do we need to forward multiple simulcast streams to a single endpoint? */
			gboolean simulcast = FALSE;
			if(json_object_get(root, "simulcast") != NULL)
				simulcast = json_is_true(json_object_get(root, "simulcast"));
			if(simulcast) {
				/* We do, disable the other video ports if they were requested */
				video_port[1] = -1;
				video_port[2] = -1;
			}
			/* Create all the forwarders we need */
			janus_videoroom_rtp_forwarder *f = NULL;
			guint32 audio_handle = 0;
			guint32 video_handle[3] = {0, 0, 0};
			guint32 data_handle = 0;
			janus_mutex_lock(&publisher->streams_mutex);
			if(audio_port > 0) {
				/* FIXME Find the audio stream */
				GList *temp = publisher->streams;
				while(temp) {
					stream = (janus_videoroom_publisher_stream *)temp->data;
					if(stream && stream->type == JANUS_VIDEOROOM_MEDIA_AUDIO) {
						/* FIXME Found */
						break;
					}
					stream = NULL;
					temp = temp->next;
				}
				if(stream == NULL) {
					JANUS_LOG(LOG_WARN, "Couldn't find any audio stream to forward, skipping...\n");
				} else {
					f = janus_videoroom_rtp_forwarder_add_helper(publisher, stream,
						host, audio_port, audio_rtcp_port, audio_pt, audio_ssrc,
						FALSE, srtp_suite, srtp_crypto, 0, FALSE, FALSE);
					audio_handle = f ? f->stream_id : 0;
				}
			}
			if(video_port[0] > 0 || video_port[1] > 0 || video_port[2] > 0) {
				/* FIXME Find the video stream */
				GList *temp = publisher->streams;
				while(temp) {
					stream = (janus_videoroom_publisher_stream *)temp->data;
					if(stream && stream->type == JANUS_VIDEOROOM_MEDIA_VIDEO) {
						/* FIXME Found */
						break;
					}
					stream = NULL;
					temp = temp->next;
				}
				if(stream == NULL) {
					JANUS_LOG(LOG_WARN, "Couldn't find any video stream to forward, skipping...\n");
				} else {
					if(video_port[0] > 0) {
						f = janus_videoroom_rtp_forwarder_add_helper(publisher, stream,
							host, video_port[0], video_rtcp_port, video_pt[0], video_ssrc[0],
							simulcast, srtp_suite, srtp_crypto, 0, TRUE, FALSE);
						video_handle[0] = f ? f->stream_id : 0;
					}
					if(video_port[1] > 0) {
						f = janus_videoroom_rtp_forwarder_add_helper(publisher, stream,
							host, video_port[1], 0, video_pt[1], video_ssrc[1],
							FALSE, srtp_suite, srtp_crypto, 1, TRUE, FALSE);
						video_handle[1] = f ? f->stream_id : 0;
					}
					if(video_port[2] > 0) {
						f = janus_videoroom_rtp_forwarder_add_helper(publisher, stream,
							host, video_port[2], 0, video_pt[2], video_ssrc[2],
							FALSE, srtp_suite, srtp_crypto, 2, TRUE, FALSE);
						video_handle[2] = f ? f->stream_id : 0;
					}
					janus_videoroom_reqpli(stream, "New RTP forward publisher");
				}
			}
			if(data_port > 0) {
				/* FIXME Find the data stream */
				GList *temp = publisher->streams;
				while(temp) {
					stream = (janus_videoroom_publisher_stream *)temp->data;
					if(stream && stream->type == JANUS_VIDEOROOM_MEDIA_DATA) {
						/* FIXME Found */
						break;
					}
					stream = NULL;
					temp = temp->next;
				}
				if(stream == NULL) {
					JANUS_LOG(LOG_WARN, "Couldn't find any data stream to forward, skipping...\n");
				} else {
					f = janus_videoroom_rtp_forwarder_add_helper(publisher, stream,
						host, data_port, 0, 0, 0, FALSE, 0, NULL, 0, FALSE, TRUE);
					data_handle = f ? f->stream_id : 0;
				}
			}
			janus_mutex_unlock(&publisher->streams_mutex);
			if(audio_handle > 0) {
				json_object_set_new(rtp_stream, "audio_stream_id", json_integer(audio_handle));
				json_object_set_new(rtp_stream, "audio", json_integer(audio_port));
			}
			if(video_handle[0] > 0 || video_handle[1] > 0 || video_handle[2] > 0) {
				/* Done */
				if(video_handle[0] > 0) {
					json_object_set_new(rtp_stream, "video_stream_id", json_integer(video_handle[0]));
					json_object_set_new(rtp_stream, "video", json_integer(video_port[0]));
				}
				if(video_handle[1] > 0) {
					json_object_set_new(rtp_stream, "video_stream_id_2", json_integer(video_handle[1]));
					json_object_set_new(rtp_stream, "video_2", json_integer(video_port[1]));
				}
				if(video_handle[2] > 0) {
					json_object_set_new(rtp_stream, "video_stream_id_3", json_integer(video_handle[2]));
					json_object_set_new(rtp_stream, "video_3", json_integer(video_port[2]));
				}
			}
			if(data_handle > 0) {
				json_object_set_new(rtp_stream, "data_stream_id", json_integer(data_handle));
				json_object_set_new(rtp_stream, "data", json_integer(data_port));
			}
		}
		janus_mutex_unlock(&publisher->rtp_forwarders_mutex);
		janus_mutex_unlock(&videoroom->mutex);
		/* These two unrefs are related to the message handling */
		janus_refcount_decrease(&publisher->ref);
		janus_refcount_decrease(&videoroom->ref);
		json_object_set_new(rtp_stream, "host", json_string(host));
		if(new_forwarders != NULL)
			json_object_set_new(rtp_stream, "forwarders", new_forwarders);
		json_object_set_new(response, "publisher_id", json_integer(publisher_id));
		json_object_set_new(response, "rtp_stream", rtp_stream);
		json_object_set_new(response, "room", json_integer(room_id));
		json_object_set_new(response, "videoroom", json_string("rtp_forward"));
		goto plugin_response;
	} else if(!strcasecmp(request_text, "stop_rtp_forward")) {
		JANUS_VALIDATE_JSON_OBJECT(root, stop_rtp_forward_parameters,
			error_code, error_cause, TRUE,
			JANUS_VIDEOROOM_ERROR_MISSING_ELEMENT, JANUS_VIDEOROOM_ERROR_INVALID_ELEMENT);
		if(error_code != 0)
			goto plugin_response;
		json_t *room = json_object_get(root, "room");
		json_t *pub_id = json_object_get(root, "publisher_id");
		json_t *id = json_object_get(root, "stream_id");

		guint64 room_id = json_integer_value(room);
		guint64 publisher_id = json_integer_value(pub_id);
		guint32 stream_id = json_integer_value(id);
		janus_mutex_lock(&rooms_mutex);
		janus_videoroom *videoroom = NULL;
		error_code = janus_videoroom_access_room(root, TRUE, FALSE, &videoroom, error_cause, sizeof(error_cause));
		janus_mutex_unlock(&rooms_mutex);
		if(error_code != 0)
			goto plugin_response;
		janus_mutex_lock(&videoroom->mutex);
		janus_refcount_increase(&videoroom->ref);
		janus_videoroom_publisher *publisher = g_hash_table_lookup(videoroom->participants, &publisher_id);
		if(publisher == NULL) {
			janus_mutex_unlock(&videoroom->mutex);
			janus_refcount_decrease(&videoroom->ref);
			JANUS_LOG(LOG_ERR, "No such publisher (%"SCNu64")\n", publisher_id);
			error_code = JANUS_VIDEOROOM_ERROR_NO_SUCH_FEED;
			g_snprintf(error_cause, 512, "No such feed (%"SCNu64")", publisher_id);
			goto plugin_response;
		}
		janus_refcount_increase(&publisher->ref);	/* Just to handle the message now */
		janus_mutex_lock(&publisher->rtp_forwarders_mutex);
		/* FIXME Find the forwarder by iterating on all the streams */
		gboolean found = FALSE;
		GList *temp = publisher->streams;
		while(temp) {
			janus_videoroom_publisher_stream *stream = (janus_videoroom_publisher_stream *)temp->data;
			janus_mutex_lock(&stream->rtp_forwarders_mutex);
			if(g_hash_table_remove(stream->rtp_forwarders, GUINT_TO_POINTER(stream_id))) {
				janus_mutex_unlock(&stream->rtp_forwarders_mutex);
				/* Found, remove from global index too */
				g_hash_table_remove(publisher->rtp_forwarders, GUINT_TO_POINTER(stream_id));
				found = TRUE;
				break;
			}
			janus_mutex_unlock(&stream->rtp_forwarders_mutex);
			temp = temp->next;
		}
		janus_mutex_unlock(&publisher->rtp_forwarders_mutex);
		janus_refcount_decrease(&publisher->ref);
		janus_mutex_unlock(&videoroom->mutex);
		janus_refcount_decrease(&videoroom->ref);
		if(!found) {
			JANUS_LOG(LOG_ERR, "No such stream (%"SCNu32")\n", stream_id);
			error_code = JANUS_VIDEOROOM_ERROR_NO_SUCH_FEED;
			g_snprintf(error_cause, 512, "No such stream (%"SCNu32")", stream_id);
			goto plugin_response;
		}
		response = json_object();
		json_object_set_new(response, "videoroom", json_string("stop_rtp_forward"));
		json_object_set_new(response, "room", json_integer(room_id));
		json_object_set_new(response, "publisher_id", json_integer(publisher_id));
		json_object_set_new(response, "stream_id", json_integer(stream_id));
		goto plugin_response;
	} else if(!strcasecmp(request_text, "exists")) {
		/* Check whether a given room exists or not, returns true/false */
		JANUS_VALIDATE_JSON_OBJECT(root, room_parameters,
			error_code, error_cause, TRUE,
			JANUS_VIDEOROOM_ERROR_MISSING_ELEMENT, JANUS_VIDEOROOM_ERROR_INVALID_ELEMENT);
		if(error_code != 0)
			goto plugin_response;
		json_t *room = json_object_get(root, "room");
		guint64 room_id = json_integer_value(room);
		janus_mutex_lock(&rooms_mutex);
		gboolean room_exists = g_hash_table_contains(rooms, &room_id);
		janus_mutex_unlock(&rooms_mutex);
		response = json_object();
		json_object_set_new(response, "videoroom", json_string("success"));
		json_object_set_new(response, "room", json_integer(room_id));
		json_object_set_new(response, "exists", room_exists ? json_true() : json_false());
		goto plugin_response;
	} else if(!strcasecmp(request_text, "allowed")) {
		JANUS_LOG(LOG_VERB, "Attempt to edit the list of allowed participants in an existing videoroom room\n");
		JANUS_VALIDATE_JSON_OBJECT(root, allowed_parameters,
			error_code, error_cause, TRUE,
			JANUS_VIDEOROOM_ERROR_MISSING_ELEMENT, JANUS_VIDEOROOM_ERROR_INVALID_ELEMENT);
		if(error_code != 0)
			goto plugin_response;
		json_t *action = json_object_get(root, "action");
		json_t *room = json_object_get(root, "room");
		json_t *allowed = json_object_get(root, "allowed");
		const char *action_text = json_string_value(action);
		if(strcasecmp(action_text, "enable") && strcasecmp(action_text, "disable") &&
				strcasecmp(action_text, "add") && strcasecmp(action_text, "remove")) {
			JANUS_LOG(LOG_ERR, "Unsupported action '%s' (allowed)\n", action_text);
			error_code = JANUS_VIDEOROOM_ERROR_INVALID_ELEMENT;
			g_snprintf(error_cause, 512, "Unsupported action '%s' (allowed)", action_text);
			goto plugin_response;
		}
		guint64 room_id = json_integer_value(room);
		janus_mutex_lock(&rooms_mutex);
		janus_videoroom *videoroom = NULL;
		error_code = janus_videoroom_access_room(root, TRUE, FALSE, &videoroom, error_cause, sizeof(error_cause));
		if(error_code != 0) {
			janus_mutex_unlock(&rooms_mutex);
			goto plugin_response;
		}
		janus_refcount_increase(&videoroom->ref);
		janus_mutex_unlock(&rooms_mutex);
		/* A secret may be required for this action */
		JANUS_CHECK_SECRET(videoroom->room_secret, root, "secret", error_code, error_cause,
			JANUS_VIDEOROOM_ERROR_MISSING_ELEMENT, JANUS_VIDEOROOM_ERROR_INVALID_ELEMENT, JANUS_VIDEOROOM_ERROR_UNAUTHORIZED);
		if(error_code != 0) {
			janus_refcount_decrease(&videoroom->ref);
			goto plugin_response;
		}
		if(!strcasecmp(action_text, "enable")) {
			JANUS_LOG(LOG_VERB, "Enabling the check on allowed authorization tokens for room %"SCNu64"\n", room_id);
			videoroom->check_allowed = TRUE;
		} else if(!strcasecmp(action_text, "disable")) {
			JANUS_LOG(LOG_VERB, "Disabling the check on allowed authorization tokens for room %"SCNu64" (free entry)\n", room_id);
			videoroom->check_allowed = FALSE;
		} else {
			gboolean add = !strcasecmp(action_text, "add");
			if(allowed) {
				/* Make sure the "allowed" array only contains strings */
				gboolean ok = TRUE;
				if(json_array_size(allowed) > 0) {
					size_t i = 0;
					for(i=0; i<json_array_size(allowed); i++) {
						json_t *a = json_array_get(allowed, i);
						if(!a || !json_is_string(a)) {
							ok = FALSE;
							break;
						}
					}
				}
				if(!ok) {
					JANUS_LOG(LOG_ERR, "Invalid element in the allowed array (not a string)\n");
					error_code = JANUS_VIDEOROOM_ERROR_INVALID_ELEMENT;
					g_snprintf(error_cause, 512, "Invalid element in the allowed array (not a string)");
					janus_refcount_decrease(&videoroom->ref);
					goto plugin_response;
				}
				size_t i = 0;
				for(i=0; i<json_array_size(allowed); i++) {
					const char *token = json_string_value(json_array_get(allowed, i));
					if(add) {
						if(!g_hash_table_lookup(videoroom->allowed, token))
							g_hash_table_insert(videoroom->allowed, g_strdup(token), GINT_TO_POINTER(TRUE));
					} else {
						g_hash_table_remove(videoroom->allowed, token);
					}
				}
			}
		}
		/* Prepare response */
		response = json_object();
		json_object_set_new(response, "videoroom", json_string("success"));
		json_object_set_new(response, "room", json_integer(videoroom->room_id));
		json_t *list = json_array();
		if(strcasecmp(action_text, "disable")) {
			if(g_hash_table_size(videoroom->allowed) > 0) {
				GHashTableIter iter;
				gpointer key;
				g_hash_table_iter_init(&iter, videoroom->allowed);
				while(g_hash_table_iter_next(&iter, &key, NULL)) {
					char *token = key;
					json_array_append_new(list, json_string(token));
				}
			}
			json_object_set_new(response, "allowed", list);
		}
		/* Done */
		janus_refcount_decrease(&videoroom->ref);
		JANUS_LOG(LOG_VERB, "VideoRoom room allowed list updated\n");
		goto plugin_response;
	} else if(!strcasecmp(request_text, "kick")) {
		JANUS_LOG(LOG_VERB, "Attempt to kick a participant from an existing videoroom room\n");
		JANUS_VALIDATE_JSON_OBJECT(root, kick_parameters,
			error_code, error_cause, TRUE,
			JANUS_VIDEOROOM_ERROR_MISSING_ELEMENT, JANUS_VIDEOROOM_ERROR_INVALID_ELEMENT);
		if(error_code != 0)
			goto plugin_response;
		json_t *room = json_object_get(root, "room");
		json_t *id = json_object_get(root, "id");
		guint64 room_id = json_integer_value(room);
		janus_mutex_lock(&rooms_mutex);
		janus_videoroom *videoroom = NULL;
		error_code = janus_videoroom_access_room(root, TRUE, FALSE, &videoroom, error_cause, sizeof(error_cause));
		if(error_code != 0) {
			janus_mutex_unlock(&rooms_mutex);
			goto plugin_response;
		}
		janus_refcount_increase(&videoroom->ref);
		janus_mutex_lock(&videoroom->mutex);
		janus_mutex_unlock(&rooms_mutex);
		/* A secret may be required for this action */
		JANUS_CHECK_SECRET(videoroom->room_secret, root, "secret", error_code, error_cause,
			JANUS_VIDEOROOM_ERROR_MISSING_ELEMENT, JANUS_VIDEOROOM_ERROR_INVALID_ELEMENT, JANUS_VIDEOROOM_ERROR_UNAUTHORIZED);
		if(error_code != 0) {
			janus_mutex_unlock(&videoroom->mutex);
			janus_refcount_decrease(&videoroom->ref);
			goto plugin_response;
		}
		guint64 user_id = json_integer_value(id);
		janus_videoroom_publisher *participant = g_hash_table_lookup(videoroom->participants, &user_id);
		if(participant == NULL) {
			janus_mutex_unlock(&videoroom->mutex);
			janus_refcount_decrease(&videoroom->ref);
			JANUS_LOG(LOG_ERR, "No such user %"SCNu64" in room %"SCNu64"\n", user_id, room_id);
			error_code = JANUS_VIDEOROOM_ERROR_NO_SUCH_FEED;
			g_snprintf(error_cause, 512, "No such user %"SCNu64" in room %"SCNu64, user_id, room_id);
			goto plugin_response;
		}
		if(participant->kicked) {
			/* Already kicked */
			janus_mutex_unlock(&videoroom->mutex);
			janus_refcount_decrease(&videoroom->ref);
			response = json_object();
			json_object_set_new(response, "videoroom", json_string("success"));
			/* Done */
			goto plugin_response;
		}
		participant->kicked = TRUE;
		participant->session->started = FALSE;
		/* Prepare an event for this */
		json_t *kicked = json_object();
		json_object_set_new(kicked, "videoroom", json_string("event"));
		json_object_set_new(kicked, "room", json_integer(participant->room_id));
		json_object_set_new(kicked, "leaving", json_string("ok"));
		json_object_set_new(kicked, "reason", json_string("kicked"));
		int ret = gateway->push_event(participant->session->handle, &janus_videoroom_plugin, NULL, kicked, NULL);
		JANUS_LOG(LOG_VERB, "  >> %d (%s)\n", ret, janus_get_api_error(ret));
		json_decref(kicked);
		janus_mutex_unlock(&videoroom->mutex);
		/* If this room requires valid private_id values, we can kick subscriptions too */
		if(videoroom->require_pvtid && participant->subscriptions != NULL) {
			/* Iterate on the subscriptions we know this user has */
			janus_mutex_lock(&participant->subscribers_mutex);
			GSList *s = participant->subscriptions;
			while(s) {
				janus_videoroom_subscriber *subscriber = (janus_videoroom_subscriber *)s->data;
				if(subscriber) {
					subscriber->kicked = TRUE;
					/* FIXME We should also close the PeerConnection, but we risk race conditions if we do it here,
					 * so for now we mark the subscriber as kicked and prevent it from getting any media after this */
				}
				s = s->next;
			}
			janus_mutex_unlock(&participant->subscribers_mutex);
		}
		/* This publisher is leaving, tell everybody */
		janus_videoroom_leave_or_unpublish(participant, TRUE, TRUE);
		/* Tell the core to tear down the PeerConnection, hangup_media will do the rest */
		if(participant && participant->session)
			gateway->close_pc(participant->session->handle);
		JANUS_LOG(LOG_INFO, "Kicked user %"SCNu64" from room %"SCNu64"\n", user_id, room_id);
		/* Prepare response */
		response = json_object();
		json_object_set_new(response, "videoroom", json_string("success"));
		/* Done */
		janus_refcount_decrease(&videoroom->ref);
		goto plugin_response;
	} else if(!strcasecmp(request_text, "listparticipants")) {
		/* List all participants in a room, specifying whether they're publishers or just attendees */
		JANUS_VALIDATE_JSON_OBJECT(root, room_parameters,
			error_code, error_cause, TRUE,
			JANUS_VIDEOROOM_ERROR_MISSING_ELEMENT, JANUS_VIDEOROOM_ERROR_INVALID_ELEMENT);
		if(error_code != 0)
			goto plugin_response;
		json_t *room = json_object_get(root, "room");
		guint64 room_id = json_integer_value(room);
		janus_mutex_lock(&rooms_mutex);
		janus_videoroom *videoroom = NULL;
		error_code = janus_videoroom_access_room(root, FALSE, FALSE, &videoroom, error_cause, sizeof(error_cause));
		janus_mutex_unlock(&rooms_mutex);
		if(error_code != 0)
			goto plugin_response;
		janus_refcount_increase(&videoroom->ref);
		/* Return a list of all participants (whether they're publishing or not) */
		json_t *list = json_array();
		GHashTableIter iter;
		gpointer value;
		janus_mutex_lock(&videoroom->mutex);
		g_hash_table_iter_init(&iter, videoroom->participants);
		while (!g_atomic_int_get(&videoroom->destroyed) && g_hash_table_iter_next(&iter, NULL, &value)) {
			janus_videoroom_publisher *p = value;
			json_t *pl = json_object();
			json_object_set_new(pl, "id", json_integer(p->user_id));
			if(p->display)
				json_object_set_new(pl, "display", json_string(p->display));
			json_object_set_new(pl, "publisher", p->session->started ? json_true() : json_false());
			/* FIXME To see if the participant is talking, we need to find the audio stream(s) */
			if(p->session->started) {
				gboolean found = FALSE, talking = FALSE;
				GList *temp = p->streams;
				while(temp) {
					janus_videoroom_publisher_stream *ps = (janus_videoroom_publisher_stream *)temp->data;
					if(ps && ps->type == JANUS_VIDEOROOM_MEDIA_AUDIO &&
							ps->audio_level_extmap_id > 0) {
						found = TRUE;
						talking |= ps->talking;
					}
					temp = temp->next;
				}
				if(found)
					json_object_set_new(pl, "talking", talking ? json_true() : json_false());
			}
			json_array_append_new(list, pl);
		}
		janus_mutex_unlock(&videoroom->mutex);
		janus_refcount_decrease(&videoroom->ref);
		response = json_object();
		json_object_set_new(response, "videoroom", json_string("participants"));
		json_object_set_new(response, "room", json_integer(room_id));
		json_object_set_new(response, "participants", list);
		goto plugin_response;
	} else if(!strcasecmp(request_text, "listforwarders")) {
		/* List all forwarders in a room */
		JANUS_VALIDATE_JSON_OBJECT(root, room_parameters,
			error_code, error_cause, TRUE,
			JANUS_VIDEOROOM_ERROR_MISSING_ELEMENT, JANUS_VIDEOROOM_ERROR_INVALID_ELEMENT);
		if(error_code != 0)
			goto plugin_response;
		json_t *room = json_object_get(root, "room");
		guint64 room_id = json_integer_value(room);
		janus_mutex_lock(&rooms_mutex);
		janus_videoroom *videoroom = g_hash_table_lookup(rooms, &room_id);
		if(videoroom == NULL) {
			JANUS_LOG(LOG_ERR, "No such room (%"SCNu64")\n", room_id);
			error_code = JANUS_VIDEOROOM_ERROR_NO_SUCH_ROOM;
			g_snprintf(error_cause, 512, "No such room (%"SCNu64")", room_id);
			janus_mutex_unlock(&rooms_mutex);
			goto plugin_response;
		}
		if(g_atomic_int_get(&videoroom->destroyed)) {
			JANUS_LOG(LOG_ERR, "No such room (%"SCNu64")\n", room_id);
			error_code = JANUS_VIDEOROOM_ERROR_NO_SUCH_ROOM;
			g_snprintf(error_cause, 512, "No such room (%"SCNu64")", room_id);
			janus_mutex_unlock(&rooms_mutex);
			goto plugin_response;
		}
		/* A secret may be required for this action */
		JANUS_CHECK_SECRET(videoroom->room_secret, root, "secret", error_code, error_cause,
			JANUS_VIDEOROOM_ERROR_MISSING_ELEMENT, JANUS_VIDEOROOM_ERROR_INVALID_ELEMENT, JANUS_VIDEOROOM_ERROR_UNAUTHORIZED);
		if(error_code != 0) {
			janus_mutex_unlock(&rooms_mutex);
			goto plugin_response;
		}
		/* Return a list of all forwarders */
		json_t *list = json_array();
		GHashTableIter iter;
		gpointer value;
		janus_mutex_lock(&videoroom->mutex);
		g_hash_table_iter_init(&iter, videoroom->participants);
		while (!g_atomic_int_get(&videoroom->destroyed) && g_hash_table_iter_next(&iter, NULL, &value)) {
			janus_videoroom_publisher *p = value;
			janus_videoroom_publisher_stream *ps = NULL;
			json_t *pl = json_object();
			json_object_set_new(pl, "publisher_id", json_integer(p->user_id));
			if(p->display)
				json_object_set_new(pl, "display", json_string(p->display));
			json_t *flist = json_array();
			/* FIXME We need to iterate on all media streams */
			GList *temp = p->streams;
			while(temp) {
				ps = (janus_videoroom_publisher_stream *)temp->data;
				janus_mutex_lock(&ps->rtp_forwarders_mutex);
				if(g_hash_table_size(ps->rtp_forwarders) == 0) {
					janus_mutex_unlock(&ps->rtp_forwarders_mutex);
					temp = temp->next;
					continue;
				}
				GHashTableIter iter_f;
				gpointer key_f, value_f;
				g_hash_table_iter_init(&iter_f, ps->rtp_forwarders);
				while(g_hash_table_iter_next(&iter_f, &key_f, &value_f)) {
					janus_videoroom_rtp_forwarder *rpv = value_f;
					/* Return a different, media-agnostic, format */
					json_t *fl = janus_videoroom_rtp_forwarder_summary(rpv);
					json_array_append_new(flist, fl);
				}
				janus_mutex_unlock(&ps->rtp_forwarders_mutex);
				json_object_set_new(pl, "forwarders", flist);
				temp = temp->next;
			}
			json_array_append_new(list, pl);
		}
		janus_mutex_unlock(&videoroom->mutex);
		janus_mutex_unlock(&rooms_mutex);
		response = json_object();
		json_object_set_new(response, "videoroom", json_string("forwarders"));
		json_object_set_new(response, "room", json_integer(room_id));
		json_object_set_new(response, "publishers", list);
		goto plugin_response;
	} else if(!strcasecmp(request_text, "join") || !strcasecmp(request_text, "joinandconfigure")
			|| !strcasecmp(request_text, "configure") || !strcasecmp(request_text, "publish") || !strcasecmp(request_text, "unpublish")
			|| !strcasecmp(request_text, "start") || !strcasecmp(request_text, "pause") || !strcasecmp(request_text, "switch")
			|| !strcasecmp(request_text, "subscribe") || !strcasecmp(request_text, "unsubscribe") || !strcasecmp(request_text, "leave")) {
		/* These messages are handled asynchronously */

		janus_videoroom_message *msg = g_malloc(sizeof(janus_videoroom_message));
		msg->handle = handle;
		msg->transaction = transaction;
		msg->message = root;
		msg->jsep = jsep;
		g_async_queue_push(messages, msg);

		return janus_plugin_result_new(JANUS_PLUGIN_OK_WAIT, NULL, NULL);
	} else {
		JANUS_LOG(LOG_VERB, "Unknown request '%s'\n", request_text);
		error_code = JANUS_VIDEOROOM_ERROR_INVALID_REQUEST;
		g_snprintf(error_cause, 512, "Unknown request '%s'", request_text);
	}

plugin_response:
		{
			if(error_code == 0 && !response) {
				error_code = JANUS_VIDEOROOM_ERROR_UNKNOWN_ERROR;
				g_snprintf(error_cause, 512, "Invalid response");
			}
			if(error_code != 0) {
				/* Prepare JSON error event */
				json_t *event = json_object();
				json_object_set_new(event, "videoroom", json_string("event"));
				json_object_set_new(event, "error_code", json_integer(error_code));
				json_object_set_new(event, "error", json_string(error_cause));
				response = event;
			}
			if(root != NULL)
				json_decref(root);
			if(jsep != NULL)
				json_decref(jsep);
			g_free(transaction);

			if(session != NULL)
				janus_refcount_decrease(&session->ref);
			return janus_plugin_result_new(JANUS_PLUGIN_OK, NULL, response);
		}

}

void janus_videoroom_setup_media(janus_plugin_session *handle) {
	JANUS_LOG(LOG_INFO, "[%s-%p] WebRTC media is now available\n", JANUS_VIDEOROOM_PACKAGE, handle);
	if(g_atomic_int_get(&stopping) || !g_atomic_int_get(&initialized))
		return;
	janus_mutex_lock(&sessions_mutex);
	janus_videoroom_session *session = janus_videoroom_lookup_session(handle);
	if(!session) {
		janus_mutex_unlock(&sessions_mutex);
		JANUS_LOG(LOG_ERR, "No session associated with this handle...\n");
		return;
	}
	if(g_atomic_int_get(&session->destroyed)) {
		janus_mutex_unlock(&sessions_mutex);
		return;
	}
	g_atomic_int_set(&session->hangingup, 0);

	/* Media relaying can start now */
	session->started = TRUE;
	if(session->participant) {
		/* If this is a publisher, notify all subscribers about the fact they can
		 * now subscribe; if this is a subscriber, instead, ask the publisher a PLI */
		if(session->participant_type == janus_videoroom_p_type_publisher) {
			janus_videoroom_publisher *participant = janus_videoroom_session_get_publisher(session);
			/* Notify all other participants that there's a new boy in town */
			json_t *list = json_array();
			json_t *pl = json_object();
			json_object_set_new(pl, "id", json_integer(participant->user_id));
			if(participant->display)
				json_object_set_new(pl, "display", json_string(participant->display));
			/* Add proper info on all the streams */
			gboolean audio_added = FALSE, video_added = FALSE;
			json_t *media = json_array();
			GList *temp = participant->streams;
			while(temp) {
				janus_videoroom_publisher_stream *ps = (janus_videoroom_publisher_stream *)temp->data;
				json_t *info = json_object();
				json_object_set_new(info, "type", json_string(janus_videoroom_media_str(ps->type)));
				json_object_set_new(info, "mindex", json_integer(ps->mindex));
				json_object_set_new(info, "mid", json_string(ps->mid));
				if(ps->description)
					json_object_set_new(info, "description", json_string(ps->description));
				if(ps->type == JANUS_VIDEOROOM_MEDIA_AUDIO) {
					json_object_set_new(info, "codec", json_string(janus_audiocodec_name(ps->acodec)));
					/* FIXME For backwards compatibility, we need audio_codec in the global info */
					if(!audio_added) {
						audio_added = TRUE;
						json_object_set_new(pl, "audio_codec", json_string(janus_audiocodec_name(ps->acodec)));
					}
				} else if(ps->type == JANUS_VIDEOROOM_MEDIA_VIDEO) {
					json_object_set_new(info, "codec", json_string(janus_videocodec_name(ps->vcodec)));
					/* FIXME For backwards compatibility, we need video_codec in the global info */
					if(!video_added) {
						video_added = TRUE;
						json_object_set_new(pl, "video_codec", json_string(janus_videocodec_name(ps->vcodec)));
					}
					if(ps->simulcast)
						json_object_set_new(info, "simulcast", json_true());
					if(ps->svc)
						json_object_set_new(info, "svc", json_true());
				}
				json_array_append_new(media, info);
				temp = temp->next;
			}
			json_object_set_new(pl, "streams", media);
			json_array_append_new(list, pl);
			json_t *pub = json_object();
			json_object_set_new(pub, "videoroom", json_string("event"));
			json_object_set_new(pub, "room", json_integer(participant->room_id));
			json_object_set_new(pub, "publishers", list);
			janus_mutex_lock(&participant->room->mutex);
			janus_videoroom_notify_participants(participant, pub);
			janus_mutex_unlock(&participant->room->mutex);
			json_decref(pub);
			/* Also notify event handlers */
			if(notify_events && gateway->events_is_enabled()) {
				json_t *info = json_object();
				json_object_set_new(info, "event", json_string("published"));
				json_object_set_new(info, "room", json_integer(participant->room_id));
				json_object_set_new(info, "id", json_integer(participant->user_id));
				gateway->notify_event(&janus_videoroom_plugin, session->handle, info);
			}
			janus_refcount_decrease(&participant->ref);
		} else if(session->participant_type == janus_videoroom_p_type_subscriber) {
			janus_videoroom_subscriber *s = (janus_videoroom_subscriber *)session->participant;
			if(s && s->streams) {
				/* Send a PLI for all the video streams we subscribed to */
				GList *temp = s->streams;
				while(temp) {
					janus_videoroom_subscriber_stream *ss = (janus_videoroom_subscriber_stream *)temp->data;
					janus_videoroom_publisher_stream *ps = ss->ps;
					if(ps && ps->type == JANUS_VIDEOROOM_MEDIA_VIDEO && ps->publisher && ps->publisher->session) {
						janus_videoroom_reqpli(ps, "New subscriber available");
					}
					temp = temp->next;
				}
				/* Also notify event handlers */
				if(notify_events && gateway->events_is_enabled()) {
					json_t *info = json_object();
					json_object_set_new(info, "event", json_string("subscribed"));
					json_object_set_new(info, "room", json_integer(s->room_id));
					/* TODO Fix the event to event handlers, we don't have a single feed anymore */
					//~ json_object_set_new(info, "feed", json_integer(p->user_id));
					gateway->notify_event(&janus_videoroom_plugin, session->handle, info);
				}
			}
		}
	}
	janus_mutex_unlock(&sessions_mutex);
}

void janus_videoroom_incoming_rtp(janus_plugin_session *handle, int mindex, gboolean video, char *buf, int len) {
	if(handle == NULL || g_atomic_int_get(&handle->stopped) || g_atomic_int_get(&stopping) || !g_atomic_int_get(&initialized) || !gateway)
		return;
	janus_videoroom_session *session = (janus_videoroom_session *)handle->plugin_handle;
	if(!session || g_atomic_int_get(&session->destroyed) || session->participant_type != janus_videoroom_p_type_publisher)
		return;
	janus_videoroom_publisher *participant = janus_videoroom_session_get_publisher_nodebug(session);
	if(participant == NULL)
		return;
	if(g_atomic_int_get(&participant->destroyed) || participant->kicked || !participant->streams || participant->room == NULL) {
		janus_videoroom_publisher_dereference_nodebug(participant);
		return;
	}
	janus_videoroom *videoroom = participant->room;

	/* Find the stream this packet belongs to */
	janus_mutex_lock(&participant->streams_mutex);
	janus_videoroom_publisher_stream *ps = g_hash_table_lookup(participant->streams_byid, GINT_TO_POINTER(mindex));
	janus_mutex_unlock(&participant->streams_mutex);
	if(ps == NULL) {
		/* No stream..? */
		janus_videoroom_publisher_dereference_nodebug(participant);
		return;
	}

	/* In case this is an audio packet and we're doing talk detection, check the audio level extension */
	if(!video && videoroom->audiolevel_event && ps->active && ps->audio_level_extmap_id > 0) {
		int level = 0;
		if(janus_rtp_header_extension_parse_audio_level(buf, len, ps->audio_level_extmap_id, &level) == 0) {
			ps->audio_dBov_sum += level;
			ps->audio_active_packets++;
			ps->audio_dBov_level = level;
			if(ps->audio_active_packets > 0 && ps->audio_active_packets == videoroom->audio_active_packets) {
				gboolean notify_talk_event = FALSE;
				if((float)ps->audio_dBov_sum/(float)ps->audio_active_packets < videoroom->audio_level_average) {
					/* Participant talking, should we notify all participants? */
					if(!ps->talking)
						notify_talk_event = TRUE;
					ps->talking = TRUE;
				} else {
					/* Participant not talking anymore, should we notify all participants? */
					if(ps->talking)
						notify_talk_event = TRUE;
					ps->talking = FALSE;
				}
				ps->audio_active_packets = 0;
				ps->audio_dBov_sum = 0;
				/* Only notify in case of state changes */
				if(notify_talk_event) {
					janus_mutex_lock(&videoroom->mutex);
					json_t *event = json_object();
					json_object_set_new(event, "videoroom", json_string(ps->talking ? "talking" : "stopped-talking"));
					json_object_set_new(event, "room", json_integer(videoroom->room_id));
					json_object_set_new(event, "id", json_integer(participant->user_id));
					/* FIXME Which other properties should we notify here? Just mindex and mid? */
					json_object_set_new(event, "mindex", json_integer(ps->mindex));
					json_object_set_new(event, "mid", json_string(ps->mid));
					janus_videoroom_notify_participants(participant, event);
					json_decref(event);
					janus_mutex_unlock(&videoroom->mutex);
					/* Also notify event handlers */
					if(notify_events && gateway->events_is_enabled()) {
						json_t *info = json_object();
						json_object_set_new(info, "videoroom", json_string(ps->talking ? "talking" : "stopped-talking"));
						json_object_set_new(info, "room", json_integer(videoroom->room_id));
						json_object_set_new(info, "id", json_integer(participant->user_id));
						/* FIXME Which other properties should we notify here? Just mindex and mid? */
						json_object_set_new(event, "mindex", json_integer(ps->mindex));
						json_object_set_new(event, "mid", json_string(ps->mid));
						gateway->notify_event(&janus_videoroom_plugin, session->handle, info);
					}
				}
			}
		}
	}

	if(ps->active) {
		janus_rtp_header *rtp = (janus_rtp_header *)buf;
		int sc = video ? 0 : -1;
		/* Check if we're simulcasting, and if so, keep track of the "layer" */
		if(video && ps->simulcast) {
			uint32_t ssrc = ntohl(rtp->ssrc);
			if(ssrc == ps->vssrc[0])
				sc = 0;
			else if(ssrc == ps->vssrc[1])
				sc = 1;
			else if(ssrc == ps->vssrc[2])
				sc = 2;
		}
		/* Forward RTP to the appropriate port for the rtp_forwarders associated with this publisher, if there are any */
		janus_mutex_lock(&ps->rtp_forwarders_mutex);
		if(participant->srtp_contexts && g_hash_table_size(participant->srtp_contexts) > 0) {
			GHashTableIter iter;
			gpointer value;
			g_hash_table_iter_init(&iter, participant->srtp_contexts);
			while(g_hash_table_iter_next(&iter, NULL, &value)) {
				janus_videoroom_srtp_context *srtp_ctx = (janus_videoroom_srtp_context *)value;
				srtp_ctx->slen = 0;
			}
		}
		GHashTableIter iter;
		gpointer value;
		g_hash_table_iter_init(&iter, ps->rtp_forwarders);
		while(participant->udp_sock > 0 && g_hash_table_iter_next(&iter, NULL, &value)) {
			janus_videoroom_rtp_forwarder *rtp_forward = (janus_videoroom_rtp_forwarder *)value;
			if(rtp_forward->is_data || (video && !rtp_forward->is_video) || (!video && rtp_forward->is_video))
				continue;
			/* Backup the RTP header info, as we may rewrite part of it */
			uint32_t seq_number = ntohs(rtp->seq_number);
			uint32_t timestamp = ntohl(rtp->timestamp);
			int pt = rtp->type;
			uint32_t ssrc = ntohl(rtp->ssrc);
			/* First of all, check if we're simulcasting and if we need to forward or ignore this frame */
			if(video && !rtp_forward->simulcast && rtp_forward->substream != sc) {
				continue;
			} else if(video && rtp_forward->simulcast) {
				/* This is video and we're simulcasting, check if we need to forward this frame */
				if(!janus_rtp_simulcasting_context_process_rtp(&rtp_forward->sim_context,
						buf, len, ps->vssrc, ps->vcodec, &rtp_forward->context))
					continue;
				janus_rtp_header_update(rtp, &rtp_forward->context, TRUE);
				/* By default we use the main SSRC (it may be overwritten later) */
				rtp->ssrc = htonl(ps->vssrc[0]);
			}
			/* Check if payload type and/or SSRC need to be overwritten for this forwarder */
			if(rtp_forward->payload_type > 0)
				rtp->type = rtp_forward->payload_type;
			if(rtp_forward->ssrc > 0)
				rtp->ssrc = htonl(rtp_forward->ssrc);
			/* Check if this is an RTP or SRTP forwarder */
			if(!rtp_forward->is_srtp) {
				/* Plain RTP */
				if(sendto(participant->udp_sock, buf, len, 0, (struct sockaddr*)&rtp_forward->serv_addr, sizeof(rtp_forward->serv_addr)) < 0) {
					JANUS_LOG(LOG_HUGE, "Error forwarding RTP %s packet for %s... %s (len=%d)...\n",
						(video ? "video" : "audio"), participant->display, strerror(errno), len);
				}
			} else {
				/* SRTP: check if we already encrypted the packet before */
				if(rtp_forward->srtp_ctx->slen == 0) {
					memcpy(&rtp_forward->srtp_ctx->sbuf, buf, len);
					int protected = len;
					int res = srtp_protect(rtp_forward->srtp_ctx->ctx, &rtp_forward->srtp_ctx->sbuf, &protected);
					if(res != srtp_err_status_ok) {
						janus_rtp_header *header = (janus_rtp_header *)&rtp_forward->srtp_ctx->sbuf;
						guint32 timestamp = ntohl(header->timestamp);
						guint16 seq = ntohs(header->seq_number);
						JANUS_LOG(LOG_ERR, "Error encrypting %s packet for %s... %s (len=%d-->%d, ts=%"SCNu32", seq=%"SCNu16")...\n",
							(video ? "Video" : "Audio"), participant->display, janus_srtp_error_str(res), len, protected, timestamp, seq);
					} else {
						rtp_forward->srtp_ctx->slen = protected;
					}
				}
				if(rtp_forward->srtp_ctx->slen > 0 && sendto(participant->udp_sock, rtp_forward->srtp_ctx->sbuf, rtp_forward->srtp_ctx->slen, 0, (struct sockaddr*)&rtp_forward->serv_addr, sizeof(rtp_forward->serv_addr)) < 0) {
					JANUS_LOG(LOG_HUGE, "Error forwarding SRTP %s packet for %s... %s (len=%d)...\n",
						(video ? "video" : "audio"), participant->display, strerror(errno), rtp_forward->srtp_ctx->slen);
				}
			}
			/* Restore original values of payload type and SSRC before going on */
			rtp->type = pt;
			rtp->ssrc = htonl(ssrc);
			rtp->timestamp = htonl(timestamp);
			rtp->seq_number = htons(seq_number);
		}
		janus_mutex_unlock(&ps->rtp_forwarders_mutex);
		/* Set the payload type of the publisher */
		rtp->type = ps->pt;
		/* Save the frame if we're recording */
		if(!video || !ps->simulcast) {
			janus_recorder_save_frame(ps->rc, buf, len);
		} else {
			/* We're simulcasting, save the best video quality */
			gboolean save = janus_rtp_simulcasting_context_process_rtp(&ps->rec_simctx,
				buf, len, ps->vssrc, ps->vcodec, &ps->rec_ctx);
			if(save) {
				uint32_t seq_number = ntohs(rtp->seq_number);
				uint32_t timestamp = ntohl(rtp->timestamp);
				uint32_t ssrc = ntohl(rtp->ssrc);
				janus_rtp_header_update(rtp, &ps->rec_ctx, TRUE);
				/* We use the main SSRC for the whole recording */
				rtp->ssrc = htonl(ps->vssrc[0]);
				janus_recorder_save_frame(ps->rc, buf, len);
				/* Restore the header, as it will be needed by subscribers */
				rtp->ssrc = htonl(ssrc);
				rtp->timestamp = htonl(timestamp);
				rtp->seq_number = htons(seq_number);
			}
		}
		/* Done, relay it */
		janus_videoroom_rtp_relay_packet packet;
		packet.source = ps;
		packet.data = rtp;
		packet.length = len;
		packet.is_video = video;
		packet.svc = FALSE;
		if(video && ps->svc) {
			/* We're doing SVC: let's parse this packet to see which layers are there */
			int plen = 0;
			char *payload = janus_rtp_payload(buf, len, &plen);
			if(payload == NULL)
				return;
			uint8_t pbit = 0, dbit = 0, ubit = 0, bbit = 0, ebit = 0;
			int found = 0, spatial_layer = 0, temporal_layer = 0;
			if(janus_vp9_parse_svc(payload, plen, &found, &spatial_layer, &temporal_layer, &pbit, &dbit, &ubit, &bbit, &ebit) == 0) {
				if(found) {
					packet.svc = TRUE;
					packet.spatial_layer = spatial_layer;
					packet.temporal_layer = temporal_layer;
					packet.pbit = pbit;
					packet.dbit = dbit;
					packet.ubit = ubit;
					packet.bbit = bbit;
					packet.ebit = ebit;
					/* Update the stream properties, if needed */
					if(!ps->svc)
						ps->svc = TRUE;
				}
			}
		}
		packet.ssrc[0] = (sc != -1 ? ps->vssrc[0] : 0);
		packet.ssrc[1] = (sc != -1 ? ps->vssrc[1] : 0);
		packet.ssrc[2] = (sc != -1 ? ps->vssrc[2] : 0);
		/* Backup the actual timestamp and sequence number set by the publisher, in case switching is involved */
		packet.timestamp = ntohl(packet.data->timestamp);
		packet.seq_number = ntohs(packet.data->seq_number);
		/* Go: some viewers may decide to drop the packet, but that's up to them */
		janus_mutex_lock_nodebug(&ps->subscribers_mutex);
		g_slist_foreach(ps->subscribers, janus_videoroom_relay_rtp_packet, &packet);
		janus_mutex_unlock_nodebug(&ps->subscribers_mutex);

		/* Check if we need to send any REMB or PLI back to this publisher */
		if(video && ps->active) {
			/* Did we send a REMB already, or is it time to send one? */
			gboolean send_remb = FALSE;
			if(participant->remb_latest == 0 && participant->remb_startup > 0) {
				/* Still in the starting phase, send the ramp-up REMB feedback */
				send_remb = TRUE;
			} else if(participant->remb_latest > 0 && janus_get_monotonic_time()-participant->remb_latest >= 5*G_USEC_PER_SEC) {
				/* 5 seconds have passed since the last REMB, send a new one */
				send_remb = TRUE;
			}

			if(send_remb && participant->bitrate) {
				/* We send a few incremental REMB messages at startup */
				uint32_t bitrate = participant->bitrate;
				if(participant->remb_startup > 0) {
					bitrate = bitrate/participant->remb_startup;
					participant->remb_startup--;
				}
				JANUS_LOG(LOG_VERB, "Sending REMB (%s, %"SCNu32")\n", participant->display, bitrate);
				char rtcpbuf[24];
				janus_rtcp_remb((char *)(&rtcpbuf), 24, bitrate);
				gateway->relay_rtcp(handle, -1, video, rtcpbuf, 24);
				if(participant->remb_startup == 0)
					participant->remb_latest = janus_get_monotonic_time();
			}
			/* Generate PLI too, if needed */
			if(video && ps->active && (videoroom->pli_freq > 0)) {
				/* We generate RTCP every tot seconds/frames */
				gint64 now = janus_get_monotonic_time();
				/* First check if this is a keyframe, though: if so, we reset the timer */
				int plen = 0;
				char *payload = janus_rtp_payload(buf, len, &plen);
				if(payload == NULL)
					return;
				if(ps->vcodec == JANUS_VIDEOCODEC_VP8) {
					if(janus_vp8_is_keyframe(payload, plen))
						ps->pli_latest = now;
				} else if(ps->vcodec == JANUS_VIDEOCODEC_VP9) {
					if(janus_vp9_is_keyframe(payload, plen))
						ps->pli_latest = now;
				} else if(ps->vcodec == JANUS_VIDEOCODEC_H264) {
					if(janus_h264_is_keyframe(payload, plen))
						ps->pli_latest = now;
				}
				if((now-ps->pli_latest) >= ((gint64)videoroom->pli_freq*G_USEC_PER_SEC)) {
					/* We send a PLI every tot seconds */
					janus_videoroom_reqpli(ps, "Regular keyframe request");
				}
			}
		}
	}
	janus_videoroom_publisher_dereference_nodebug(participant);
}

void janus_videoroom_incoming_rtcp(janus_plugin_session *handle, int mindex, gboolean video, char *buf, int len) {
	if(g_atomic_int_get(&stopping) || !g_atomic_int_get(&initialized))
		return;
	janus_videoroom_session *session = (janus_videoroom_session *)handle->plugin_handle;
	if(!session) {
		JANUS_LOG(LOG_ERR, "No session associated with this handle...\n");
		return;
	}
	if(g_atomic_int_get(&session->destroyed))
		return;
	if(session->participant_type == janus_videoroom_p_type_subscriber) {
		/* A subscriber sent some RTCP, check what it is and if we need to forward it to the publisher */
		janus_videoroom_subscriber *s = (janus_videoroom_subscriber *)session->participant;
		if(s == NULL || g_atomic_int_get(&s->destroyed))
			return;
		/* Find the stream this packet belongs to */
		janus_mutex_lock(&s->streams_mutex);
		janus_videoroom_subscriber_stream *ss = g_hash_table_lookup(s->streams_byid, GINT_TO_POINTER(mindex));
		janus_mutex_unlock(&s->streams_mutex);
		if(ss == NULL || ss->ps == NULL) {
			/* No stream..? */
			return;
		}
		janus_videoroom_publisher_stream *ps = ss->ps;
		if(ps->type != JANUS_VIDEOROOM_MEDIA_VIDEO)
			return;		/* The only feedback we handle is video related anyway... */
		if(janus_rtcp_has_fir(buf, len) || janus_rtcp_has_pli(buf, len)) {
			/* We got a FIR or PLI, forward a PLI to the publisher */
			janus_videoroom_publisher *p = ps->publisher;
			if(p && p->session)
				janus_videoroom_reqpli(ps, "PLI from subscriber");
		}
		uint32_t bitrate = janus_rtcp_get_remb(buf, len);
		if(bitrate > 0) {
			/* FIXME We got a REMB from this subscriber, should we do something about it? */
		}
	}
}

void janus_videoroom_incoming_data(janus_plugin_session *handle, char *buf, int len) {
	if(handle == NULL || g_atomic_int_get(&handle->stopped) || g_atomic_int_get(&stopping) || !g_atomic_int_get(&initialized) || !gateway)
		return;
	if(buf == NULL || len <= 0)
		return;
	janus_videoroom_session *session = (janus_videoroom_session *)handle->plugin_handle;
	if(!session || g_atomic_int_get(&session->destroyed) || session->participant_type != janus_videoroom_p_type_publisher)
		return;
	janus_videoroom_publisher *participant = janus_videoroom_session_get_publisher_nodebug(session);
	if(participant == NULL)
		return;
	if(g_atomic_int_get(&participant->destroyed) || participant->data_mindex < 0 || !participant->streams || participant->kicked) {
		janus_videoroom_publisher_dereference_nodebug(participant);
		return;
	}
	/* Find the stream this packet belongs to */
	janus_mutex_lock(&participant->streams_mutex);
	janus_videoroom_publisher_stream *ps = g_hash_table_lookup(participant->streams_byid, GINT_TO_POINTER(participant->data_mindex));
	janus_mutex_unlock(&participant->streams_mutex);
	if(ps == NULL || !ps->active) {
		/* No or inactive stream..? */
		janus_videoroom_publisher_dereference_nodebug(participant);
		return;
	}

	/* Any forwarder involved? */
	janus_mutex_lock(&ps->rtp_forwarders_mutex);
	/* Forward RTP to the appropriate port for the rtp_forwarders associated with this publisher, if there are any */
	GHashTableIter iter;
	gpointer value;
	g_hash_table_iter_init(&iter, ps->rtp_forwarders);
	while(participant->udp_sock > 0 && g_hash_table_iter_next(&iter, NULL, &value)) {
		janus_videoroom_rtp_forwarder* rtp_forward = (janus_videoroom_rtp_forwarder*)value;
		if(rtp_forward->is_data) {
			if(sendto(participant->udp_sock, buf, len, 0, (struct sockaddr*)&rtp_forward->serv_addr, sizeof(rtp_forward->serv_addr)) < 0) {
				JANUS_LOG(LOG_HUGE, "Error forwarding data packet for %s... %s (len=%d)...\n",
					participant->display, strerror(errno), len);
			}
		}
	}
	janus_mutex_unlock(&ps->rtp_forwarders_mutex);
	/* Get a string out of the data */
	char *text = g_malloc(len+1);
	memcpy(text, buf, len);
	*(text+len) = '\0';
	JANUS_LOG(LOG_VERB, "Got a DataChannel message (%zu bytes) to forward: %s\n", strlen(text), text);
	/* Save the message if we're recording */
	janus_recorder_save_frame(ps->rc, text, strlen(text));
	/* Relay to all subscribers */
	janus_mutex_lock_nodebug(&ps->subscribers_mutex);
	g_slist_foreach(ps->subscribers, janus_videoroom_relay_data_packet, text);
	janus_mutex_unlock_nodebug(&ps->subscribers_mutex);
	g_free(text);
	janus_videoroom_publisher_dereference_nodebug(participant);
}

void janus_videoroom_slow_link(janus_plugin_session *handle, int uplink, int video) {
	/* The core is informing us that our peer got too many NACKs, are we pushing media too hard? */
	if(handle == NULL || g_atomic_int_get(&handle->stopped) || g_atomic_int_get(&stopping) || !g_atomic_int_get(&initialized) || !gateway)
		return;
	janus_mutex_lock(&sessions_mutex);
	janus_videoroom_session *session = janus_videoroom_lookup_session(handle);
	if(!session || g_atomic_int_get(&session->destroyed) || !session->participant) {
		janus_mutex_unlock(&sessions_mutex);
		return;
	}
	janus_refcount_increase(&session->ref);
	janus_mutex_unlock(&sessions_mutex);
	/* Check if it's an uplink (publisher) or downlink (viewer) issue */
	if(session->participant_type == janus_videoroom_p_type_publisher) {
		if(!uplink) {
			janus_videoroom_publisher *publisher = janus_videoroom_session_get_publisher(session);
			if(publisher == NULL || g_atomic_int_get(&publisher->destroyed)) {
				janus_refcount_decrease(&session->ref);
				janus_refcount_decrease(&publisher->ref);
				return;
			}
			/* Send an event on the handle to notify the application: it's
			 * up to the application to then choose a policy and enforce it */
			json_t *event = json_object();
			json_object_set_new(event, "videoroom", json_string("slow_link"));
			/* Also add info on what the current bitrate cap is */
			uint32_t bitrate = publisher->bitrate;
			json_object_set_new(event, "current-bitrate", json_integer(bitrate));
			gateway->push_event(session->handle, &janus_videoroom_plugin, NULL, event, NULL);
			json_decref(event);
			janus_refcount_decrease(&publisher->ref);
		} else {
			JANUS_LOG(LOG_WARN, "Got a slow uplink on a VideoRoom publisher? Weird, because it doesn't receive media...\n");
		}
	} else if(session->participant_type == janus_videoroom_p_type_subscriber) {
		if(uplink) {
			janus_videoroom_subscriber *viewer = (janus_videoroom_subscriber *)session->participant;
			if(viewer == NULL || g_atomic_int_get(&viewer->destroyed)) {
				janus_refcount_decrease(&session->ref);
				return;
			}
			/* Send an event on the handle to notify the application: it's
			 * up to the application to then choose a policy and enforce it */
			json_t *event = json_object();
			json_object_set_new(event, "videoroom", json_string("slow_link"));
			gateway->push_event(session->handle, &janus_videoroom_plugin, NULL, event, NULL);
			json_decref(event);
		} else {
			JANUS_LOG(LOG_WARN, "Got a slow downlink on a VideoRoom viewer? Weird, because it doesn't send media...\n");
		}
	}
	janus_refcount_decrease(&session->ref);
}

static void janus_videoroom_recorder_create(janus_videoroom_publisher_stream *stream) {
	char filename[255];
	gint64 now = janus_get_real_time();
	if(stream->publisher && stream->rc == NULL) {
		const char *type = NULL;
		switch(stream->type) {
			case JANUS_VIDEOROOM_MEDIA_AUDIO:
				type = janus_audiocodec_name(stream->acodec);
				break;
			case JANUS_VIDEOROOM_MEDIA_VIDEO:
				type = janus_videocodec_name(stream->vcodec);
				break;
			case JANUS_VIDEOROOM_MEDIA_DATA:
				type = "text";
				break;
			default:
				return;
		}
		janus_rtp_switching_context_reset(&stream->rec_ctx);
		janus_rtp_simulcasting_context_reset(&stream->rec_simctx);
		if(stream->type == JANUS_VIDEOROOM_MEDIA_VIDEO) {
			stream->rec_simctx.substream_target = 2;
			stream->rec_simctx.templayer_target = 2;
		}
		memset(filename, 0, 255);
		if(stream->publisher->recording_base) {
			/* Use the filename and path we have been provided */
			g_snprintf(filename, 255, "%s-%s-%d", stream->publisher->recording_base,
				janus_videoroom_media_str(stream->type), stream->mindex);
			stream->rc = janus_recorder_create(stream->publisher->room->rec_dir, type, filename);
			if(stream->rc == NULL) {
				JANUS_LOG(LOG_ERR, "Couldn't open a %s recording file for this publisher!\n", janus_videoroom_media_str(stream->type));
			}
		} else {
			/* Build a filename */
			g_snprintf(filename, 255, "videoroom-%"SCNu64"-user-%"SCNu64"-%"SCNi64"-%s-%d",
				stream->publisher->room_id, stream->publisher->user_id, now,
				janus_videoroom_media_str(stream->type), stream->mindex);
			stream->rc = janus_recorder_create(stream->publisher->room->rec_dir, type, filename);
			if(stream->rc == NULL) {
				JANUS_LOG(LOG_ERR, "Couldn't open an video recording file for this publisher!\n");
			}
		}
	}
}

static void janus_videoroom_recorder_close(janus_videoroom_publisher *participant) {
	GList *temp = participant->streams;
	while(temp) {
		janus_videoroom_publisher_stream *ps = (janus_videoroom_publisher_stream *)temp->data;
		if(ps->rc) {
			janus_recorder *rc = ps->rc;
			ps->rc = NULL;
			janus_recorder_close(rc);
			JANUS_LOG(LOG_INFO, "Closed %s recording %s\n", janus_videoroom_media_str(ps->type),
				rc->filename ? rc->filename : "??");
			janus_recorder_destroy(rc);
		}
		temp = temp->next;
	}
}

void janus_videoroom_hangup_media(janus_plugin_session *handle) {
	JANUS_LOG(LOG_INFO, "[%s-%p] No WebRTC media anymore; %p %p\n", JANUS_VIDEOROOM_PACKAGE, handle, handle->gateway_handle, handle->plugin_handle);
	janus_mutex_lock(&sessions_mutex);
	janus_videoroom_hangup_media_internal(handle);
	janus_mutex_unlock(&sessions_mutex);
}

static void janus_videoroom_hangup_media_internal(janus_plugin_session *handle) {
	if(g_atomic_int_get(&stopping) || !g_atomic_int_get(&initialized))
		return;
	janus_videoroom_session *session = janus_videoroom_lookup_session(handle);
	if(!session) {
		JANUS_LOG(LOG_ERR, "No session associated with this handle...\n");
		return;
	}
	session->started = FALSE;
	if(g_atomic_int_get(&session->destroyed))
		return;
	if(!g_atomic_int_compare_and_exchange(&session->hangingup, 0, 1))
		return;
	/* Send an event to the browser and tell the PeerConnection is over */
	if(session->participant_type == janus_videoroom_p_type_publisher) {
		/* This publisher just 'unpublished' */
		janus_videoroom_publisher *participant = janus_videoroom_session_get_publisher(session);
		/* Get rid of the recorders, if available */
		janus_mutex_lock(&participant->rec_mutex);
		g_free(participant->recording_base);
		participant->recording_base = NULL;
		janus_videoroom_recorder_close(participant);
		janus_mutex_unlock(&participant->rec_mutex);
		/* Use subscribers_mutex to protect fields used in janus_videoroom_incoming_rtp */
		participant->firefox = FALSE;
		participant->remb_startup = 4;
		participant->remb_latest = 0;
		/* TODO Get rid of streams */
		janus_mutex_lock(&participant->streams_mutex);
		GList *subscribers = NULL;
		GList *temp = participant->streams;
		while(temp) {
			janus_videoroom_publisher_stream *ps = (janus_videoroom_publisher_stream *)temp->data;
			/* Close all subscriptions to this stream */
			janus_mutex_lock(&ps->subscribers_mutex);
			GSList *temp2 = ps->subscribers;
			while(temp2) {
				janus_videoroom_subscriber_stream *ss = (janus_videoroom_subscriber_stream *)temp2->data;
				if(ss) {
					/* Remove the subscription (turns the m-line to inactive) */
					janus_videoroom_subscriber_stream_remove(ss, FALSE);
					/* Take note of the subscriber, so that we can send an updated offer */
					if(g_list_find(subscribers, ss->subscriber) == NULL) {
						janus_refcount_increase(&ss->subscriber->ref);
						subscribers = g_list_append(subscribers, ss->subscriber);
					}
				}
				temp2 = temp2->next;
			}
			g_slist_free(ps->subscribers);
			ps->subscribers = NULL;
			janus_mutex_unlock(&ps->subscribers_mutex);
			temp = temp->next;
		}
		/* Any subscriber session to update? */
		if(subscribers != NULL) {
			temp = subscribers;
			while(temp) {
				janus_videoroom_subscriber *subscriber = (janus_videoroom_subscriber *)temp->data;
				/* Send (or schedule) a new offer */
				janus_mutex_lock(&subscriber->streams_mutex);
				if(!g_atomic_int_get(&subscriber->answered)) {
					/* We're still waiting for an answer to a previous offer, postpone this */
					g_atomic_int_set(&subscriber->pending_offer, 1);
					janus_mutex_unlock(&subscriber->streams_mutex);
				} else {
					json_t *event = json_object();
					json_object_set_new(event, "videoroom", json_string("updated"));
					json_object_set_new(event, "room", json_integer(subscriber->room_id));
					json_t *media = janus_videoroom_subscriber_streams_summary(subscriber, FALSE, NULL);
					json_object_set_new(event, "streams", media);
					/* Generate a new offer */
					json_t *jsep = janus_videoroom_subscriber_offer(subscriber);
					janus_mutex_unlock(&subscriber->streams_mutex);
					/* How long will the Janus core take to push the event? */
					gint64 start = janus_get_monotonic_time();
					int res = gateway->push_event(subscriber->session->handle, &janus_videoroom_plugin, NULL, event, jsep);
					JANUS_LOG(LOG_VERB, "  >> Pushing event: %d (took %"SCNu64" us)\n", res, janus_get_monotonic_time()-start);
					json_decref(event);
					json_decref(jsep);
					/* Also notify event handlers */
					if(notify_events && gateway->events_is_enabled()) {
						json_t *info = json_object();
						json_object_set_new(info, "event", json_string("updated"));
						json_object_set_new(info, "room", json_integer(subscriber->room_id));
						json_t *media = janus_videoroom_subscriber_streams_summary(subscriber, FALSE, NULL);
						json_object_set_new(info, "streams", media);
						json_object_set_new(info, "private_id", json_integer(subscriber->pvt_id));
						gateway->notify_event(&janus_videoroom_plugin, session->handle, info);
					}
				}
				janus_refcount_decrease(&subscriber->ref);
				temp = temp->next;
			}
		}
		g_list_free(subscribers);
		/* Free streams */
		g_list_free(participant->streams);
		participant->streams = NULL;
		g_hash_table_remove_all(participant->streams_byid);
		g_hash_table_remove_all(participant->streams_bymid);
		janus_mutex_unlock(&participant->streams_mutex);
		janus_videoroom_leave_or_unpublish(participant, FALSE, FALSE);
		janus_refcount_decrease(&participant->ref);
	} else if(session->participant_type == janus_videoroom_p_type_subscriber) {
		/* Get rid of subscriber */
		janus_videoroom_subscriber *subscriber = (janus_videoroom_subscriber *)session->participant;
		if(subscriber) {
			subscriber->paused = TRUE;
			g_atomic_int_set(&subscriber->answered, 0);
			g_atomic_int_set(&subscriber->pending_offer, 0);
			g_atomic_int_set(&subscriber->pending_restart, 0);
			/* TODO Get rid of streams */
			janus_mutex_lock(&subscriber->streams_mutex);
			GList *temp = subscriber->streams;
			while(temp) {
				janus_videoroom_subscriber_stream *s = (janus_videoroom_subscriber_stream *)temp->data;
				janus_videoroom_publisher_stream *ps = s->ps;
				if(ps && ps->publisher != NULL) {
					/* Also notify event handlers */
					if(notify_events && gateway->events_is_enabled()) {
						json_t *info = json_object();
						json_object_set_new(info, "event", json_string("unsubscribed"));
						json_object_set_new(info, "room", json_integer(ps->publisher->room_id));
						json_object_set_new(info, "feed", json_integer(ps->publisher->user_id));
						json_object_set_new(info, "mid", json_string(ps->mid));
						gateway->notify_event(&janus_videoroom_plugin, session->handle, info);
					}
				}
				janus_videoroom_subscriber_stream_remove(s, TRUE);
				temp = temp->next;
			}
			/* TODO Free streams */
			g_list_free(subscriber->streams);
			subscriber->streams = NULL;
			g_hash_table_remove_all(subscriber->streams_byid);
			g_hash_table_remove_all(subscriber->streams_bymid);
			janus_mutex_unlock(&subscriber->streams_mutex);
		}
		/* TODO Should we close the handle as well? */
	}
	g_atomic_int_set(&session->hangingup, 0);
}

/* Thread to handle incoming messages */
static void *janus_videoroom_handler(void *data) {
	JANUS_LOG(LOG_VERB, "Joining VideoRoom handler thread\n");
	janus_videoroom_message *msg = NULL;
	int error_code = 0;
	char error_cause[512];
	json_t *root = NULL;
	while(g_atomic_int_get(&initialized) && !g_atomic_int_get(&stopping)) {
		msg = g_async_queue_pop(messages);
		if(msg == &exit_message)
			break;
		if(msg->handle == NULL) {
			janus_videoroom_message_free(msg);
			continue;
		}
		janus_videoroom *videoroom = NULL;
		janus_videoroom_publisher *participant = NULL;
		janus_mutex_lock(&sessions_mutex);
		janus_videoroom_session *session = janus_videoroom_lookup_session(msg->handle);
		if(!session) {
			janus_mutex_unlock(&sessions_mutex);
			JANUS_LOG(LOG_ERR, "No session associated with this handle...\n");
			janus_videoroom_message_free(msg);
			continue;
		}
		if(g_atomic_int_get(&session->destroyed)) {
			janus_mutex_unlock(&sessions_mutex);
			janus_videoroom_message_free(msg);
			continue;
		}
		janus_mutex_unlock(&sessions_mutex);
		/* Handle request */
		error_code = 0;
		root = NULL;
		if(msg->message == NULL) {
			JANUS_LOG(LOG_ERR, "No message??\n");
			error_code = JANUS_VIDEOROOM_ERROR_NO_MESSAGE;
			g_snprintf(error_cause, 512, "%s", "No message??");
			goto error;
		}
		root = msg->message;
		/* Get the request first */
		JANUS_VALIDATE_JSON_OBJECT(root, request_parameters,
			error_code, error_cause, TRUE,
			JANUS_VIDEOROOM_ERROR_MISSING_ELEMENT, JANUS_VIDEOROOM_ERROR_INVALID_ELEMENT);
		if(error_code != 0)
			goto error;
		json_t *request = json_object_get(root, "request");
		const char *request_text = json_string_value(request);
		json_t *event = NULL;
		gboolean sdp_update = FALSE;
		if(json_object_get(msg->jsep, "update") != NULL)
			sdp_update = json_is_true(json_object_get(msg->jsep, "update"));
		/* 'create' and 'destroy' are handled synchronously: what kind of participant is this session referring to? */
		if(session->participant_type == janus_videoroom_p_type_none) {
			JANUS_LOG(LOG_VERB, "Configuring new participant\n");
			/* Not configured yet, we need to do this now */
			if(strcasecmp(request_text, "join") && strcasecmp(request_text, "joinandconfigure")) {
				JANUS_LOG(LOG_ERR, "Invalid request on unconfigured participant\n");
				error_code = JANUS_VIDEOROOM_ERROR_JOIN_FIRST;
				g_snprintf(error_cause, 512, "Invalid request on unconfigured participant");
				goto error;
			}
			JANUS_VALIDATE_JSON_OBJECT(root, join_parameters,
				error_code, error_cause, TRUE,
				JANUS_VIDEOROOM_ERROR_MISSING_ELEMENT, JANUS_VIDEOROOM_ERROR_INVALID_ELEMENT);
			if(error_code != 0)
				goto error;
			janus_mutex_lock(&rooms_mutex);
			error_code = janus_videoroom_access_room(root, FALSE, TRUE, &videoroom, error_cause, sizeof(error_cause));
			if(error_code != 0) {
				janus_mutex_unlock(&rooms_mutex);
				goto error;
			}
			janus_refcount_increase(&videoroom->ref);
			janus_mutex_lock(&videoroom->mutex);
			janus_mutex_unlock(&rooms_mutex);
			json_t *ptype = json_object_get(root, "ptype");
			const char *ptype_text = json_string_value(ptype);
			if(!strcasecmp(ptype_text, "publisher")) {
				JANUS_LOG(LOG_VERB, "Configuring new publisher\n");
				JANUS_VALIDATE_JSON_OBJECT(root, publisher_parameters,
					error_code, error_cause, TRUE,
					JANUS_VIDEOROOM_ERROR_MISSING_ELEMENT, JANUS_VIDEOROOM_ERROR_INVALID_ELEMENT);
				if(error_code != 0) {
					janus_mutex_unlock(&videoroom->mutex);
					janus_refcount_decrease(&videoroom->ref);
					goto error;
				}
				json_t *descriptions = json_object_get(root, "descriptions");
				if(descriptions != NULL && json_array_size(descriptions) > 0) {
					size_t i = 0;
					for(i=0; i<json_array_size(descriptions); i++) {
						json_t *d = json_array_get(descriptions, i);
						JANUS_VALIDATE_JSON_OBJECT(d, publish_desc_parameters,
							error_code, error_cause, TRUE,
							JANUS_VIDEOROOM_ERROR_MISSING_ELEMENT, JANUS_VIDEOROOM_ERROR_INVALID_ELEMENT);
						if(error_code != 0) {
							janus_mutex_unlock(&videoroom->mutex);
							janus_refcount_decrease(&videoroom->ref);
							goto error;

						}
					}
				}
				/* A token might be required to join */
				if(videoroom->check_allowed) {
					json_t *token = json_object_get(root, "token");
					const char *token_text = token ? json_string_value(token) : NULL;
					if(token_text == NULL || g_hash_table_lookup(videoroom->allowed, token_text) == NULL) {
						janus_mutex_unlock(&videoroom->mutex);
						janus_refcount_decrease(&videoroom->ref);
						JANUS_LOG(LOG_ERR, "Unauthorized (not in the allowed list)\n");
						error_code = JANUS_VIDEOROOM_ERROR_UNAUTHORIZED;
						g_snprintf(error_cause, 512, "Unauthorized (not in the allowed list)");
						goto error;
					}
				}
				json_t *display = json_object_get(root, "display");
				const char *display_text = display ? json_string_value(display) : NULL;
				guint64 user_id = 0;
				json_t *id = json_object_get(root, "id");
				if(id) {
					user_id = json_integer_value(id);
					if(g_hash_table_lookup(videoroom->participants, &user_id) != NULL) {
						janus_mutex_unlock(&videoroom->mutex);
						janus_refcount_decrease(&videoroom->ref);
						/* User ID already taken */
						JANUS_LOG(LOG_ERR, "User ID %"SCNu64" already exists\n", user_id);
						error_code = JANUS_VIDEOROOM_ERROR_ID_EXISTS;
						g_snprintf(error_cause, 512, "User ID %"SCNu64" already exists", user_id);
						goto error;
					}
				}
				if(user_id == 0) {
					/* Generate a random ID */
					while(user_id == 0) {
						user_id = janus_random_uint64();
						if(g_hash_table_lookup(videoroom->participants, &user_id) != NULL) {
							/* User ID already taken, try another one */
							user_id = 0;
						}
					}
				}
				JANUS_LOG(LOG_VERB, "  -- Publisher ID: %"SCNu64"\n", user_id);
				/* Process the request */
				json_t *bitrate = NULL, *record = NULL, *recfile = NULL;
				if(!strcasecmp(request_text, "joinandconfigure")) {
					bitrate = json_object_get(root, "bitrate");
					record = json_object_get(root, "record");
					recfile = json_object_get(root, "filename");
				}
				janus_videoroom_publisher *publisher = g_malloc0(sizeof(janus_videoroom_publisher));
				publisher->session = session;
				publisher->room_id = videoroom->room_id;
				publisher->room = videoroom;
				videoroom = NULL;
				publisher->user_id = user_id;
				publisher->display = display_text ? g_strdup(display_text) : NULL;
				publisher->recording_active = FALSE;
				publisher->recording_base = NULL;
				publisher->firefox = FALSE;
				publisher->bitrate = publisher->room->bitrate;
				publisher->subscriptions = NULL;
				publisher->streams_byid = g_hash_table_new_full(NULL, NULL,
					NULL, (GDestroyNotify)janus_videoroom_publisher_stream_destroy);
				publisher->streams_bymid = g_hash_table_new_full(g_str_hash, g_str_equal,
					(GDestroyNotify)g_free, (GDestroyNotify)janus_videoroom_publisher_stream_unref);
				janus_mutex_init(&publisher->streams_mutex);
				janus_mutex_init(&publisher->subscribers_mutex);
				publisher->remb_startup = 4;
				publisher->remb_latest = 0;
				publisher->srtp_contexts = g_hash_table_new_full(g_str_hash, g_str_equal, NULL, (GDestroyNotify)janus_videoroom_srtp_context_free);
				publisher->udp_sock = -1;
				janus_mutex_init(&publisher->rtp_forwarders_mutex);
				publisher->rtp_forwarders = g_hash_table_new(NULL, NULL);
				/* Finally, generate a private ID: this is only needed in case the participant
				 * wants to allow the plugin to know which subscriptions belong to them */
				publisher->pvt_id = 0;
				while(publisher->pvt_id == 0) {
					publisher->pvt_id = janus_random_uint32();
					if(g_hash_table_lookup(publisher->room->private_ids, GUINT_TO_POINTER(publisher->pvt_id)) != NULL) {
						/* Private ID already taken, try another one */
						publisher->pvt_id = 0;
					}
					g_hash_table_insert(publisher->room->private_ids, GUINT_TO_POINTER(publisher->pvt_id), publisher);
				}
				g_atomic_int_set(&publisher->destroyed, 0);
				janus_refcount_init(&publisher->ref, janus_videoroom_publisher_free);
				/* In case we also wanted to configure */
				if(bitrate) {
					publisher->bitrate = json_integer_value(bitrate);
					JANUS_LOG(LOG_VERB, "Setting video bitrate: %"SCNu32" (room %"SCNu64", user %"SCNu64")\n", publisher->bitrate, publisher->room_id, publisher->user_id);
				}
				if(record) {
					publisher->recording_active = json_is_true(record);
					JANUS_LOG(LOG_VERB, "Setting record property: %s (room %"SCNu64", user %"SCNu64")\n", publisher->recording_active ? "true" : "false", publisher->room_id, publisher->user_id);
				}
				if(recfile) {
					publisher->recording_base = g_strdup(json_string_value(recfile));
					JANUS_LOG(LOG_VERB, "Setting recording basename: %s (room %"SCNu64", user %"SCNu64")\n", publisher->recording_base, publisher->room_id, publisher->user_id);
				}
				/* Done */
				janus_mutex_lock(&session->mutex);
				session->participant_type = janus_videoroom_p_type_publisher;
				session->participant = publisher;
				janus_mutex_unlock(&session->mutex);
				/* Return a list of all available publishers (those with an SDP available, that is) */
				json_t *list = json_array();
				GHashTableIter iter;
				gpointer value;
				janus_refcount_increase(&publisher->ref);
				g_hash_table_insert(publisher->room->participants, janus_uint64_dup(publisher->user_id), publisher);
				g_hash_table_iter_init(&iter, publisher->room->participants);
				while(!g_atomic_int_get(&publisher->room->destroyed) && g_hash_table_iter_next(&iter, NULL, &value)) {
					janus_videoroom_publisher *p = value;
					if(p == publisher || !p->session->started) {
						continue;
					}
					json_t *pl = json_object();
					json_object_set_new(pl, "id", json_integer(p->user_id));
					if(p->display)
						json_object_set_new(pl, "display", json_string(p->display));
					/* Add proper info on all the streams */
					gboolean audio_added = FALSE, video_added = FALSE, talking_found = FALSE, talking = FALSE;
					json_t *media = json_array();
					GList *temp = p->streams;
					while(temp) {
						janus_videoroom_publisher_stream *ps = (janus_videoroom_publisher_stream *)temp->data;
						/* Are we updating the description? */
						if(descriptions != NULL && json_array_size(descriptions) > 0) {
							size_t i = 0;
							for(i=0; i<json_array_size(descriptions); i++) {
								json_t *d = json_array_get(descriptions, i);
								const char *d_mid = json_string_value(json_object_get(d, "mid"));
								const char *d_desc = json_string_value(json_object_get(d, "description"));
								if(d_desc && d_mid && ps->mid && !strcasecmp(d_mid, ps->mid)) {
									g_free(ps->description);
									ps->description = g_strdup(d_desc);
									break;
								}
							}
						}
						json_t *info = json_object();
						json_object_set_new(info, "type", json_string(janus_videoroom_media_str(ps->type)));
						json_object_set_new(info, "mindex", json_integer(ps->mindex));
						json_object_set_new(info, "mid", json_string(ps->mid));
						if(ps->description)
							json_object_set_new(info, "description", json_string(ps->description));
						if(ps->type == JANUS_VIDEOROOM_MEDIA_AUDIO) {
							json_object_set_new(info, "codec", json_string(janus_audiocodec_name(ps->acodec)));
							/* FIXME For backwards compatibility, we need audio_codec in the global info */
							if(!audio_added) {
								audio_added = TRUE;
								json_object_set_new(pl, "audio_codec", json_string(janus_audiocodec_name(ps->acodec)));
							}
							if(ps->audio_level_extmap_id > 0) {
								json_object_set_new(info, "talking", talking ? json_true() : json_false());
								/* FIXME For backwards compatibility, we also need talking in the global info */
								talking_found = TRUE;
								talking |= ps->talking;
							}
						} else if(ps->type == JANUS_VIDEOROOM_MEDIA_VIDEO) {
							/* FIXME For backwards compatibility, we need video_codec in the global info */
							json_object_set_new(info, "codec", json_string(janus_videocodec_name(ps->vcodec)));
							if(!video_added) {
								video_added = TRUE;
								json_object_set_new(pl, "video_codec", json_string(janus_videocodec_name(ps->vcodec)));
							}
							if(ps->simulcast)
								json_object_set_new(info, "simulcast", json_true());
							if(ps->svc)
								json_object_set_new(info, "svc", json_true());
						}
						json_array_append_new(media, info);
						temp = temp->next;
					}
					json_object_set_new(pl, "streams", media);
					if(talking_found)
						json_object_set_new(pl, "talking", talking ? json_true() : json_false());
					json_array_append_new(list, pl);
				}
				event = json_object();
				json_object_set_new(event, "videoroom", json_string("joined"));
				json_object_set_new(event, "room", json_integer(publisher->room->room_id));
				json_object_set_new(event, "description", json_string(publisher->room->room_name));
				json_object_set_new(event, "id", json_integer(user_id));
				json_object_set_new(event, "private_id", json_integer(publisher->pvt_id));
				json_object_set_new(event, "publishers", list);
				/* See if we need to notify about a new participant joined the room (by default, we don't). */
				janus_videoroom_participant_joining(publisher);

				/* Also notify event handlers */
				if(notify_events && gateway->events_is_enabled()) {
					json_t *info = json_object();
					json_object_set_new(info, "event", json_string("joined"));
					json_object_set_new(info, "room", json_integer(publisher->room->room_id));
					json_object_set_new(info, "id", json_integer(user_id));
					json_object_set_new(info, "private_id", json_integer(publisher->pvt_id));
					if(display_text != NULL)
						json_object_set_new(info, "display", json_string(display_text));
					gateway->notify_event(&janus_videoroom_plugin, session->handle, info);
				}
				janus_mutex_unlock(&publisher->room->mutex);
			} else if(!strcasecmp(ptype_text, "subscriber")) {
				JANUS_LOG(LOG_VERB, "Configuring new subscriber\n");
				/* This is a new subscriber */
				JANUS_VALIDATE_JSON_OBJECT(root, subscriber_parameters,
					error_code, error_cause, TRUE,
					JANUS_VIDEOROOM_ERROR_MISSING_ELEMENT, JANUS_VIDEOROOM_ERROR_INVALID_ELEMENT);
				if(error_code != 0) {
					janus_mutex_unlock(&videoroom->mutex);
					goto error;
				}
				/* Who does this subscription belong to? */
				json_t *pvt = json_object_get(root, "private_id");
				guint64 pvt_id = json_integer_value(pvt), feed_id = 0;
				/* The new way of subscribing is specifying the streams we're interested in */
				json_t *feeds = json_object_get(root, "streams");
				gboolean legacy = FALSE;
				if(feeds == NULL || json_array_size(feeds) == 0) {
					/* For backwards compatibility, we still support the old "feed" property, which means
					 * "subscribe to all the feeds from this publisher" (depending on offer_audio, etc.) */
					json_t *feed = json_object_get(root, "feed");
					feed_id = json_integer_value(feed);
					if(feed_id == 0) {
						JANUS_LOG(LOG_ERR, "At least one between 'streams' and 'feed' must be specified\n");
						error_code = JANUS_VIDEOROOM_ERROR_MISSING_ELEMENT;
						g_snprintf(error_cause, 512, "At least one between 'streams' and 'feed' must be specified");
						janus_mutex_unlock(&videoroom->mutex);
						goto error;
					}
					/* Create a fake "streams" array and put the only feed there */
					json_t *m = json_array();
					json_t *s = json_object();
					json_object_set_new(s, "feed", json_integer(feed_id));
					json_array_append_new(m, s);
					json_object_set_new(root, "streams", m);
					feeds = json_object_get(root, "streams");
					legacy = TRUE;
				}
				json_t *cpc = json_object_get(root, "close_pc");
				gboolean close_pc  = cpc ? json_is_true(cpc) : TRUE;
				/* Make sure all the feeds we're subscribing to exist */
				GList *publishers = NULL;
				size_t i = 0;
				for(i=0; i<json_array_size(feeds); i++) {
					json_t *s = json_array_get(feeds, i);
					JANUS_VALIDATE_JSON_OBJECT(s, subscriber_stream_parameters,
						error_code, error_cause, TRUE,
						JANUS_VIDEOROOM_ERROR_MISSING_ELEMENT, JANUS_VIDEOROOM_ERROR_INVALID_ELEMENT);
					if(error_code != 0) {
						janus_mutex_unlock(&videoroom->mutex);
						/* Unref publishers we may have taken note of so far */
						while(publishers) {
							janus_videoroom_publisher *publisher = (janus_videoroom_publisher *)publishers->data;
							janus_refcount_decrease(&publisher->ref);
							janus_refcount_decrease(&publisher->session->ref);
							publishers = g_list_remove(publishers, publisher);
						}
						goto error;
					}
					json_t *feed = json_object_get(s, "feed");
					guint64 feed_id = json_integer_value(feed);
					janus_videoroom_publisher *publisher = g_hash_table_lookup(videoroom->participants, &feed_id);
					if(publisher == NULL || g_atomic_int_get(&publisher->destroyed) || !publisher->session->started) {
						JANUS_LOG(LOG_ERR, "No such feed (%"SCNu64")\n", feed_id);
						error_code = JANUS_VIDEOROOM_ERROR_NO_SUCH_FEED;
						g_snprintf(error_cause, 512, "No such feed (%"SCNu64")", feed_id);
						janus_mutex_unlock(&videoroom->mutex);
						/* Unref publishers we may have taken note of so far */
						while(publishers) {
							publisher = (janus_videoroom_publisher *)publishers->data;
							janus_refcount_decrease(&publisher->ref);
							janus_refcount_decrease(&publisher->session->ref);
							publishers = g_list_remove(publishers, publisher);
						}
						goto error;
					}
					const char *mid = json_string_value(json_object_get(s, "mid"));
					if(mid != NULL) {
						/* Check the mid too */
						janus_mutex_lock(&publisher->streams_mutex);
						if(g_hash_table_lookup(publisher->streams_bymid, mid) == NULL) {
							janus_mutex_unlock(&publisher->streams_mutex);
							JANUS_LOG(LOG_ERR, "No such mid '%s' in feed (%"SCNu64")\n", mid, feed_id);
							error_code = JANUS_VIDEOROOM_ERROR_NO_SUCH_FEED;
							g_snprintf(error_cause, 512, "No such mid '%s' in feed (%"SCNu64")", mid, feed_id);
							janus_mutex_unlock(&videoroom->mutex);
							/* Unref publishers we may have taken note of so far */
							while(publishers) {
								publisher = (janus_videoroom_publisher *)publishers->data;
								janus_refcount_decrease(&publisher->ref);
								janus_refcount_decrease(&publisher->session->ref);
								publishers = g_list_remove(publishers, publisher);
							}
							goto error;
						}
						janus_mutex_unlock(&publisher->streams_mutex);
					}
					json_t *spatial = json_object_get(s, "spatial_layer");
					json_t *sc_substream = json_object_get(s, "substream");
					if(json_integer_value(spatial) < 0 || json_integer_value(spatial) > 2 ||
							json_integer_value(sc_substream) < 0 || json_integer_value(sc_substream) > 2) {
						JANUS_LOG(LOG_ERR, "Invalid element (substream/spatial_layer should be 0, 1 or 2)\n");
						error_code = JANUS_VIDEOROOM_ERROR_INVALID_ELEMENT;
						g_snprintf(error_cause, 512, "Invalid value (substream/spatial_layer should be 0, 1 or 2)");
						janus_mutex_unlock(&videoroom->mutex);
						/* Unref publishers we may have taken note of so far */
						while(publishers) {
							publisher = (janus_videoroom_publisher *)publishers->data;
							janus_refcount_decrease(&publisher->ref);
							janus_refcount_decrease(&publisher->session->ref);
							publishers = g_list_remove(publishers, publisher);
						}
						goto error;
					}
					json_t *temporal = json_object_get(s, "temporal_layer");
					json_t *sc_temporal = json_object_get(s, "temporal");
					if(json_integer_value(temporal) < 0 || json_integer_value(temporal) > 2 ||
							json_integer_value(sc_temporal) < 0 || json_integer_value(sc_temporal) > 2) {
						JANUS_LOG(LOG_ERR, "Invalid element (temporal/temporal_layer should be 0, 1 or 2)\n");
						error_code = JANUS_VIDEOROOM_ERROR_INVALID_ELEMENT;
						g_snprintf(error_cause, 512, "Invalid value (temporal/temporal_layer should be 0, 1 or 2)");
						janus_mutex_unlock(&videoroom->mutex);
						/* Unref publishers we may have taken note of so far */
						while(publishers) {
							publisher = (janus_videoroom_publisher *)publishers->data;
							janus_refcount_decrease(&publisher->ref);
							janus_refcount_decrease(&publisher->session->ref);
							publishers = g_list_remove(publishers, publisher);
						}
						goto error;
					}
					/* Increase the refcount before unlocking so that nobody can remove and free the publisher in the meantime. */
					janus_refcount_increase(&publisher->ref);
					janus_refcount_increase(&publisher->session->ref);
					publishers = g_list_append(publishers, publisher);
				}
				/* TODO These properties are only there for backwards compatibility */
				json_t *offer_audio = json_object_get(root, "offer_audio");
				json_t *offer_video = json_object_get(root, "offer_video");
				json_t *offer_data = json_object_get(root, "offer_data");
				janus_videoroom_publisher *owner = NULL;
				/* Let's check if this room requires valid private_id values */
				if(videoroom->require_pvtid) {
					/* It does, let's make sure this subscription complies */
					owner = g_hash_table_lookup(videoroom->private_ids, GUINT_TO_POINTER(pvt_id));
					if(pvt_id == 0 || owner == NULL) {
						JANUS_LOG(LOG_ERR, "Unauthorized (this room requires a valid private_id)\n");
						error_code = JANUS_VIDEOROOM_ERROR_UNAUTHORIZED;
						g_snprintf(error_cause, 512, "Unauthorized (this room requires a valid private_id)");
						janus_mutex_unlock(&videoroom->mutex);
						/* Unref publishers */
						while(publishers) {
							janus_videoroom_publisher *publisher = (janus_videoroom_publisher *)publishers->data;
							janus_refcount_decrease(&publisher->ref);
							janus_refcount_decrease(&publisher->session->ref);
							publishers = g_list_remove(publishers, publisher);
						}
						goto error;
					}
					janus_refcount_increase(&owner->ref);
					janus_refcount_increase(&owner->session->ref);
				}
				janus_mutex_unlock(&videoroom->mutex);
				/* Allocate a new subscriber instance */
				janus_videoroom_subscriber *subscriber = g_malloc0(sizeof(janus_videoroom_subscriber));
				subscriber->session = session;
				subscriber->room_id = videoroom->room_id;
				subscriber->room = videoroom;
				videoroom = NULL;
				subscriber->pvt_id = pvt_id;
				subscriber->close_pc = close_pc;
				subscriber->paused = TRUE;	/* We need an explicit start from the stream */
				subscriber->streams_byid = g_hash_table_new_full(NULL, NULL,
					NULL, (GDestroyNotify)janus_videoroom_subscriber_stream_destroy);
				subscriber->streams_bymid = g_hash_table_new_full(g_str_hash, g_str_equal,
					(GDestroyNotify)g_free, (GDestroyNotify)janus_videoroom_subscriber_stream_unref);
				janus_mutex_init(&subscriber->streams_mutex);
				g_atomic_int_set(&subscriber->destroyed, 0);
				janus_refcount_init(&subscriber->ref, janus_videoroom_subscriber_free);
				/* FIXME backwards compatibility */
				gboolean do_audio = offer_audio ? json_is_true(offer_audio) : TRUE;
				gboolean do_video = offer_video ? json_is_true(offer_video) : TRUE;
				gboolean do_data = offer_data ? json_is_true(offer_data) : TRUE;
				/* Initialize the subscriber streams */
				gboolean data_added = FALSE;
				for(i=0; i<json_array_size(feeds); i++) {
					json_t *s = json_array_get(feeds, i);
					json_t *feed = json_object_get(s, "feed");
					guint64 feed_id = json_integer_value(feed);
					janus_videoroom_publisher *publisher = g_hash_table_lookup(subscriber->room->participants, &feed_id);
					if(publisher == NULL) {
						/* TODO We shouldn't let this happen... */
						JANUS_LOG(LOG_WARN, "Skipping feed %"SCNu64"...\n", feed_id);
						continue;
					}
					janus_mutex_lock(&publisher->streams_mutex);
					const char *mid = json_string_value(json_object_get(s, "mid"));
					json_t *spatial = json_object_get(s, "spatial_layer");
					json_t *sc_substream = json_object_get(s, "substream");
					json_t *temporal = json_object_get(s, "temporal_layer");
					json_t *sc_temporal = json_object_get(s, "temporal");
					if(mid) {
						/* Subscribe to a specific mid */
						janus_videoroom_publisher_stream *ps = g_hash_table_lookup(publisher->streams_bymid, mid);
						if(ps == NULL) {
							/* TODO We shouldn't let this happen either... */
							JANUS_LOG(LOG_WARN, "Skipping mid %s in feed %"SCNu64"...\n", mid, feed_id);
							janus_mutex_unlock(&publisher->streams_mutex);
							continue;
						}
						if(ps->type == JANUS_VIDEOROOM_MEDIA_DATA && data_added) {
							/* We already have a datachannel m-line */
							continue;
						}
						janus_videoroom_subscriber_stream *stream = janus_videoroom_subscriber_stream_add(subscriber,
							ps, legacy, do_audio, do_video, do_data);
						if(stream && ps->type == JANUS_VIDEOROOM_MEDIA_VIDEO &&
								(spatial || sc_substream || temporal || sc_temporal)) {
							/* Override the default spatial/substream/temporal targets */
							if(sc_substream)
								stream->sim_context.substream_target = json_integer_value(sc_substream);
							if(sc_temporal)
								stream->sim_context.templayer_target = json_integer_value(sc_temporal);
							if(spatial)
								stream->target_spatial_layer = json_integer_value(spatial);
							if(temporal)
								stream->target_temporal_layer = json_integer_value(temporal);
						}
						if(ps->type == JANUS_VIDEOROOM_MEDIA_DATA)
							data_added = TRUE;
					} else {
						/* Subscribe to all streams */
						GList *temp = publisher->streams;
						while(temp) {
							janus_videoroom_publisher_stream *ps = (janus_videoroom_publisher_stream *)temp->data;
							if(ps->type == JANUS_VIDEOROOM_MEDIA_DATA && data_added) {
								/* We already have a datachannel m-line */
								temp = temp->next;
								continue;
							}
							janus_videoroom_subscriber_stream *stream = janus_videoroom_subscriber_stream_add(subscriber,
								ps, legacy, do_audio, do_video, do_data);
							if(stream && ps->type == JANUS_VIDEOROOM_MEDIA_VIDEO &&
									(spatial || sc_substream || temporal || sc_temporal)) {
								/* Override the default spatial/substream/temporal targets */
								if(sc_substream)
									stream->sim_context.substream_target = json_integer_value(sc_substream);
								if(sc_temporal)
									stream->sim_context.templayer_target = json_integer_value(sc_temporal);
								if(spatial)
									stream->target_spatial_layer = json_integer_value(spatial);
								if(temporal)
									stream->target_temporal_layer = json_integer_value(temporal);
							}
							if(ps->type == JANUS_VIDEOROOM_MEDIA_DATA)
								data_added = TRUE;
							temp = temp->next;
						}
					}
					janus_mutex_unlock(&publisher->streams_mutex);
				}
				/* Make sure we subscribed to at least something */
				if(subscriber->streams == NULL) {
					/* No subscription created? */
					g_free(subscriber);
					/* Unref publishers */
					if(owner) {
						janus_refcount_decrease(&owner->session->ref);
						janus_refcount_decrease(&owner->ref);
					}
					while(publishers) {
						janus_videoroom_publisher *publisher = (janus_videoroom_publisher *)publishers->data;
						janus_refcount_decrease(&publisher->ref);
						janus_refcount_decrease(&publisher->session->ref);
						publishers = g_list_remove(publishers, publisher);
					}
					JANUS_LOG(LOG_ERR, "Can't offer an SDP with no stream\n");
					error_code = JANUS_VIDEOROOM_ERROR_INVALID_SDP;
					g_snprintf(error_cause, 512, "Can't offer an SDP with no stream");
					goto error;
				}
				session->participant = subscriber;
				if(owner != NULL) {
					/* Note: we should refcount these subscription-publisher mappings as well */
					janus_mutex_lock(&owner->subscribers_mutex);
					owner->subscriptions = g_slist_append(owner->subscriptions, subscriber);
					janus_mutex_unlock(&owner->subscribers_mutex);
					/* Done adding the subscription, owner is safe to be released */
					janus_refcount_decrease(&owner->session->ref);
					janus_refcount_decrease(&owner->ref);
				}
				event = json_object();
				json_object_set_new(event, "videoroom", json_string("attached"));
				json_object_set_new(event, "room", json_integer(subscriber->room_id));
				/* If this is a legacy subscription, put the feed ID too */
				if(legacy)
					json_object_set_new(event, "id", json_integer(feed_id));
				json_t *media = janus_videoroom_subscriber_streams_summary(subscriber, legacy, event);
				json_object_set_new(event, "streams", media);
				session->participant_type = janus_videoroom_p_type_subscriber;
				JANUS_LOG(LOG_VERB, "Preparing JSON event as a reply\n");
				/* Negotiate by crafting a new SDP matching the subscriptions */
				janus_mutex_lock(&subscriber->streams_mutex);
				json_t *jsep = janus_videoroom_subscriber_offer(subscriber);
				janus_mutex_unlock(&subscriber->streams_mutex);
				/* How long will the Janus core take to push the event? */
				g_atomic_int_set(&session->hangingup, 0);
				gint64 start = janus_get_monotonic_time();
				int res = gateway->push_event(msg->handle, &janus_videoroom_plugin, msg->transaction, event, jsep);
				JANUS_LOG(LOG_VERB, "  >> Pushing event: %d (took %"SCNu64" us)\n", res, janus_get_monotonic_time()-start);
				json_decref(event);
				json_decref(jsep);
				janus_videoroom_message_free(msg);
				/* Also notify event handlers */
				if(notify_events && gateway->events_is_enabled()) {
					json_t *info = json_object();
					json_object_set_new(info, "event", json_string("subscribing"));
					json_object_set_new(info, "room", json_integer(subscriber->room_id));
					json_t *media = janus_videoroom_subscriber_streams_summary(subscriber, FALSE, NULL);
					json_object_set_new(info, "streams", media);
					json_object_set_new(info, "private_id", json_integer(pvt_id));
					gateway->notify_event(&janus_videoroom_plugin, session->handle, info);
				}
				/* Decrease the references we took before */
				while(publishers) {
					janus_videoroom_publisher *publisher = (janus_videoroom_publisher *)publishers->data;
					janus_refcount_decrease(&publisher->ref);
					janus_refcount_decrease(&publisher->session->ref);
					publishers = g_list_remove(publishers, publisher);
				}
				continue;
			} else {
				janus_mutex_unlock(&videoroom->mutex);
				JANUS_LOG(LOG_ERR, "Invalid element (ptype)\n");
				error_code = JANUS_VIDEOROOM_ERROR_INVALID_ELEMENT;
				g_snprintf(error_cause, 512, "Invalid element (ptype)");
				goto error;
			}
		} else if(session->participant_type == janus_videoroom_p_type_publisher) {
			/* Handle this publisher */
			participant = janus_videoroom_session_get_publisher(session);
			if(participant == NULL) {
				JANUS_LOG(LOG_ERR, "Invalid participant instance\n");
				error_code = JANUS_VIDEOROOM_ERROR_UNKNOWN_ERROR;
				g_snprintf(error_cause, 512, "Invalid participant instance");
				goto error;
			}
			if(participant->room == NULL) {
				janus_refcount_decrease(&participant->ref);
				JANUS_LOG(LOG_ERR, "No such room\n");
				error_code = JANUS_VIDEOROOM_ERROR_NO_SUCH_ROOM;
				g_snprintf(error_cause, 512, "No such room");
				goto error;
			}
			if(!strcasecmp(request_text, "join") || !strcasecmp(request_text, "joinandconfigure")) {
				janus_refcount_decrease(&participant->ref);
				JANUS_LOG(LOG_ERR, "Already in as a publisher on this handle\n");
				error_code = JANUS_VIDEOROOM_ERROR_ALREADY_JOINED;
				g_snprintf(error_cause, 512, "Already in as a publisher on this handle");
				goto error;
			} else if(!strcasecmp(request_text, "configure") || !strcasecmp(request_text, "publish")) {
				if(!strcasecmp(request_text, "publish") && participant->session->started) {
					janus_refcount_decrease(&participant->ref);
					JANUS_LOG(LOG_ERR, "Can't publish, already published\n");
					error_code = JANUS_VIDEOROOM_ERROR_ALREADY_PUBLISHED;
					g_snprintf(error_cause, 512, "Can't publish, already published");
					goto error;
				}
				if(participant->kicked) {
					janus_refcount_decrease(&participant->ref);
					JANUS_LOG(LOG_ERR, "Unauthorized, you have been kicked\n");
					error_code = JANUS_VIDEOROOM_ERROR_UNAUTHORIZED;
					g_snprintf(error_cause, 512, "Unauthorized, you have been kicked");
					goto error;
				}
				/* Configure (or publish a new feed) audio/video/bitrate for this publisher */
				JANUS_VALIDATE_JSON_OBJECT(root, publish_parameters,
					error_code, error_cause, TRUE,
					JANUS_VIDEOROOM_ERROR_MISSING_ELEMENT, JANUS_VIDEOROOM_ERROR_INVALID_ELEMENT);
				if(error_code != 0) {
					janus_refcount_decrease(&participant->ref);
					goto error;
				}
				json_t *descriptions = json_object_get(root, "descriptions");
				if(descriptions != NULL && json_array_size(descriptions) > 0) {
					size_t i = 0;
					for(i=0; i<json_array_size(descriptions); i++) {
						json_t *d = json_array_get(descriptions, i);
						JANUS_VALIDATE_JSON_OBJECT(d, publish_desc_parameters,
							error_code, error_cause, TRUE,
							JANUS_VIDEOROOM_ERROR_MISSING_ELEMENT, JANUS_VIDEOROOM_ERROR_INVALID_ELEMENT);
						if(error_code != 0) {
							janus_mutex_unlock(&videoroom->mutex);
							janus_refcount_decrease(&videoroom->ref);
							goto error;

						}
					}
				}
				json_t *audiocodec = json_object_get(root, "audiocodec");
				json_t *videocodec = json_object_get(root, "videocodec");
				json_t *bitrate = json_object_get(root, "bitrate");
				json_t *keyframe = json_object_get(root, "keyframe");
				json_t *record = json_object_get(root, "record");
				json_t *recfile = json_object_get(root, "filename");
				json_t *display = json_object_get(root, "display");
				json_t *update = json_object_get(root, "update");
				/* Audio, video and data are deprecated properties */
				json_t *audio = json_object_get(root, "audio");
				json_t *video = json_object_get(root, "video");
				json_t *data = json_object_get(root, "data");
				/* Better to specify the 'send' property of a specific 'mid' */
				const char *mid = json_string_value(json_object_get(root, "mid"));
				json_t *send = json_object_get(root, "send");
				/* A renegotiation may be taking place */
				gboolean do_update = update ? json_is_true(update) : FALSE;
				if(do_update && !sdp_update) {
					JANUS_LOG(LOG_WARN, "Got an 'update' request, but no SDP update? Ignoring...\n");
					do_update = FALSE;
				}
				/* Check if there's an SDP to take into account */
				if(json_string_value(json_object_get(msg->jsep, "sdp"))) {
					if(audiocodec && !sdp_update) {
						/* The participant would like to use an audio codec in particular */
						janus_audiocodec acodec = janus_audiocodec_from_name(json_string_value(audiocodec));
						if(acodec == JANUS_AUDIOCODEC_NONE ||
								(acodec != participant->room->acodec[0] &&
								acodec != participant->room->acodec[1] &&
								acodec != participant->room->acodec[2])) {
							JANUS_LOG(LOG_ERR, "Participant asked for audio codec '%s', but it's not allowed (room %"SCNu64", user %"SCNu64")\n",
								json_string_value(audiocodec), participant->room_id, participant->user_id);
							janus_refcount_decrease(&participant->ref);
							error_code = JANUS_VIDEOROOM_ERROR_INVALID_ELEMENT;
							g_snprintf(error_cause, 512, "Audio codec unavailable in this room");
							goto error;
						}
						JANUS_LOG(LOG_VERB, "Participant asked for audio codec '%s' (room %"SCNu64", user %"SCNu64")\n",
							json_string_value(audiocodec), participant->room_id, participant->user_id);
					}
					if(videocodec && !sdp_update) {
						/* The participant would like to use a video codec in particular */
						janus_videocodec vcodec = janus_videocodec_from_name(json_string_value(videocodec));
						if(vcodec == JANUS_VIDEOCODEC_NONE ||
								(vcodec != participant->room->vcodec[0] &&
								vcodec != participant->room->vcodec[1] &&
								vcodec != participant->room->vcodec[2])) {
							JANUS_LOG(LOG_ERR, "Participant asked for video codec '%s', but it's not allowed (room %"SCNu64", user %"SCNu64")\n",
								json_string_value(videocodec), participant->room_id, participant->user_id);
							janus_refcount_decrease(&participant->ref);
							error_code = JANUS_VIDEOROOM_ERROR_INVALID_ELEMENT;
							g_snprintf(error_cause, 512, "Video codec unavailable in this room");
							goto error;
						}
						JANUS_LOG(LOG_VERB, "Participant asked for video codec '%s' (room %"SCNu64", user %"SCNu64")\n",
							json_string_value(videocodec), participant->room_id, participant->user_id);
					}
				}
				/* Update the audio/video/data flags, if set (and just configuring) */
				if(audio || video || data || (mid && send)) {
					janus_mutex_lock(&participant->streams_mutex);
					GList *temp = participant->streams;
					while(temp) {
						janus_videoroom_publisher_stream *ps = (janus_videoroom_publisher_stream *)temp->data;
						gboolean mid_found = (mid && send && strcasecmp(ps->mid, mid));
						if(ps->type == JANUS_VIDEOROOM_MEDIA_AUDIO && (audio || mid_found)) {
							gboolean audio_active = mid_found ? json_is_true(send) : json_is_true(audio);
							if(!ps->active && audio_active) {
								/* Audio was just resumed, try resetting the RTP headers for viewers */
								janus_mutex_lock(&ps->subscribers_mutex);
								GSList *slist = ps->subscribers;
								while(slist) {
									janus_videoroom_subscriber_stream *s = (janus_videoroom_subscriber_stream *)slist->data;
									if(s)
										s->context.seq_reset = TRUE;
									slist = slist->next;
								}
								janus_mutex_unlock(&ps->subscribers_mutex);
							}
							ps->active = audio_active;
							JANUS_LOG(LOG_VERB, "Setting audio property (%s): %s (room %"SCNu64", user %"SCNu64")\n",
								ps->mid, ps->active ? "true" : "false", participant->room_id, participant->user_id);
						} else if(ps->type == JANUS_VIDEOROOM_MEDIA_VIDEO && (video || mid_found)) {
							gboolean video_active = mid_found ? json_is_true(send) : json_is_true(video);
							if(!ps->active && video_active) {
								/* Video was just resumed, try resetting the RTP headers for viewers */
								janus_mutex_lock(&participant->subscribers_mutex);
								GSList *slist = ps->subscribers;
								while(slist) {
									janus_videoroom_subscriber_stream *s = (janus_videoroom_subscriber_stream *)slist->data;
									if(s)
										s->context.seq_reset = TRUE;
									slist = slist->next;
								}
								janus_mutex_unlock(&participant->subscribers_mutex);
							}
							ps->active = video_active;
							JANUS_LOG(LOG_VERB, "Setting video property (%s): %s (room %"SCNu64", user %"SCNu64")\n",
								ps->mid, ps->active ? "true" : "false", participant->room_id, participant->user_id);
						} else if(ps->type == JANUS_VIDEOROOM_MEDIA_DATA && (data || mid_found)) {
							gboolean data_active = mid_found ? json_is_true(send) : json_is_true(data);
							ps->active = data_active;
							JANUS_LOG(LOG_VERB, "Setting data property (%s): %s (room %"SCNu64", user %"SCNu64")\n",
								ps->mid, ps->active ? "true" : "false", participant->room_id, participant->user_id);
						}
						temp = temp->next;
					}
					janus_mutex_unlock(&participant->streams_mutex);
				}
				if(bitrate) {
					participant->bitrate = json_integer_value(bitrate);
					JANUS_LOG(LOG_VERB, "Setting video bitrate: %"SCNu32" (room %"SCNu64", user %"SCNu64")\n", participant->bitrate, participant->room_id, participant->user_id);
					/* Send a new REMB */
					if(session->started)
						participant->remb_latest = janus_get_monotonic_time();
					char rtcpbuf[24];
					janus_rtcp_remb((char *)(&rtcpbuf), 24, participant->bitrate);
					gateway->relay_rtcp(msg->handle, -1, TRUE, rtcpbuf, 24);
				}
				if(keyframe && json_is_true(keyframe)) {
					/* FIXME Send a PLI on all video streams */
					GList *temp = participant->streams;
					while(temp) {
						janus_videoroom_publisher_stream *ps = (janus_videoroom_publisher_stream *)temp->data;
						if(ps->type == JANUS_VIDEOROOM_MEDIA_VIDEO)
							janus_videoroom_reqpli(ps, "Keyframe request");
						temp = temp->next;
					}
				}
				janus_mutex_lock(&participant->rec_mutex);
				gboolean prev_recording_active = participant->recording_active;
				if(record) {
					participant->recording_active = json_is_true(record);
					JANUS_LOG(LOG_VERB, "Setting record property: %s (room %"SCNu64", user %"SCNu64")\n", participant->recording_active ? "true" : "false", participant->room_id, participant->user_id);
				}
				if(recfile) {
					participant->recording_base = g_strdup(json_string_value(recfile));
					JANUS_LOG(LOG_VERB, "Setting recording basename: %s (room %"SCNu64", user %"SCNu64")\n", participant->recording_base, participant->room_id, participant->user_id);
				}
				/* Do we need to do something with the recordings right now? */
				if(participant->recording_active != prev_recording_active) {
					/* Something changed */
					if(!participant->recording_active) {
						/* Not recording (anymore?) */
						janus_videoroom_recorder_close(participant);
					} else if(participant->recording_active && participant->session->started) {
						/* We've started recording, send a PLI and go on */
						GList *temp = participant->streams;
						while(temp) {
							janus_videoroom_publisher_stream *ps = (janus_videoroom_publisher_stream *)temp->data;
							janus_videoroom_recorder_create(ps);
							if(ps->type == JANUS_VIDEOROOM_MEDIA_VIDEO) {
								/* Send a PLI */
								janus_videoroom_reqpli(ps, "Recording video");
							}
							temp = temp->next;
						}
					}
				}
				janus_mutex_unlock(&participant->rec_mutex);
				if(display) {
					janus_mutex_lock(&participant->room->mutex);
					char *old_display = participant->display;
					char *new_display = g_strdup(json_string_value(display));
					participant->display = new_display;
					if(old_display != NULL) {
						/* The display name changed, notify this */
						json_t *display_event = json_object();
						json_object_set_new(display_event, "videoroom", json_string("event"));
						json_object_set_new(display_event, "id", json_integer(participant->user_id));
						json_object_set_new(display_event, "display", json_string(participant->display));
						if(participant->room && !participant->room->destroyed) {
							janus_videoroom_notify_participants(participant, display_event);
						}
						json_decref(display_event);
					}
					g_free(old_display);
					janus_mutex_unlock(&participant->room->mutex);
				}
				/* Done */
				event = json_object();
				json_object_set_new(event, "videoroom", json_string("event"));
				json_object_set_new(event, "room", json_integer(participant->room_id));
				json_object_set_new(event, "configured", json_string("ok"));
				/* Also notify event handlers */
				if(notify_events && gateway->events_is_enabled()) {
					json_t *info = json_object();
					json_object_set_new(info, "event", json_string("configured"));
					json_object_set_new(info, "room", json_integer(participant->room_id));
					json_object_set_new(info, "id", json_integer(participant->user_id));
						/* TODO Add info on all the streams, here */
					//~ json_object_set_new(info, "audio_active", participant->audio_active ? json_true() : json_false());
					//~ json_object_set_new(info, "video_active", participant->video_active ? json_true() : json_false());
					//~ json_object_set_new(info, "data_active", participant->data_active ? json_true() : json_false());
					json_object_set_new(info, "bitrate", json_integer(participant->bitrate));
					//~ if(participant->arc || participant->vrc || participant->drc) {
						//~ json_t *recording = json_object();
						//~ if(participant->arc && participant->arc->filename)
							//~ json_object_set_new(recording, "audio", json_string(participant->arc->filename));
						//~ if(participant->vrc && participant->vrc->filename)
							//~ json_object_set_new(recording, "video", json_string(participant->vrc->filename));
						//~ if(participant->drc && participant->drc->filename)
							//~ json_object_set_new(recording, "data", json_string(participant->drc->filename));
						//~ json_object_set_new(info, "recording", recording);
					//~ }
					gateway->notify_event(&janus_videoroom_plugin, session->handle, info);
				}
			} else if(!strcasecmp(request_text, "unpublish")) {
				/* This participant wants to unpublish */
				if(!participant->session->started) {
					janus_refcount_decrease(&participant->ref);
					JANUS_LOG(LOG_ERR, "Can't unpublish, not published\n");
					error_code = JANUS_VIDEOROOM_ERROR_NOT_PUBLISHED;
					g_snprintf(error_cause, 512, "Can't unpublish, not published");
					goto error;
				}
				/* Tell the core to tear down the PeerConnection, hangup_media will do the rest */
				janus_videoroom_hangup_media(session->handle);
				gateway->close_pc(session->handle);
				/* Done */
				event = json_object();
				json_object_set_new(event, "videoroom", json_string("event"));
				json_object_set_new(event, "room", json_integer(participant->room_id));
				json_object_set_new(event, "unpublished", json_string("ok"));
			} else if(!strcasecmp(request_text, "leave")) {
				/* Prepare an event to confirm the request */
				event = json_object();
				json_object_set_new(event, "videoroom", json_string("event"));
				json_object_set_new(event, "room", json_integer(participant->room_id));
				json_object_set_new(event, "leaving", json_string("ok"));
				/* This publisher is leaving, tell everybody */
				janus_videoroom_leave_or_unpublish(participant, TRUE, FALSE);
				/* Done */
				session->started = FALSE;
				//~ session->destroy = TRUE;
			} else {
				janus_refcount_decrease(&participant->ref);
				JANUS_LOG(LOG_ERR, "Unknown request '%s'\n", request_text);
				error_code = JANUS_VIDEOROOM_ERROR_INVALID_REQUEST;
				g_snprintf(error_cause, 512, "Unknown request '%s'", request_text);
				goto error;
			}
			janus_refcount_decrease(&participant->ref);
		} else if(session->participant_type == janus_videoroom_p_type_subscriber) {
			/* Handle this subscriber */
			janus_videoroom_subscriber *subscriber = (janus_videoroom_subscriber *)session->participant;
			if(subscriber == NULL) {
				JANUS_LOG(LOG_ERR, "Invalid subscriber instance\n");
				error_code = JANUS_VIDEOROOM_ERROR_UNKNOWN_ERROR;
				g_snprintf(error_cause, 512, "Invalid subscriber instance");
				goto error;
			}
			if(subscriber->room == NULL) {
				JANUS_LOG(LOG_ERR, "No such room\n");
				error_code = JANUS_VIDEOROOM_ERROR_NO_SUCH_ROOM;
				g_snprintf(error_cause, 512, "No such room");
				goto error;
			}
			if(!strcasecmp(request_text, "join")) {
				JANUS_LOG(LOG_ERR, "Already in as a subscriber on this handle\n");
				error_code = JANUS_VIDEOROOM_ERROR_ALREADY_JOINED;
				g_snprintf(error_cause, 512, "Already in as a subscriber on this handle");
				goto error;
			} else if(!strcasecmp(request_text, "start")) {
				/* Start/restart receiving the publisher streams */
				if(subscriber->paused && msg->jsep == NULL) {
					/* This is just resuming a paused subscription, reset the RTP sequence numbers on all streams */
					GList *temp = subscriber->streams;
					while(temp) {
						janus_videoroom_subscriber_stream *stream = (janus_videoroom_subscriber_stream *)temp->data;
						stream->context.seq_reset = TRUE;
						temp = temp->next;
					}
				}
				subscriber->paused = FALSE;
				event = json_object();
				json_object_set_new(event, "videoroom", json_string("event"));
				json_object_set_new(event, "room", json_integer(subscriber->room_id));
				json_object_set_new(event, "started", json_string("ok"));
			} else if(!strcasecmp(request_text, "subscribe")) {
				/* Update a subscription by adding new streams */
				JANUS_LOG(LOG_VERB, "Adding new subscriber streams\n");
				JANUS_VALIDATE_JSON_OBJECT(root, subscriber_update_parameters,
					error_code, error_cause, TRUE,
					JANUS_VIDEOROOM_ERROR_MISSING_ELEMENT, JANUS_VIDEOROOM_ERROR_INVALID_ELEMENT);
				if(error_code != 0)
					goto error;
				json_t *feeds = json_object_get(root, "streams");
				if(json_array_size(feeds) == 0) {
					JANUS_LOG(LOG_ERR, "Empty subscription list\n");
					error_code = JANUS_VIDEOROOM_ERROR_INVALID_ELEMENT;
					g_snprintf(error_cause, 512, "Empty subscription list");
					goto error;
				}
				/* Make sure all the feeds we're subscribing to exist */
				GList *publishers = NULL;
				size_t i = 0;
				for(i=0; i<json_array_size(feeds); i++) {
					json_t *s = json_array_get(feeds, i);
					JANUS_VALIDATE_JSON_OBJECT(s, subscriber_stream_parameters,
						error_code, error_cause, TRUE,
						JANUS_VIDEOROOM_ERROR_MISSING_ELEMENT, JANUS_VIDEOROOM_ERROR_INVALID_ELEMENT);
					if(error_code != 0) {
						/* Unref publishers we may have taken note of so far */
						while(publishers) {
							janus_videoroom_publisher *publisher = (janus_videoroom_publisher *)publishers->data;
							janus_refcount_decrease(&publisher->ref);
							janus_refcount_decrease(&publisher->session->ref);
							publishers = g_list_remove(publishers, publisher);
						}
						goto error;
					}
					json_t *feed = json_object_get(s, "feed");
					guint64 feed_id = json_integer_value(feed);
					janus_mutex_lock(&subscriber->room->mutex);
					janus_videoroom_publisher *publisher = g_hash_table_lookup(subscriber->room->participants, &feed_id);
					janus_mutex_unlock(&subscriber->room->mutex);
					if(publisher == NULL || g_atomic_int_get(&publisher->destroyed) || !publisher->session->started) {
						JANUS_LOG(LOG_ERR, "No such feed (%"SCNu64")\n", feed_id);
						error_code = JANUS_VIDEOROOM_ERROR_NO_SUCH_FEED;
						g_snprintf(error_cause, 512, "No such feed (%"SCNu64")", feed_id);
						/* Unref publishers we may have taken note of so far */
						while(publishers) {
							publisher = (janus_videoroom_publisher *)publishers->data;
							janus_refcount_decrease(&publisher->ref);
							janus_refcount_decrease(&publisher->session->ref);
							publishers = g_list_remove(publishers, publisher);
						}
						goto error;
					}
					const char *mid = json_string_value(json_object_get(s, "mid"));
					if(mid != NULL) {
						/* Check the mid too */
						janus_mutex_lock(&publisher->streams_mutex);
						if(g_hash_table_lookup(publisher->streams_bymid, mid) == NULL) {
							janus_mutex_unlock(&publisher->streams_mutex);
							JANUS_LOG(LOG_ERR, "No such mid '%s' in feed (%"SCNu64")\n", mid, feed_id);
							error_code = JANUS_VIDEOROOM_ERROR_NO_SUCH_FEED;
							g_snprintf(error_cause, 512, "No such mid '%s' in feed (%"SCNu64")", mid, feed_id);
							/* Unref publishers we may have taken note of so far */
							while(publishers) {
								publisher = (janus_videoroom_publisher *)publishers->data;
								janus_refcount_decrease(&publisher->ref);
								janus_refcount_decrease(&publisher->session->ref);
								publishers = g_list_remove(publishers, publisher);
							}
							goto error;
						}
						janus_mutex_unlock(&publisher->streams_mutex);
					}
					json_t *spatial = json_object_get(s, "spatial_layer");
					json_t *sc_substream = json_object_get(s, "substream");
					if(json_integer_value(spatial) < 0 || json_integer_value(spatial) > 2 ||
							json_integer_value(sc_substream) < 0 || json_integer_value(sc_substream) > 2) {
						JANUS_LOG(LOG_ERR, "Invalid element (substream/spatial_layer should be 0, 1 or 2)\n");
						error_code = JANUS_VIDEOROOM_ERROR_INVALID_ELEMENT;
						g_snprintf(error_cause, 512, "Invalid value (substream/spatial_layer should be 0, 1 or 2)");
						janus_mutex_unlock(&videoroom->mutex);
						/* Unref publishers we may have taken note of so far */
						while(publishers) {
							publisher = (janus_videoroom_publisher *)publishers->data;
							janus_refcount_decrease(&publisher->ref);
							janus_refcount_decrease(&publisher->session->ref);
							publishers = g_list_remove(publishers, publisher);
						}
						goto error;
					}
					json_t *temporal = json_object_get(s, "temporal_layer");
					json_t *sc_temporal = json_object_get(s, "temporal");
					if(json_integer_value(temporal) < 0 || json_integer_value(temporal) > 2 ||
							json_integer_value(sc_temporal) < 0 || json_integer_value(sc_temporal) > 2) {
						JANUS_LOG(LOG_ERR, "Invalid element (temporal/temporal_layer should be 0, 1 or 2)\n");
						error_code = JANUS_VIDEOROOM_ERROR_INVALID_ELEMENT;
						g_snprintf(error_cause, 512, "Invalid value (temporal/temporal_layer should be 0, 1 or 2)");
						janus_mutex_unlock(&videoroom->mutex);
						/* Unref publishers we may have taken note of so far */
						while(publishers) {
							publisher = (janus_videoroom_publisher *)publishers->data;
							janus_refcount_decrease(&publisher->ref);
							janus_refcount_decrease(&publisher->session->ref);
							publishers = g_list_remove(publishers, publisher);
						}
						goto error;
					}
					/* Increase the refcount before unlocking so that nobody can remove and free the publisher in the meantime. */
					janus_refcount_increase(&publisher->ref);
					janus_refcount_increase(&publisher->session->ref);
					publishers = g_list_append(publishers, publisher);
				}
				/* Update subscriptions, adding streams or replacing existing and inactive ones */
				int changes = 0;
				janus_mutex_lock(&subscriber->streams_mutex);
				for(i=0; i<json_array_size(feeds); i++) {
					json_t *s = json_array_get(feeds, i);
					json_t *feed = json_object_get(s, "feed");
					guint64 feed_id = json_integer_value(feed);
					janus_mutex_lock(&subscriber->room->mutex);
					janus_videoroom_publisher *publisher = g_hash_table_lookup(subscriber->room->participants, &feed_id);
					janus_mutex_unlock(&subscriber->room->mutex);
					if(publisher == NULL || g_atomic_int_get(&publisher->destroyed) || !publisher->session->started) {
						JANUS_LOG(LOG_WARN, "Publisher '%"SCNu64"' not found, not subscribing...\n", feed_id);
						continue;
					}
					/* Are we subscribing to this publisher as a whole or only to a single stream? */
					const char *mid = json_string_value(json_object_get(s, "mid"));
					json_t *spatial = json_object_get(s, "spatial_layer");
					json_t *sc_substream = json_object_get(s, "substream");
					json_t *temporal = json_object_get(s, "temporal_layer");
					json_t *sc_temporal = json_object_get(s, "temporal");
					if(mid != NULL) {
						janus_mutex_lock(&publisher->streams_mutex);
						janus_videoroom_publisher_stream *ps = g_hash_table_lookup(publisher->streams_bymid, mid);
						janus_mutex_unlock(&publisher->streams_mutex);
						if(ps == NULL) {
							JANUS_LOG(LOG_WARN, "No mid '%s' in publisher '%"SCNu64"', not subscribing...\n", mid, feed_id);
							continue;
						}
						janus_videoroom_subscriber_stream *stream = janus_videoroom_subscriber_stream_add_or_replace(subscriber, ps);
						if(stream) {
							changes++;
							if(ps->type == JANUS_VIDEOROOM_MEDIA_VIDEO &&
									(spatial || sc_substream || temporal || sc_temporal)) {
								/* Override the default spatial/substream/temporal targets */
								if(sc_substream)
									stream->sim_context.substream_target = json_integer_value(sc_substream);
								if(sc_temporal)
									stream->sim_context.templayer_target = json_integer_value(sc_temporal);
								if(spatial)
									stream->target_spatial_layer = json_integer_value(spatial);
								if(temporal)
									stream->target_temporal_layer = json_integer_value(temporal);
							}
						}
					} else {
						janus_mutex_lock(&publisher->streams_mutex);
						GList *temp = publisher->streams;
						while(temp) {
							janus_videoroom_publisher_stream *ps = (janus_videoroom_publisher_stream *)temp->data;
							janus_videoroom_subscriber_stream *stream = janus_videoroom_subscriber_stream_add_or_replace(subscriber, ps);
							if(stream) {
								changes++;
								if(ps->type == JANUS_VIDEOROOM_MEDIA_VIDEO &&
										(spatial || sc_substream || temporal || sc_temporal)) {
									/* Override the default spatial/substream/temporal targets */
									if(sc_substream)
										stream->sim_context.substream_target = json_integer_value(sc_substream);
									if(sc_temporal)
										stream->sim_context.templayer_target = json_integer_value(sc_temporal);
									if(spatial)
										stream->target_spatial_layer = json_integer_value(spatial);
									if(temporal)
										stream->target_temporal_layer = json_integer_value(temporal);
								}
							}
							temp = temp->next;
						}
						janus_mutex_unlock(&publisher->streams_mutex);
					}
				}
				if(changes == 0) {
					janus_mutex_unlock(&subscriber->streams_mutex);
					/* Nothing changes, don't do anything */
					JANUS_LOG(LOG_WARN, "No unsubscription done, skipping renegotiation\n");
					janus_videoroom_message_free(msg);
					/* Decrease the references we took before */
					while(publishers) {
						janus_videoroom_publisher *publisher = (janus_videoroom_publisher *)publishers->data;
						janus_refcount_decrease(&publisher->ref);
						janus_refcount_decrease(&publisher->session->ref);
						publishers = g_list_remove(publishers, publisher);
					}
					continue;
				}
				if(!g_atomic_int_get(&subscriber->answered)) {
					/* We're still waiting for an answer to a previous offer, postpone this */
					g_atomic_int_set(&subscriber->pending_offer, 1);
					janus_mutex_unlock(&subscriber->streams_mutex);
					JANUS_LOG(LOG_VERB, "Post-poning new offer, waiting for previous answer\n");
					/* Decrease the references we took before */
					while(publishers) {
						janus_videoroom_publisher *publisher = (janus_videoroom_publisher *)publishers->data;
						janus_refcount_decrease(&publisher->ref);
						janus_refcount_decrease(&publisher->session->ref);
						publishers = g_list_remove(publishers, publisher);
					}
					janus_videoroom_message_free(msg);
					continue;
				}
				event = json_object();
				json_object_set_new(event, "videoroom", json_string("updated"));
				json_object_set_new(event, "room", json_integer(subscriber->room_id));
				json_t *media = janus_videoroom_subscriber_streams_summary(subscriber, FALSE, NULL);
				json_object_set_new(event, "streams", media);
				/* Generate a new offer */
				json_t *jsep = janus_videoroom_subscriber_offer(subscriber);
				janus_mutex_unlock(&subscriber->streams_mutex);
				/* How long will the Janus core take to push the event? */
				gint64 start = janus_get_monotonic_time();
				int res = gateway->push_event(msg->handle, &janus_videoroom_plugin, msg->transaction, event, jsep);
				JANUS_LOG(LOG_VERB, "  >> Pushing event: %d (took %"SCNu64" us)\n", res, janus_get_monotonic_time()-start);
				json_decref(event);
				json_decref(jsep);
				/* Also notify event handlers */
				if(notify_events && gateway->events_is_enabled()) {
					json_t *info = json_object();
					json_object_set_new(info, "event", json_string("updated"));
					json_object_set_new(info, "room", json_integer(subscriber->room_id));
					json_t *media = janus_videoroom_subscriber_streams_summary(subscriber, FALSE, NULL);
					json_object_set_new(info, "streams", media);
					json_object_set_new(info, "private_id", json_integer(subscriber->pvt_id));
					gateway->notify_event(&janus_videoroom_plugin, session->handle, info);
				}
				/* Decrease the references we took before */
				while(publishers) {
					janus_videoroom_publisher *publisher = (janus_videoroom_publisher *)publishers->data;
					janus_refcount_decrease(&publisher->ref);
					janus_refcount_decrease(&publisher->session->ref);
					publishers = g_list_remove(publishers, publisher);
				}
				/* Done */
				janus_videoroom_message_free(msg);
				continue;
			} else if(!strcasecmp(request_text, "unsubscribe")) {
				/* TODO Update a subscription by removing existing streams */
				JANUS_LOG(LOG_VERB, "Removing subscriber streams\n");
				JANUS_VALIDATE_JSON_OBJECT(root, subscriber_update_parameters,
					error_code, error_cause, TRUE,
					JANUS_VIDEOROOM_ERROR_MISSING_ELEMENT, JANUS_VIDEOROOM_ERROR_INVALID_ELEMENT);
				if(error_code != 0)
					goto error;
				json_t *feeds = json_object_get(root, "streams");
				if(json_array_size(feeds) == 0) {
					JANUS_LOG(LOG_ERR, "Empty unsubscription list\n");
					error_code = JANUS_VIDEOROOM_ERROR_INVALID_ELEMENT;
					g_snprintf(error_cause, 512, "Empty unsubscription list");
					goto error;
				}
				/* Validate the request first */
				size_t i = 0;
				for(i=0; i<json_array_size(feeds); i++) {
					json_t *s = json_array_get(feeds, i);
					JANUS_VALIDATE_JSON_OBJECT(s, subscriber_remove_parameters,
						error_code, error_cause, TRUE,
						JANUS_VIDEOROOM_ERROR_MISSING_ELEMENT, JANUS_VIDEOROOM_ERROR_INVALID_ELEMENT);
					if(error_code != 0)
						goto error;
				}
				/* Now remove the specified subscriptions */
				int changes = 0;
				janus_mutex_lock(&subscriber->streams_mutex);
				for(i=0; i<json_array_size(feeds); i++) {
					json_t *s = json_array_get(feeds, i);
					json_t *feed = json_object_get(s, "feed");
					guint64 feed_id = json_integer_value(feed);
					const char *sub_mid = json_string_value(json_object_get(s, "sub_mid"));
					janus_videoroom_subscriber_stream *stream = NULL;
					if(sub_mid) {
						/* A specific subscription mid has been provided */
						stream = g_hash_table_lookup(subscriber->streams_bymid, sub_mid);
						if(stream == NULL) {
							JANUS_LOG(LOG_WARN, "Subscriber stream with mid '%s' not found, not unsubscribing...\n", sub_mid);
							continue;
						}
						janus_videoroom_subscriber_stream_remove(stream, TRUE);
						changes++;
					} else if(feed_id > 0) {
						janus_mutex_lock(&subscriber->room->mutex);
						janus_videoroom_publisher *publisher = g_hash_table_lookup(subscriber->room->participants, &feed_id);
						janus_mutex_unlock(&subscriber->room->mutex);
						if(publisher == NULL || g_atomic_int_get(&publisher->destroyed) || !publisher->session->started) {
							JANUS_LOG(LOG_WARN, "Publisher '%"SCNu64"' not found, not unsubscribing...\n", feed_id);
							continue;
						}
						/* Are we unsubscribing from the publisher as a whole or only a single stream? */
						const char *mid = json_string_value(json_object_get(s, "mid"));
						/* Iterate on all subscriptions, and remove those that don't match */
						GList *temp = subscriber->streams;
						while(temp) {
							/* We need more fine grained mechanisms for changing streaming properties */
							janus_videoroom_subscriber_stream *stream = (janus_videoroom_subscriber_stream *)temp->data;
							if(stream->ps == NULL || stream->ps->publisher != publisher) {
								/* Not the publisher we're interested in */
								temp = temp->next;
								continue;
							}
							janus_videoroom_publisher_stream *ps = stream->ps;
							if(mid && ps->mid && strcasecmp(ps->mid, mid)) {
								/* Not the mid we're interested in */
								temp = temp->next;
								continue;
							}
							janus_videoroom_subscriber_stream_remove(stream, TRUE);
							changes++;
							temp = temp->next;
						}
					}
				}
				if(changes == 0) {
					janus_mutex_unlock(&subscriber->streams_mutex);
					/* Nothing changes, don't do anything */
					JANUS_LOG(LOG_VERB, "No unsubscription done, skipping renegotiation\n");
					janus_videoroom_message_free(msg);
					continue;
				}
				if(!g_atomic_int_get(&subscriber->answered)) {
					/* We're still waiting for an answer to a previous offer, postpone this */
					g_atomic_int_set(&subscriber->pending_offer, 1);
					janus_mutex_unlock(&subscriber->streams_mutex);
					JANUS_LOG(LOG_VERB, "Post-poning new offer, waiting for previous answer\n");
					janus_videoroom_message_free(msg);
					continue;
				}
				event = json_object();
				json_object_set_new(event, "videoroom", json_string("updated"));
				json_object_set_new(event, "room", json_integer(subscriber->room_id));
				json_t *media = janus_videoroom_subscriber_streams_summary(subscriber, FALSE, NULL);
				json_object_set_new(event, "streams", media);
				/* Generate a new offer */
				json_t *jsep = janus_videoroom_subscriber_offer(subscriber);
				janus_mutex_unlock(&subscriber->streams_mutex);
				/* How long will the Janus core take to push the event? */
				gint64 start = janus_get_monotonic_time();
				int res = gateway->push_event(msg->handle, &janus_videoroom_plugin, msg->transaction, event, jsep);
				JANUS_LOG(LOG_VERB, "  >> Pushing event: %d (took %"SCNu64" us)\n", res, janus_get_monotonic_time()-start);
				json_decref(event);
				json_decref(jsep);
				/* Done */
				janus_videoroom_message_free(msg);
				continue;
			} else if(!strcasecmp(request_text, "configure")) {
				JANUS_VALIDATE_JSON_OBJECT(root, configure_parameters,
					error_code, error_cause, TRUE,
					JANUS_VIDEOROOM_ERROR_MISSING_ELEMENT, JANUS_VIDEOROOM_ERROR_INVALID_ELEMENT);
				if(error_code != 0)
					goto error;
				if(subscriber->kicked) {
					JANUS_LOG(LOG_ERR, "Unauthorized, you have been kicked\n");
					error_code = JANUS_VIDEOROOM_ERROR_UNAUTHORIZED;
					g_snprintf(error_cause, 512, "Unauthorized, you have been kicked");
					goto error;
				}
				/* Audio, video and data are deprecated properties */
				json_t *audio = json_object_get(root, "audio");
				json_t *video = json_object_get(root, "video");
				json_t *data = json_object_get(root, "data");
				/* Better to specify the 'send' property of a specific 'mid' */
				const char *mid = json_string_value(json_object_get(root, "mid"));
				json_t *send = json_object_get(root, "send");
				json_t *restart = json_object_get(root, "restart");
				json_t *update = json_object_get(root, "update");
				json_t *spatial = json_object_get(root, "spatial_layer");
				json_t *sc_substream = json_object_get(root, "substream");
				if(json_integer_value(spatial) < 0 || json_integer_value(spatial) > 2 ||
						json_integer_value(sc_substream) < 0 || json_integer_value(sc_substream) > 2) {
					JANUS_LOG(LOG_ERR, "Invalid element (substream/spatial_layer should be 0, 1 or 2)\n");
					error_code = JANUS_VIDEOROOM_ERROR_INVALID_ELEMENT;
					g_snprintf(error_cause, 512, "Invalid value (substream/spatial_layer should be 0, 1 or 2)");
					goto error;
				}
				json_t *temporal = json_object_get(root, "temporal_layer");
				json_t *sc_temporal = json_object_get(root, "temporal");
				if(json_integer_value(temporal) < 0 || json_integer_value(temporal) > 2 ||
						json_integer_value(sc_temporal) < 0 || json_integer_value(sc_temporal) > 2) {
					JANUS_LOG(LOG_ERR, "Invalid element (temporal/temporal_layer should be 0, 1 or 2)\n");
					error_code = JANUS_VIDEOROOM_ERROR_INVALID_ELEMENT;
					g_snprintf(error_cause, 512, "Invalid value (temporal/temporal_layer should be 0, 1 or 2)");
					goto error;
				}
				/* Update the audio/video/data flags, if set */
				janus_mutex_lock(&subscriber->streams_mutex);
				GList *temp = subscriber->streams;
				while(temp) {
					/* We need more fine grained mechanisms for changing streaming properties */
					janus_videoroom_subscriber_stream *stream = (janus_videoroom_subscriber_stream *)temp->data;
					janus_videoroom_publisher_stream *ps = stream->ps;
					if(audio && ps->type == JANUS_VIDEOROOM_MEDIA_AUDIO) {
						gboolean oldaudio = stream->send;
						gboolean newaudio = json_is_true(audio);
						if(!oldaudio && newaudio) {
							/* Audio just resumed, reset the RTP sequence numbers */
							stream->context.seq_reset = TRUE;
						}
						stream->send = newaudio;
					}
					if(video && ps->type == JANUS_VIDEOROOM_MEDIA_VIDEO) {
						gboolean oldvideo = stream->send;
						gboolean newvideo = json_is_true(video);
						if(!oldvideo && newvideo) {
							/* Audio just resumed, reset the RTP sequence numbers */
							stream->context.seq_reset = TRUE;
						}
						stream->send = newvideo;
						if(newvideo) {
							/* Send a PLI */
							janus_videoroom_reqpli(ps, "Restoring video for subscriber");
						}
					}
					if(data && ps->type == JANUS_VIDEOROOM_MEDIA_DATA)
						stream->send = json_is_true(data);
					/* Let's also see if this is the right mid */
					if(mid && strcasecmp(stream->mid, mid)) {
						temp = temp->next;
						continue;
					}
					if(send) {
						gboolean oldsend = stream->send;
						gboolean newsend = json_is_true(send);
						if(!oldsend && newsend) {
							/* Medium just resumed, reset the RTP sequence numbers */
							stream->context.seq_reset = TRUE;
						}
						stream->send = json_is_true(send);
					}
					/* Next properties are for video only */
					if(ps->type != JANUS_VIDEOROOM_MEDIA_VIDEO) {
						temp = temp->next;
						continue;
					}
					/* Check if a simulcasting-related request is involved */
					if(ps->simulcast) {
						if(sc_substream) {
							stream->sim_context.substream_target = json_integer_value(sc_substream);
							JANUS_LOG(LOG_VERB, "Setting video SSRC to let through (simulcast): %"SCNu32" (index %d, was %d)\n",
								ps->vssrc[stream->sim_context.substream],
								stream->sim_context.substream_target,
								stream->sim_context.substream);
							if(stream->sim_context.substream_target == stream->sim_context.substream) {
								/* No need to do anything, we're already getting the right substream, so notify the user */
								json_t *event = json_object();
								json_object_set_new(event, "videoroom", json_string("event"));
								json_object_set_new(event, "room", json_integer(subscriber->room_id));
								json_object_set_new(event, "mid", json_string(stream->mid));
								json_object_set_new(event, "substream", json_integer(stream->sim_context.substream));
								gateway->push_event(msg->handle, &janus_videoroom_plugin, NULL, event, NULL);
								json_decref(event);
							} else {
								/* Send a PLI */
								janus_videoroom_reqpli(ps, "Simulcasting substream change");
							}
						}
						if(ps->vcodec == JANUS_VIDEOCODEC_VP8 && ps->simulcast && sc_temporal) {
							stream->sim_context.templayer_target = json_integer_value(sc_temporal);
							JANUS_LOG(LOG_VERB, "Setting video temporal layer to let through (simulcast): %d (was %d)\n",
								stream->sim_context.templayer_target, stream->sim_context.templayer);
							if(stream->sim_context.templayer_target == stream->sim_context.templayer) {
								/* No need to do anything, we're already getting the right temporal, so notify the user */
								json_t *event = json_object();
								json_object_set_new(event, "videoroom", json_string("event"));
								json_object_set_new(event, "room", json_integer(subscriber->room_id));
								json_object_set_new(event, "mid", json_string(stream->mid));
								json_object_set_new(event, "temporal", json_integer(stream->sim_context.templayer));
								gateway->push_event(msg->handle, &janus_videoroom_plugin, NULL, event, NULL);
								json_decref(event);
							} else {
								/* Send a PLI */
								janus_videoroom_reqpli(ps, "Simulcasting temporal layer change");
							}
						}
					} else if(ps->svc) {
						/* Also check if the viewer is trying to configure a layer change */
						if(spatial) {
							int spatial_layer = json_integer_value(spatial);
							if(spatial_layer > 1) {
								JANUS_LOG(LOG_WARN, "Spatial layer higher than 1, will probably be ignored\n");
							}
							if(spatial_layer == stream->spatial_layer) {
								/* No need to do anything, we're already getting the right spatial layer, so notify the user */
								json_t *event = json_object();
								json_object_set_new(event, "videoroom", json_string("event"));
								json_object_set_new(event, "room", json_integer(subscriber->room_id));
								json_object_set_new(event, "mid", json_string(stream->mid));
								json_object_set_new(event, "spatial_layer", json_integer(stream->spatial_layer));
								gateway->push_event(msg->handle, &janus_videoroom_plugin, NULL, event, NULL);
								json_decref(event);
							} else if(spatial_layer != stream->target_spatial_layer) {
								/* Send a PLI to the new RTP forward publisher */
								janus_videoroom_reqpli(ps, "Need to downscale spatially");
							}
							stream->target_spatial_layer = spatial_layer;
						}
						if(temporal) {
							int temporal_layer = json_integer_value(temporal);
							if(temporal_layer > 2) {
								JANUS_LOG(LOG_WARN, "Temporal layer higher than 2, will probably be ignored\n");
							}
							if(temporal_layer == stream->temporal_layer) {
								/* No need to do anything, we're already getting the right temporal layer, so notify the user */
								json_t *event = json_object();
								json_object_set_new(event, "videoroom", json_string("event"));
								json_object_set_new(event, "room", json_integer(subscriber->room_id));
								json_object_set_new(event, "mid", json_string(stream->mid));
								json_object_set_new(event, "temporal_layer", json_integer(stream->temporal_layer));
								gateway->push_event(msg->handle, &janus_videoroom_plugin, NULL, event, NULL);
								json_decref(event);
							}
							stream->target_temporal_layer = temporal_layer;
						}
					}
					temp = temp->next;
				}
				event = json_object();
				json_object_set_new(event, "videoroom", json_string("event"));
				json_object_set_new(event, "room", json_integer(subscriber->room_id));
				json_object_set_new(event, "configured", json_string("ok"));
				/* The user may be interested in an ICE restart */
				gboolean do_restart = restart ? json_is_true(restart) : FALSE;
				gboolean do_update = update ? json_is_true(update) : FALSE;
				if(sdp_update || do_restart || do_update) {
					/* Negotiate by sending the selected publisher SDP back, and/or force an ICE restart */
					if(!g_atomic_int_get(&subscriber->answered)) {
						/* We're still waiting for an answer to a previous offer, postpone this */
						g_atomic_int_set(&subscriber->pending_offer, 1);
						g_atomic_int_set(&subscriber->pending_restart, 1);
						janus_mutex_unlock(&subscriber->streams_mutex);
						JANUS_LOG(LOG_VERB, "Post-poning new ICE restart offer, waiting for previous answer\n");
						janus_videoroom_message_free(msg);
						continue;
					}
					json_t *jsep = janus_videoroom_subscriber_offer(subscriber);
					janus_mutex_unlock(&subscriber->streams_mutex);
					if(do_restart)
						json_object_set_new(jsep, "restart", json_true());
					/* How long will the Janus core take to push the event? */
					gint64 start = janus_get_monotonic_time();
					int res = gateway->push_event(msg->handle, &janus_videoroom_plugin, msg->transaction, event, jsep);
					JANUS_LOG(LOG_VERB, "  >> Pushing event: %d (took %"SCNu64" us)\n", res, janus_get_monotonic_time()-start);
					json_decref(event);
					json_decref(jsep);
					/* Done */
					janus_videoroom_message_free(msg);
					continue;
				}
				janus_mutex_unlock(&subscriber->streams_mutex);
			} else if(!strcasecmp(request_text, "pause")) {
				/* Stop receiving the publisher streams for a while */
				subscriber->paused = TRUE;
				event = json_object();
				json_object_set_new(event, "videoroom", json_string("event"));
				json_object_set_new(event, "room", json_integer(subscriber->room_id));
				json_object_set_new(event, "paused", json_string("ok"));
			} else if(!strcasecmp(request_text, "switch")) {
				/* This subscriber wants to switch to a different publisher */
				JANUS_VALIDATE_JSON_OBJECT(root, switch_parameters,
					error_code, error_cause, TRUE,
					JANUS_VIDEOROOM_ERROR_MISSING_ELEMENT, JANUS_VIDEOROOM_ERROR_INVALID_ELEMENT);
				if(!subscriber->room || g_atomic_int_get(&subscriber->room->destroyed)) {
					JANUS_LOG(LOG_ERR, "Room Destroyed \n");
					error_code = JANUS_VIDEOROOM_ERROR_NO_SUCH_ROOM;
					g_snprintf(error_cause, 512, "No such room ");
					goto error;
				}
				if(g_atomic_int_get(&subscriber->destroyed)) {
					JANUS_LOG(LOG_ERR, "Room Destroyed (%"SCNu64")\n", subscriber->room_id);
					error_code = JANUS_VIDEOROOM_ERROR_NO_SUCH_ROOM;
					g_snprintf(error_cause, 512, "No such room (%"SCNu64")", subscriber->room_id);
					goto error;
				}
				/* While the legacy way of switching by just providing a feed ID is
				 * still supported (at least for now), it isn't flexible enough: the
				 * new proper way of doing that is providing the list of changes that
				 * need to be done, in terms of which stream to switch to, and which
				 * subscription mid to attach it to. This allows for partial switches
				 * (e.g., change the second video source to Bob's camera), while the
				 * old approach simply forces a single publisher as the new source. */
				json_t *feeds = json_object_get(root, "streams");
				json_t *feed = json_object_get(root, "feed");
				GList *publishers = NULL;
				if(feeds == NULL || json_array_size(feeds) == 0) {
					/* For backwards compatibility, we still support the old "feed" property, which means
					 * "switch to all the feeds from this publisher" (much less sophisticated, though) */
					guint64 feed_id = json_integer_value(feed);
					if(feed_id == 0) {
						JANUS_LOG(LOG_ERR, "At least one between 'streams' and 'feed' must be specified\n");
						error_code = JANUS_VIDEOROOM_ERROR_MISSING_ELEMENT;
						g_snprintf(error_cause, 512, "At least one between 'streams' and 'feed' must be specified");
						goto error;
					}
					janus_mutex_lock(&subscriber->room->mutex);
					janus_videoroom_publisher *publisher = g_hash_table_lookup(subscriber->room->participants, &feed_id);
					janus_mutex_unlock(&subscriber->room->mutex);
					if(publisher == NULL || g_atomic_int_get(&publisher->destroyed) || !publisher->session->started) {
						JANUS_LOG(LOG_ERR, "No such feed (%"SCNu64")\n", feed_id);
						error_code = JANUS_VIDEOROOM_ERROR_NO_SUCH_FEED;
						g_snprintf(error_cause, 512, "No such feed (%"SCNu64")", feed_id);
						goto error;
					}
					/* Create a fake "streams" list out of this publisher */
					feeds = json_array();
					json_object_set_new(root, "streams", feeds);
					janus_refcount_increase(&publisher->ref);
					GList *temp = publisher->streams, *touched_already = NULL;
					while(temp) {
						janus_videoroom_publisher_stream *ps = (janus_videoroom_publisher_stream *)temp->data;
						/* Look for a subscriber stream compatible with this publisher stream */
						janus_videoroom_subscriber_stream *stream = NULL;
						GList *temp2 = subscriber->streams;
						while(temp2) {
							stream = (janus_videoroom_subscriber_stream *)temp->data;
							if(stream->type == ps->type && !g_list_find(touched_already, stream) &&
									((stream->type == JANUS_VIDEOROOM_MEDIA_AUDIO && stream->acodec == ps->acodec) ||
									(stream->type == JANUS_VIDEOROOM_MEDIA_VIDEO && stream->vcodec == ps->vcodec))) {
								/* This streams looks right */
								touched_already = g_list_append(touched_already, stream);
								json_t *s = json_object();
								json_object_set_new(s, "feed", json_integer(publisher->user_id));
								json_object_set_new(s, "mid", json_string(ps->mid));
								json_object_set_new(s, "sub_mid", json_string(stream->mid));
								json_array_append_new(feeds, s);
							} else {
								JANUS_LOG(LOG_WARN, "Skipping %"SCNu64" stream '%s' legacy switch: no compliant subscriber stream\n",
									publisher->user_id, ps->mid);
							}
							temp2 = temp2->next;
						}
						temp = temp->next;
					}
					g_list_free(touched_already);
					janus_refcount_decrease(&publisher->ref);
					/* Take note of the fact this is a legacy request */
					JANUS_LOG(LOG_WARN, "Legacy 'switch' request: please start using the streams array instead\n");
				}
				/* If we got here, we have a feeds list: make sure we have everything we need */
				if(json_array_size(feeds) == 0) {
					JANUS_LOG(LOG_ERR, "Empty switch list\n");
					error_code = JANUS_VIDEOROOM_ERROR_INVALID_ELEMENT;
					g_snprintf(error_cause, 512, "Empty switch list");
					goto error;
				}
				/* Make sure all the feeds we're subscribing to exist */
				size_t i = 0;
				for(i=0; i<json_array_size(feeds); i++) {
					json_t *s = json_array_get(feeds, i);
					JANUS_VALIDATE_JSON_OBJECT(s, switch_update_parameters,
						error_code, error_cause, TRUE,
						JANUS_VIDEOROOM_ERROR_MISSING_ELEMENT, JANUS_VIDEOROOM_ERROR_INVALID_ELEMENT);
					if(error_code != 0) {
						/* Unref publishers we may have taken note of so far */
						while(publishers) {
							janus_videoroom_publisher *publisher = (janus_videoroom_publisher *)publishers->data;
							janus_refcount_decrease(&publisher->ref);
							janus_refcount_decrease(&publisher->session->ref);
							publishers = g_list_remove(publishers, publisher);
						}
						goto error;
					}
					json_t *feed = json_object_get(s, "feed");
					guint64 feed_id = json_integer_value(feed);
					janus_mutex_lock(&subscriber->room->mutex);
					janus_videoroom_publisher *publisher = g_hash_table_lookup(subscriber->room->participants, &feed_id);
					janus_mutex_unlock(&subscriber->room->mutex);
					if(publisher == NULL || g_atomic_int_get(&publisher->destroyed) || !publisher->session->started) {
						JANUS_LOG(LOG_ERR, "No such feed (%"SCNu64")\n", feed_id);
						error_code = JANUS_VIDEOROOM_ERROR_NO_SUCH_FEED;
						g_snprintf(error_cause, 512, "No such feed (%"SCNu64")", feed_id);
						/* Unref publishers we may have taken note of so far */
						while(publishers) {
							publisher = (janus_videoroom_publisher *)publishers->data;
							janus_refcount_decrease(&publisher->ref);
							janus_refcount_decrease(&publisher->session->ref);
							publishers = g_list_remove(publishers, publisher);
						}
						goto error;
					}
					const char *mid = json_string_value(json_object_get(s, "mid"));
					/* Check the mid too */
					janus_mutex_lock(&publisher->streams_mutex);
					if(g_hash_table_lookup(publisher->streams_bymid, mid) == NULL) {
						janus_mutex_unlock(&publisher->streams_mutex);
						JANUS_LOG(LOG_ERR, "No such mid '%s' in feed (%"SCNu64")\n", mid, feed_id);
						error_code = JANUS_VIDEOROOM_ERROR_NO_SUCH_FEED;
						g_snprintf(error_cause, 512, "No such mid '%s' in feed (%"SCNu64")", mid, feed_id);
						/* Unref publishers we may have taken note of so far */
						while(publishers) {
							publisher = (janus_videoroom_publisher *)publishers->data;
							janus_refcount_decrease(&publisher->ref);
							janus_refcount_decrease(&publisher->session->ref);
							publishers = g_list_remove(publishers, publisher);
						}
						goto error;
					}
					janus_mutex_unlock(&publisher->streams_mutex);
					/* Increase the refcount before unlocking so that nobody can remove and free the publisher in the meantime. */
					janus_refcount_increase(&publisher->ref);
					janus_refcount_increase(&publisher->session->ref);
					publishers = g_list_append(publishers, publisher);
				}
				gboolean paused = subscriber->paused;
				subscriber->paused = TRUE;
				/* Switch to the new streams, unsubscribing from the ones we replace:
				 * notice that no renegotiation happens, we just switch the sources */
				int changes = 0;
				janus_mutex_lock(&subscriber->streams_mutex);
				for(i=0; i<json_array_size(feeds); i++) {
					json_t *s = json_array_get(feeds, i);
					/* Look for the specific subscription mid to update */
					const char *sub_mid = json_string_value(json_object_get(s, "sub_mid"));
					janus_videoroom_subscriber_stream *stream = g_hash_table_lookup(subscriber->streams_bymid, sub_mid);
					if(stream == NULL) {
						JANUS_LOG(LOG_WARN, "Subscriber stream with mid '%s' not found, not switching...\n", sub_mid);
						continue;
					}
					/* Look for the publisher stream to switch to */
					json_t *feed = json_object_get(s, "feed");
					guint64 feed_id = json_integer_value(feed);
					const char *mid = json_string_value(json_object_get(s, "mid"));
					janus_mutex_lock(&subscriber->room->mutex);
					janus_videoroom_publisher *publisher = g_hash_table_lookup(subscriber->room->participants, &feed_id);
					janus_mutex_unlock(&subscriber->room->mutex);
					if(publisher == NULL || g_atomic_int_get(&publisher->destroyed) || !publisher->session->started) {
						JANUS_LOG(LOG_WARN, "Publisher '%"SCNu64"' not found, not switching...\n", feed_id);
						continue;
					}
					janus_mutex_lock(&publisher->streams_mutex);
					janus_videoroom_publisher_stream *ps = g_hash_table_lookup(publisher->streams_bymid, mid);
					janus_mutex_unlock(&publisher->streams_mutex);
					if(ps == NULL || g_atomic_int_get(&ps->destroyed)) {
						JANUS_LOG(LOG_WARN, "Publisher '%"SCNu64"' doesn't have any mid '%s', not switching...\n", feed_id, mid);
						continue;
					}
					/* If this mapping already exists, do nothing */
					if(stream->ps == ps) {
						JANUS_LOG(LOG_WARN, "Publisher '%"SCNu64"'/'%s' is already feeding mid '%s', not switching...\n",
							feed_id, mid, sub_mid);
						continue;
					}
					/* If the streams are not of the same type, do nothing */
					if(stream->type != ps->type) {
						JANUS_LOG(LOG_WARN, "Publisher '%"SCNu64"'/'%s' is not the same type as subscription mid '%s', not switching...\n",
							feed_id, mid, sub_mid);
						continue;
					}
					/* If the streams are not using the same codec, do nothing */
					if((stream->type == JANUS_VIDEOROOM_MEDIA_AUDIO && stream->acodec != ps->acodec) ||
							(stream->type == JANUS_VIDEOROOM_MEDIA_VIDEO && stream->vcodec != ps->vcodec)) {
						JANUS_LOG(LOG_WARN, "Publisher '%"SCNu64"'/'%s' is not using same codec as subscription mid '%s', not switching...\n",
							feed_id, mid, sub_mid);
						continue;
					}
					/* Unsubscribe the old stream and update it: we don't replace streams like we
					 * do when doing new subscriptions, as that might change payload type, etc. */
					changes++;
					/* Unsubscribe from the previous source first */
					janus_mutex_lock(&stream->ps->subscribers_mutex);
					stream->ps->subscribers = g_slist_remove(stream->ps->subscribers, stream);
					janus_refcount_decrease(&stream->ps->ref);
					janus_mutex_unlock(&stream->ps->subscribers_mutex);
					/* Subscribe to the new one */
					janus_mutex_lock(&ps->subscribers_mutex);
					stream->ps = ps;
					ps->subscribers = g_slist_append(ps->subscribers, stream);
					janus_refcount_increase(&ps->ref);
					janus_mutex_unlock(&ps->subscribers_mutex);
					janus_videoroom_reqpli(ps, "Subscriber switch");
				}
				janus_mutex_unlock(&subscriber->streams_mutex);
				/* Decrease the references we took before */
				while(publishers) {
					janus_videoroom_publisher *publisher = (janus_videoroom_publisher *)publishers->data;
					janus_refcount_decrease(&publisher->ref);
					janus_refcount_decrease(&publisher->session->ref);
					publishers = g_list_remove(publishers, publisher);
				}
				/* Done */
				subscriber->paused = paused;
				event = json_object();
				json_object_set_new(event, "videoroom", json_string("event"));
				json_object_set_new(event, "switched", json_string("ok"));
				json_object_set_new(event, "room", json_integer(subscriber->room_id));
				json_object_set_new(event, "changes", json_integer(changes));
				json_t *media = janus_videoroom_subscriber_streams_summary(subscriber, FALSE, NULL);
				json_object_set_new(event, "streams", media);
				/* Also notify event handlers */
				if(notify_events && gateway->events_is_enabled()) {
					json_t *info = json_object();
					json_object_set_new(info, "event", json_string("switched"));
					json_object_set_new(info, "room", json_integer(subscriber->room_id));
					json_object_set_new(event, "changes", json_integer(changes));
					media = janus_videoroom_subscriber_streams_summary(subscriber, FALSE, NULL);
					json_object_set_new(event, "streams", media);
					gateway->notify_event(&janus_videoroom_plugin, session->handle, info);
				}
			} else if(!strcasecmp(request_text, "leave")) {
				guint64 room_id = subscriber ? subscriber->room_id : 0;
				/* Tell the core to tear down the PeerConnection, hangup_media will do the rest */
				janus_videoroom_hangup_media(session->handle);
				gateway->close_pc(session->handle);
				/* Send an event back */
				event = json_object();
				json_object_set_new(event, "videoroom", json_string("event"));
				json_object_set_new(event, "room", json_integer(room_id));
				json_object_set_new(event, "left", json_string("ok"));
				session->started = FALSE;
			} else {
				JANUS_LOG(LOG_ERR, "Unknown request '%s'\n", request_text);
				error_code = JANUS_VIDEOROOM_ERROR_INVALID_REQUEST;
				g_snprintf(error_cause, 512, "Unknown request '%s'", request_text);
				goto error;
			}
		}

		/* Prepare JSON event */
		JANUS_LOG(LOG_VERB, "Preparing JSON event as a reply\n");
		/* Any SDP or update to handle? */
		const char *msg_sdp_type = json_string_value(json_object_get(msg->jsep, "type"));
		const char *msg_sdp = json_string_value(json_object_get(msg->jsep, "sdp"));
		json_t *msg_simulcast = json_object_get(msg->jsep, "simulcast");
		if(!msg_sdp) {
			/* No SDP to send */
			int ret = gateway->push_event(msg->handle, &janus_videoroom_plugin, msg->transaction, event, NULL);
			JANUS_LOG(LOG_VERB, "  >> %d (%s)\n", ret, janus_get_api_error(ret));
			json_decref(event);
		} else {
			/* Generate offer or answer */
			JANUS_LOG(LOG_VERB, "This is involving a negotiation (%s) as well:\n%s\n", msg_sdp_type, msg_sdp);
			if(sdp_update) {
				/* Renegotiation: make sure the user provided an offer, and send answer */
				JANUS_LOG(LOG_VERB, "  -- Updating existing publisher\n");
				session->sdp_version++;		/* This needs to be increased when it changes */
			} else {
				/* New PeerConnection */
				session->sdp_version = 1;	/* This needs to be increased when it changes */
				session->sdp_sessid = janus_get_real_time();
			}
			const char *type = NULL;
			if(!strcasecmp(msg_sdp_type, "offer")) {
				/* We need to answer */
				type = "answer";
			} else if(!strcasecmp(msg_sdp_type, "answer")) {
				/* We got an answer (from a subscriber?), no need to negotiate */
				g_atomic_int_set(&session->hangingup, 0);
				int ret = gateway->push_event(msg->handle, &janus_videoroom_plugin, msg->transaction, event, NULL);
				JANUS_LOG(LOG_VERB, "  >> %d (%s)\n", ret, janus_get_api_error(ret));
				json_decref(event);
				/* Take note of the fact we got our answer */
				janus_videoroom_subscriber *subscriber = (janus_videoroom_subscriber *)session->participant;
				janus_mutex_lock(&subscriber->streams_mutex);
				/* Mark all streams that were answered to as ready */
				char error_str[512];
				janus_sdp *answer = janus_sdp_parse(msg_sdp, error_str, sizeof(error_str));
				GList *temp = answer->m_lines;
				while(temp) {
					janus_sdp_mline *m = (janus_sdp_mline *)temp->data;
					if(m->direction != JANUS_SDP_INACTIVE) {
						janus_videoroom_subscriber_stream *stream = g_hash_table_lookup(subscriber->streams_byid, GINT_TO_POINTER(m->index));
						if(stream)
							g_atomic_int_set(&stream->ready, 1);
					}
					temp = temp->next;
				}
				janus_sdp_destroy(answer);
				janus_videoroom_message_free(msg);
				/* Check if we have other pending offers to send for this subscriber */
				if(g_atomic_int_compare_and_exchange(&subscriber->pending_offer, 1, 0)) {
					JANUS_LOG(LOG_VERB, "Pending offer, sending it now\n");
					event = json_object();
					json_object_set_new(event, "videoroom", json_string("updated"));
					json_object_set_new(event, "room", json_integer(subscriber->room_id));
					json_t *media = janus_videoroom_subscriber_streams_summary(subscriber, FALSE, NULL);
					json_object_set_new(event, "streams", media);
					/* Generate a new offer */
					json_t *jsep = janus_videoroom_subscriber_offer(subscriber);
					/* Do we need an ICE restart as well? */
					if(g_atomic_int_compare_and_exchange(&subscriber->pending_restart, 1, 0))
						json_object_set_new(jsep, "restart", json_true());
					janus_mutex_unlock(&subscriber->streams_mutex);
					/* How long will the Janus core take to push the event? */
					gint64 start = janus_get_monotonic_time();
					int res = gateway->push_event(session->handle, &janus_videoroom_plugin, NULL, event, jsep);
					JANUS_LOG(LOG_VERB, "  >> Pushing event: %d (took %"SCNu64" us)\n", res, janus_get_monotonic_time()-start);
					json_decref(event);
					json_decref(jsep);
					/* Also notify event handlers */
					if(notify_events && gateway->events_is_enabled()) {
						json_t *info = json_object();
						json_object_set_new(info, "event", json_string("updated"));
						json_object_set_new(info, "room", json_integer(subscriber->room_id));
						json_t *media = janus_videoroom_subscriber_streams_summary(subscriber, FALSE, NULL);
						json_object_set_new(info, "streams", media);
						json_object_set_new(info, "private_id", json_integer(subscriber->pvt_id));
						gateway->notify_event(&janus_videoroom_plugin, session->handle, info);
					}
				} else {
					g_atomic_int_set(&subscriber->answered, 1);
					janus_mutex_unlock(&subscriber->streams_mutex);
				}
				continue;
			} else {
				/* TODO We don't support anything else right now... */
				JANUS_LOG(LOG_ERR, "Unknown SDP type '%s'\n", msg_sdp_type);
				error_code = JANUS_VIDEOROOM_ERROR_INVALID_SDP_TYPE;
				g_snprintf(error_cause, 512, "Unknown SDP type '%s'", msg_sdp_type);
				goto error;
			}
			if(session->participant_type != janus_videoroom_p_type_publisher) {
				/* We shouldn't be here, we always offer ourselves */
				JANUS_LOG(LOG_ERR, "Only publishers send offers\n");
				error_code = JANUS_VIDEOROOM_ERROR_INVALID_SDP_TYPE;
				g_snprintf(error_cause, 512, "Only publishers send offers");
				goto error;
			} else {
				/* This is a new publisher: is there room? */
				participant = janus_videoroom_session_get_publisher(session);
				janus_videoroom *videoroom = participant->room;
				int count = 0;
				GHashTableIter iter;
				gpointer value;
				if(!videoroom) {
					error_code = JANUS_VIDEOROOM_ERROR_NO_SUCH_ROOM;
					goto error;
				}
				if(g_atomic_int_get(&videoroom->destroyed)) {
					error_code = JANUS_VIDEOROOM_ERROR_NO_SUCH_ROOM;
					goto error;
				}
				janus_mutex_lock(&videoroom->mutex);
				g_hash_table_iter_init(&iter, videoroom->participants);
				while (!g_atomic_int_get(&videoroom->destroyed) && g_hash_table_iter_next(&iter, NULL, &value)) {
					janus_videoroom_publisher *p = value;
					if(p != participant && p->session->started)
						count++;
				}
				janus_mutex_unlock(&videoroom->mutex);
				if(count == videoroom->max_publishers) {
					JANUS_LOG(LOG_ERR, "Maximum number of publishers (%d) already reached\n", videoroom->max_publishers);
					error_code = JANUS_VIDEOROOM_ERROR_PUBLISHERS_FULL;
					g_snprintf(error_cause, 512, "Maximum number of publishers (%d) already reached", videoroom->max_publishers);
					goto error;
				}
				/* Now prepare the SDP to give back */
				if(strstr(msg_sdp, "mozilla") || strstr(msg_sdp, "Mozilla")) {
					participant->firefox = TRUE;
				}
				/* Start by parsing the offer */
				char error_str[512];
				janus_sdp *offer = janus_sdp_parse(msg_sdp, error_str, sizeof(error_str));
				if(offer == NULL) {
					json_decref(event);
					JANUS_LOG(LOG_ERR, "Error parsing offer: %s\n", error_str);
					error_code = JANUS_VIDEOROOM_ERROR_INVALID_SDP;
					g_snprintf(error_cause, 512, "Error parsing offer: %s", error_str);
					goto error;
				}
<<<<<<< HEAD
				/* Prepare an answer, by iterating on all m-lines */
				janus_sdp *answer = janus_sdp_generate_answer(offer);
				json_t *media = json_array();
				json_t *descriptions = json_object_get(root, "descriptions");
				const char *audiocodec = NULL, *videocodec = NULL;
=======
>>>>>>> 4371d012
				GList *temp = offer->m_lines;
				while(temp) {
					/* Which media are available? */
					janus_sdp_mline *m = (janus_sdp_mline *)temp->data;
					/* Initialize a new publisher stream */
					janus_videoroom_publisher_stream *ps = g_malloc0(sizeof(janus_videoroom_publisher_stream));
					ps->type = JANUS_VIDEOROOM_MEDIA_NONE;
					if(m->type == JANUS_SDP_AUDIO)
						ps->type = JANUS_VIDEOROOM_MEDIA_AUDIO;
					else if(m->type == JANUS_SDP_VIDEO)
						ps->type = JANUS_VIDEOROOM_MEDIA_VIDEO;
					if(m->type == JANUS_SDP_APPLICATION)
						ps->type = JANUS_VIDEOROOM_MEDIA_DATA;
					ps->mindex = g_list_length(participant->streams);
					ps->publisher = participant;
					janus_refcount_increase(&participant->ref);	/* Add a reference to the publisher */
					/* Initialize the stream */
					ps->active = TRUE;
					g_atomic_int_set(&ps->destroyed, 0);
					janus_refcount_init(&ps->ref, janus_videoroom_publisher_stream_free);
					janus_refcount_increase(&ps->ref);	/* This is for the mid-indexed hashtable */
					janus_mutex_init(&ps->subscribers_mutex);
					janus_mutex_init(&ps->rtp_forwarders_mutex);
					ps->rtp_forwarders = g_hash_table_new_full(NULL, NULL, NULL, (GDestroyNotify)janus_videoroom_rtp_forwarder_destroy);
					if(m->type == JANUS_SDP_AUDIO || m->type == JANUS_SDP_VIDEO) {
						/* Are the extmaps we care about there? */
						GList *ma = m->attributes;
						while(ma) {
							janus_sdp_attribute *a = (janus_sdp_attribute *)ma->data;
<<<<<<< HEAD
							if(a->name && a->value) {
								if(ps->mid == NULL && !strcasecmp(a->name, "mid")) {
									ps->mid = g_strdup(a->value);
								} else if(videoroom->audiolevel_ext && m->type == JANUS_SDP_AUDIO && strstr(a->value, JANUS_RTP_EXTMAP_AUDIO_LEVEL)) {
									ps->audio_level_extmap_id = atoi(a->value);
									ps->audio_level_mdir = a->direction;
								} else if(videoroom->videoorient_ext && m->type == JANUS_SDP_VIDEO && strstr(a->value, JANUS_RTP_EXTMAP_VIDEO_ORIENTATION)) {
									ps->video_orient_extmap_id = atoi(a->value);
									ps->video_orient_mdir = a->direction;
								} else if(videoroom->transport_wide_cc_ext && strstr(a->value, JANUS_RTP_EXTMAP_TRANSPORT_WIDE_CC)) {
									ps->transport_wide_cc_extmap_id = atoi(a->value);
								} else if(videoroom->playoutdelay_ext && m->type == JANUS_SDP_VIDEO && strstr(a->value, JANUS_RTP_EXTMAP_PLAYOUT_DELAY)) {
									ps->playout_delay_extmap_id = atoi(a->value);
									ps->playout_delay_mdir = a->direction;
								} else if(videoroom->do_opusfec && m->type == JANUS_SDP_AUDIO && !strcasecmp(a->name, "fmtp") && strstr(a->value, "useinbandfec=1")) {
									ps->opusfec = TRUE;
=======
							if(a->value) {
								if(videoroom->audiolevel_ext && m->type == JANUS_SDP_AUDIO && strstr(a->value, JANUS_RTP_EXTMAP_AUDIO_LEVEL)) {
									participant->audio_level_extmap_id = atoi(a->value);
								} else if(videoroom->videoorient_ext && m->type == JANUS_SDP_VIDEO && strstr(a->value, JANUS_RTP_EXTMAP_VIDEO_ORIENTATION)) {
									participant->video_orient_extmap_id = atoi(a->value);
								} else if(videoroom->playoutdelay_ext && m->type == JANUS_SDP_VIDEO && strstr(a->value, JANUS_RTP_EXTMAP_PLAYOUT_DELAY)) {
									participant->playout_delay_extmap_id = atoi(a->value);
								} else if(m->type == JANUS_SDP_AUDIO && !strcasecmp(a->name, "fmtp") && strstr(a->value, "useinbandfec=1")) {
									participant->do_opusfec = videoroom->do_opusfec;
>>>>>>> 4371d012
								}
							}
							ma = ma->next;
						}
					}
					/* Check the codecs we can use, or the ones we should */
					ps->acodec = JANUS_AUDIOCODEC_NONE;
					ps->vcodec = JANUS_VIDEOCODEC_NONE;
					ps->pt = -1;
					if(m->type == JANUS_SDP_AUDIO) {
						int i=0;
						for(i=0; i<3; i++) {
							if(videoroom->acodec[i] == JANUS_AUDIOCODEC_NONE)
								continue;
							if(janus_sdp_get_codec_pt(offer, m->index, janus_audiocodec_name(videoroom->acodec[i])) != -1) {
								ps->acodec = videoroom->acodec[i];
								ps->pt = janus_audiocodec_pt(ps->acodec);
								break;
							}
						}
					} else if(m->type == JANUS_SDP_VIDEO) {
						int i=0;
						for(i=0; i<3; i++) {
							if(videoroom->vcodec[i] == JANUS_VIDEOCODEC_NONE)
								continue;
							if(janus_sdp_get_codec_pt(offer, m->index, janus_videocodec_name(videoroom->vcodec[i])) != -1) {
								ps->vcodec = videoroom->vcodec[i];
								ps->pt = janus_videocodec_pt(ps->vcodec);
								break;
							}
						}
						/* Check if simulcast is in place */
						if(msg_simulcast != NULL && json_array_size(msg_simulcast) > 0 &&
								(ps->vcodec == JANUS_VIDEOCODEC_VP8 || ps->vcodec == JANUS_VIDEOCODEC_H264)) {
							size_t i = 0;
							for(i=0; i<json_array_size(msg_simulcast); i++) {
								json_t *s = json_array_get(msg_simulcast, i);
								int mindex = json_integer_value(json_object_get(s, "mindex"));
								if(mindex != ps->mindex)
									continue;
								JANUS_LOG(LOG_WARN, "Publisher is going to do simulcasting (#%d, %s)\n", ps->mindex, ps->mid);
								ps->simulcast = TRUE;
								ps->vssrc[0] = json_integer_value(json_object_get(s, "ssrc-0"));
								ps->vssrc[1] = json_integer_value(json_object_get(s, "ssrc-1"));
								ps->vssrc[2] = json_integer_value(json_object_get(s, "ssrc-2"));
							}
						}
					}
					/* Add a new m-line to the answer */
					if(m->type == JANUS_SDP_AUDIO) {
						janus_sdp_generate_answer_mline(offer, answer, m,
							JANUS_SDP_OA_MLINE, JANUS_SDP_AUDIO,
								JANUS_SDP_OA_DIRECTION, ps->acodec != JANUS_AUDIOCODEC_NONE ? JANUS_SDP_RECVONLY : JANUS_SDP_INACTIVE,
								JANUS_SDP_OA_CODEC, janus_audiocodec_name(ps->acodec),
								JANUS_SDP_OA_FMTP, ps->opusfec ? "useinbandfec=1" : NULL,
							JANUS_SDP_OA_DONE);
						janus_sdp_mline *m_answer = janus_sdp_mline_find_by_index(answer, m->index);
						if(m_answer != NULL) {
							/* TODO Remove, this is just here for backwards compatibility */
							if(audiocodec == NULL)
								audiocodec = janus_audiocodec_name(ps->acodec);
							/* Add the extmap attributes, if needed */
							if(ps->audio_level_extmap_id > 0) {
								/* First of all, let's check if the extmap attribute had a direction */
								const char *direction = NULL;
								switch(ps->audio_level_mdir) {
									case JANUS_SDP_SENDONLY:
										direction = "/recvonly";
										break;
									case JANUS_SDP_RECVONLY:
									case JANUS_SDP_INACTIVE:
										direction = "/inactive";
										break;
									default:
										direction = "";
										break;
								}
								janus_sdp_attribute *a = janus_sdp_attribute_create("extmap",
									"%d%s %s\r\n", ps->audio_level_extmap_id, direction, JANUS_RTP_EXTMAP_AUDIO_LEVEL);
								janus_sdp_attribute_add_to_mline(m_answer, a);
							}
						}
					} else if(m->type == JANUS_SDP_VIDEO) {
						janus_sdp_generate_answer_mline(offer, answer, m,
							JANUS_SDP_OA_MLINE, JANUS_SDP_VIDEO,
								JANUS_SDP_OA_DIRECTION, ps->vcodec != JANUS_VIDEOCODEC_NONE ? JANUS_SDP_RECVONLY : JANUS_SDP_INACTIVE,
								JANUS_SDP_OA_CODEC, janus_videocodec_name(ps->vcodec),
							JANUS_SDP_OA_DONE);
						janus_sdp_mline *m_answer = janus_sdp_mline_find_by_index(answer, m->index);
						if(m_answer != NULL) {
							/* TODO Remove, this is just here for backwards compatibility */
							if(videocodec == NULL)
								videocodec = janus_videocodec_name(ps->vcodec);
							/* Also add a bandwidth SDP attribute if we're capping the bitrate in the room */
							if(videoroom->bitrate > 0 && videoroom->bitrate_cap) {
								if(participant->firefox) {
									/* Use TIAS (bps) instead of AS (kbps) for the b= attribute, as explained here:
									 * https://github.com/meetecho/janus-gateway/issues/1277#issuecomment-397677746 */
									m->b_name = g_strdup("TIAS");
									m->b_value = videoroom->bitrate;
								} else {
									m->b_name = g_strdup("AS");
									m->b_value = videoroom->bitrate/1000;
								}
							}
							if(ps->video_orient_extmap_id > 0) {
								/* First of all, let's check if the extmap attribute had a direction */
								const char *direction = NULL;
								switch(ps->video_orient_mdir) {
									case JANUS_SDP_SENDONLY:
										direction = "/recvonly";
										break;
									case JANUS_SDP_RECVONLY:
									case JANUS_SDP_INACTIVE:
										direction = "/inactive";
										break;
									default:
										direction = "";
										break;
								}
								janus_sdp_attribute *a = janus_sdp_attribute_create("extmap",
									"%d%s %s\r\n", ps->video_orient_extmap_id, direction, JANUS_RTP_EXTMAP_VIDEO_ORIENTATION);
								janus_sdp_attribute_add_to_mline(m_answer, a);
							}
							if(ps->playout_delay_extmap_id > 0) {
								/* First of all, let's check if the extmap attribute had a direction */
								const char *direction = NULL;
								switch(ps->playout_delay_mdir) {
									case JANUS_SDP_SENDONLY:
										direction = "/recvonly";
										break;
									case JANUS_SDP_RECVONLY:
									case JANUS_SDP_INACTIVE:
										direction = "/inactive";
										break;
									default:
										direction = "";
										break;
								}
								janus_sdp_attribute *a = janus_sdp_attribute_create("extmap",
									"%d%s %s\r\n", ps->playout_delay_extmap_id, direction, JANUS_RTP_EXTMAP_PLAYOUT_DELAY);
								janus_sdp_attribute_add_to_mline(m_answer, a);
							}
							if(ps->transport_wide_cc_extmap_id > 0) {
								janus_sdp_attribute *a = janus_sdp_attribute_create("extmap",
									"%d %s\r\n", ps->transport_wide_cc_extmap_id, JANUS_RTP_EXTMAP_TRANSPORT_WIDE_CC);
								janus_sdp_attribute_add_to_mline(m_answer, a);
							}
						}
					} else if(m->type == JANUS_SDP_APPLICATION) {
						janus_sdp_generate_answer_mline(offer, answer, m,
							JANUS_SDP_OA_MLINE, JANUS_SDP_APPLICATION,
							JANUS_SDP_OA_DONE);
					}
					/* Make sure we have a mid */
					if(ps->mid == NULL) {
						char mid[5];
						g_snprintf(mid, sizeof(mid), "%d", ps->mindex);
						ps->mid = g_strdup(mid);
					}
					/* Do we have a description as well? */
					if(descriptions != NULL && json_array_size(descriptions) > 0) {
						size_t i = 0;
						for(i=0; i<json_array_size(descriptions); i++) {
							json_t *d = json_array_get(descriptions, i);
							const char *d_mid = json_string_value(json_object_get(d, "mid"));
							const char *d_desc = json_string_value(json_object_get(d, "description"));
							if(d_desc && d_mid && ps->mid && !strcasecmp(d_mid, ps->mid)) {
								ps->description = g_strdup(d_desc);
								break;
							}
						}
					}
					/* Add the stream to the list */
					janus_mutex_lock(&participant->streams_mutex);
					participant->streams = g_list_append(participant->streams, ps);
					g_hash_table_insert(participant->streams_byid, GINT_TO_POINTER(ps->mindex), ps);
					g_hash_table_insert(participant->streams_bymid, g_strdup(ps->mid), ps);
					janus_mutex_unlock(&participant->streams_mutex);
					temp = temp->next;
					/* Add to the info we send back to the publisher */
					json_t *info = json_object();
					json_object_set_new(info, "type", json_string(janus_videoroom_media_str(ps->type)));
					json_object_set_new(info, "mindex", json_integer(ps->mindex));
					json_object_set_new(info, "mid", json_string(ps->mid));
					if(ps->description)
						json_object_set_new(info, "description", json_string(ps->description));
					if(ps->type == JANUS_VIDEOROOM_MEDIA_AUDIO) {
						json_object_set_new(info, "codec", json_string(janus_audiocodec_name(ps->acodec)));
						if(ps->opusfec)
							json_object_set_new(info, "opus-fec", json_true());
					} else if(ps->type == JANUS_VIDEOROOM_MEDIA_VIDEO) {
						json_object_set_new(info, "codec", json_string(janus_videocodec_name(ps->vcodec)));
						if(ps->simulcast)
							json_object_set_new(info, "simulcast", json_true());
						if(ps->svc)
							json_object_set_new(info, "svc", json_true());
					}
					json_array_append_new(media, info);
				}
<<<<<<< HEAD
=======
				JANUS_LOG(LOG_VERB, "The publisher is going to use the %s video codec\n", janus_videocodec_name(participant->vcodec));
				participant->video_pt = janus_videocodec_pt(participant->vcodec);
				janus_sdp *answer = janus_sdp_generate_answer(offer,
					JANUS_SDP_OA_AUDIO_CODEC, janus_audiocodec_name(participant->acodec),
					JANUS_SDP_OA_AUDIO_DIRECTION, JANUS_SDP_RECVONLY,
					JANUS_SDP_OA_AUDIO_FMTP, participant->do_opusfec ? "useinbandfec=1" : NULL,
					JANUS_SDP_OA_VIDEO_CODEC, janus_videocodec_name(participant->vcodec),
					JANUS_SDP_OA_VIDEO_DIRECTION, JANUS_SDP_RECVONLY,
					JANUS_SDP_OA_ACCEPT_EXTMAP, JANUS_RTP_EXTMAP_MID,
					JANUS_SDP_OA_ACCEPT_EXTMAP, JANUS_RTP_EXTMAP_RTP_STREAM_ID,
					JANUS_SDP_OA_ACCEPT_EXTMAP, videoroom->audiolevel_ext ? JANUS_RTP_EXTMAP_AUDIO_LEVEL : NULL,
					JANUS_SDP_OA_ACCEPT_EXTMAP, videoroom->videoorient_ext ? JANUS_RTP_EXTMAP_VIDEO_ORIENTATION : NULL,
					JANUS_SDP_OA_ACCEPT_EXTMAP, videoroom->playoutdelay_ext ? JANUS_RTP_EXTMAP_PLAYOUT_DELAY : NULL,
					JANUS_SDP_OA_ACCEPT_EXTMAP, JANUS_RTP_EXTMAP_TRANSPORT_WIDE_CC,
					JANUS_SDP_OA_DONE);
>>>>>>> 4371d012
				janus_sdp_destroy(offer);
				/* Replace the session name */
				g_free(answer->s_name);
				char s_name[100];
				g_snprintf(s_name, sizeof(s_name), "VideoRoom %"SCNu64, videoroom->room_id);
				answer->s_name = g_strdup(s_name);
<<<<<<< HEAD
				/* Generate an SDP string we can send back to the publisher */
				char *answer_sdp = janus_sdp_write(answer);
				janus_sdp_destroy(answer);
				/* For backwards compatibility, update the event with info on the codecs that we'll be handling
				 * TODO This will make no sense in the future, as different streams may use different codecs */
				if(event) {
					if(audiocodec)
						json_object_set_new(event, "audio_codec", json_string(audiocodec));
					if(videocodec)
						json_object_set_new(event, "video_codec", json_string(videocodec));
=======
				/* Which media are REALLY available? (some may have been rejected) */
				participant->audio = FALSE;
				participant->video = FALSE;
				participant->data = FALSE;
				temp = answer->m_lines;
				while(temp) {
					janus_sdp_mline *m = (janus_sdp_mline *)temp->data;
					if(m->type == JANUS_SDP_AUDIO && m->port > 0 && m->direction != JANUS_SDP_INACTIVE) {
						participant->audio = TRUE;
					} else if(m->type == JANUS_SDP_VIDEO && m->port > 0 && m->direction != JANUS_SDP_INACTIVE) {
						participant->video = TRUE;
					} else if(m->type == JANUS_SDP_APPLICATION && m->port > 0) {
						participant->data = TRUE;
					}
					temp = temp->next;
				}
				JANUS_LOG(LOG_VERB, "Per the answer, the publisher %s going to send an audio stream\n", participant->audio ? "is" : "is NOT");
				JANUS_LOG(LOG_VERB, "Per the answer, the publisher %s going to send a video stream\n", participant->video ? "is" : "is NOT");
				JANUS_LOG(LOG_VERB, "Per the answer, the publisher %s going to open a data channel\n", participant->data ? "is" : "is NOT");
				/* Update the event with info on the codecs that we'll be handling */
				if(event) {
					if(participant->audio)
						json_object_set_new(event, "audio_codec", json_string(janus_audiocodec_name(participant->acodec)));
					if(participant->video)
						json_object_set_new(event, "video_codec", json_string(janus_videocodec_name(participant->vcodec)));
				}
				/* Also add a bandwidth SDP attribute if we're capping the bitrate in the room */
				janus_sdp_mline *m = janus_sdp_mline_find(answer, JANUS_SDP_VIDEO);
				if(m != NULL && videoroom->bitrate > 0 && videoroom->bitrate_cap) {
					if(participant->firefox) {
						/* Use TIAS (bps) instead of AS (kbps) for the b= attribute, as explained here:
						 * https://github.com/meetecho/janus-gateway/issues/1277#issuecomment-397677746 */
						m->b_name = g_strdup("TIAS");
						m->b_value = videoroom->bitrate;
					} else {
						m->b_name = g_strdup("AS");
						m->b_value = videoroom->bitrate/1000;
					}
				}
				/* Generate an SDP string we can send back to the publisher */
				char *answer_sdp = janus_sdp_write(answer);
				/* Now turn the SDP into what we'll send subscribers, using the static payload types for making switching easier */
				offer = janus_sdp_generate_offer(s_name, answer->c_addr,
					JANUS_SDP_OA_AUDIO, participant->audio,
					JANUS_SDP_OA_AUDIO_CODEC, janus_audiocodec_name(participant->acodec),
					JANUS_SDP_OA_AUDIO_PT, janus_audiocodec_pt(participant->acodec),
					JANUS_SDP_OA_AUDIO_DIRECTION, JANUS_SDP_SENDONLY,
					JANUS_SDP_OA_AUDIO_FMTP, participant->do_opusfec ? "useinbandfec=1" : NULL,
					JANUS_SDP_OA_VIDEO, participant->video,
					JANUS_SDP_OA_VIDEO_CODEC, janus_videocodec_name(participant->vcodec),
					JANUS_SDP_OA_VIDEO_PT, janus_videocodec_pt(participant->vcodec),
					JANUS_SDP_OA_VIDEO_DIRECTION, JANUS_SDP_SENDONLY,
					JANUS_SDP_OA_DATA, participant->data,
					JANUS_SDP_OA_DONE);
				/* Add the extmap attributes, if needed */
				if(participant->audio_level_extmap_id > 0) {
					janus_sdp_mline *m = janus_sdp_mline_find(offer, JANUS_SDP_AUDIO);
					if(m != NULL) {
						janus_sdp_attribute *a = janus_sdp_attribute_create("extmap",
							"%d %s\r\n", participant->audio_level_extmap_id, JANUS_RTP_EXTMAP_AUDIO_LEVEL);
						janus_sdp_attribute_add_to_mline(m, a);
					}
				}
				if(participant->video_orient_extmap_id > 0) {
					janus_sdp_mline *m = janus_sdp_mline_find(offer, JANUS_SDP_VIDEO);
					if(m != NULL) {
						janus_sdp_attribute *a = janus_sdp_attribute_create("extmap",
							"%d %s\r\n", participant->video_orient_extmap_id, JANUS_RTP_EXTMAP_VIDEO_ORIENTATION);
						janus_sdp_attribute_add_to_mline(m, a);
					}
				}
				if(participant->playout_delay_extmap_id > 0) {
					janus_sdp_mline *m = janus_sdp_mline_find(offer, JANUS_SDP_VIDEO);
					if(m != NULL) {
						janus_sdp_attribute *a = janus_sdp_attribute_create("extmap",
							"%d %s\r\n", participant->playout_delay_extmap_id, JANUS_RTP_EXTMAP_PLAYOUT_DELAY);
						janus_sdp_attribute_add_to_mline(m, a);
					}
>>>>>>> 4371d012
				}
				json_object_set_new(event, "streams", media);
				/* Is this room recorded, or are we recording this publisher already? */
				janus_mutex_lock(&participant->rec_mutex);
				if(videoroom->record || participant->recording_active) {
					GList *temp = participant->streams;
					while(temp) {
						janus_videoroom_publisher_stream *ps = (janus_videoroom_publisher_stream *)temp->data;
						janus_videoroom_recorder_create(ps);
						temp = temp->next;
					}
				}
				janus_mutex_unlock(&participant->rec_mutex);
				/* Send the answer back to the publisher */
				JANUS_LOG(LOG_VERB, "Handling publisher: turned this into an '%s':\n%s\n", type, answer_sdp);
				json_t *jsep = json_pack("{ssss}", "type", type, "sdp", answer_sdp);
				g_free(answer_sdp);
				/* How long will the Janus core take to push the event? */
				g_atomic_int_set(&session->hangingup, 0);
				gint64 start = janus_get_monotonic_time();
				int res = gateway->push_event(msg->handle, &janus_videoroom_plugin, msg->transaction, event, jsep);
				JANUS_LOG(LOG_VERB, "  >> Pushing event: %d (took %"SCNu64" us)\n", res, janus_get_monotonic_time()-start);
				/* Done */
				if(res != JANUS_OK) {
					/* TODO Failed to negotiate? We should remove this publisher */
				} else {
					/* We'll wait for the setup_media event before actually telling subscribers */
				}
				json_decref(event);
				json_decref(jsep);
			}
			if(participant != NULL)
				janus_refcount_decrease(&participant->ref);
		}
		janus_videoroom_message_free(msg);

		continue;

error:
		{
			/* Prepare JSON error event */
			json_t *event = json_object();
			json_object_set_new(event, "videoroom", json_string("event"));
			json_object_set_new(event, "error_code", json_integer(error_code));
			json_object_set_new(event, "error", json_string(error_cause));
			int ret = gateway->push_event(msg->handle, &janus_videoroom_plugin, msg->transaction, event, NULL);
			JANUS_LOG(LOG_VERB, "  >> Pushing event: %d (%s)\n", ret, janus_get_api_error(ret));
			json_decref(event);
			janus_videoroom_message_free(msg);
		}
	}
	JANUS_LOG(LOG_VERB, "Leaving VideoRoom handler thread\n");
	return NULL;
}

/* Helper to quickly relay RTP packets from publishers to subscribers */
static void janus_videoroom_relay_rtp_packet(gpointer data, gpointer user_data) {
	janus_videoroom_rtp_relay_packet *packet = (janus_videoroom_rtp_relay_packet *)user_data;
	if(!packet || !packet->data || packet->length < 1) {
		JANUS_LOG(LOG_ERR, "Invalid packet...\n");
		return;
	}
	janus_videoroom_subscriber_stream *stream = (janus_videoroom_subscriber_stream *)data;
	if(!stream || !g_atomic_int_get(&stream->ready) || g_atomic_int_get(&stream->destroyed) ||
			!stream->send || !stream->ps || stream->ps != packet->source ||
			!stream->subscriber || stream->subscriber->paused || stream->subscriber->kicked ||
			!stream->subscriber->session || !stream->subscriber->session->handle || !stream->subscriber->session->started)
		return;
	janus_videoroom_publisher_stream *ps = stream->ps;
	janus_videoroom_subscriber *subscriber = stream->subscriber;
	janus_videoroom_session *session = subscriber->session;

	/* Make sure there hasn't been a publisher switch by checking the SSRC */
	if(packet->is_video) {
		/* Check if there's any SVC info to take into account */
		if(packet->svc) {
			/* There is: check if this is a layer that can be dropped for this viewer
			 * Note: Following core inspired by the excellent job done by Sergio Garcia Murillo here:
			 * https://github.com/medooze/media-server/blob/master/src/vp9/VP9LayerSelector.cpp */
			gboolean override_mark_bit = FALSE, has_marker_bit = packet->data->markerbit;
			int temporal_layer = stream->temporal_layer;
			if(stream->target_temporal_layer > stream->temporal_layer) {
				/* We need to upscale */
				JANUS_LOG(LOG_HUGE, "We need to upscale temporally:\n");
				if(packet->ubit && packet->bbit && packet->temporal_layer <= stream->target_temporal_layer) {
					JANUS_LOG(LOG_HUGE, "  -- Upscaling temporal layer: %u --> %u\n",
						packet->temporal_layer, stream->target_temporal_layer);
					stream->temporal_layer = packet->temporal_layer;
					temporal_layer = stream->temporal_layer;
					/* Notify the viewer */
					json_t *event = json_object();
					json_object_set_new(event, "videoroom", json_string("event"));
					json_object_set_new(event, "room", json_integer(subscriber->room_id));
					json_object_set_new(event, "mid", json_string(stream->mid));
					json_object_set_new(event, "temporal_layer", json_integer(stream->temporal_layer));
					gateway->push_event(session->handle, &janus_videoroom_plugin, NULL, event, NULL);
					json_decref(event);
				}
			} else if(stream->target_temporal_layer < stream->temporal_layer) {
				/* We need to downscale */
				JANUS_LOG(LOG_HUGE, "We need to downscale temporally:\n");
				if(packet->ebit) {
					JANUS_LOG(LOG_HUGE, "  -- Downscaling temporal layer: %u --> %u\n",
						stream->temporal_layer, stream->target_temporal_layer);
					stream->temporal_layer = stream->target_temporal_layer;
					/* Notify the viewer */
					json_t *event = json_object();
					json_object_set_new(event, "videoroom", json_string("event"));
					json_object_set_new(event, "room", json_integer(subscriber->room_id));
					json_object_set_new(event, "mid", json_string(stream->mid));
					json_object_set_new(event, "temporal_layer", json_integer(stream->temporal_layer));
					gateway->push_event(session->handle, &janus_videoroom_plugin, NULL, event, NULL);
					json_decref(event);
				}
			}
			if(temporal_layer < packet->temporal_layer) {
				/* Drop the packet: update the context to make sure sequence number is increased normally later */
				JANUS_LOG(LOG_HUGE, "Dropping packet (temporal layer %d < %d)\n", temporal_layer, packet->temporal_layer);
				stream->context.base_seq++;
				return;
			}
			int spatial_layer = stream->spatial_layer;
			if(stream->target_spatial_layer > stream->spatial_layer) {
				JANUS_LOG(LOG_HUGE, "We need to upscale spatially:\n");
				/* We need to upscale */
				if(packet->pbit == 0 && packet->bbit && packet->spatial_layer == stream->spatial_layer+1) {
					JANUS_LOG(LOG_HUGE, "  -- Upscaling spatial layer: %u --> %u\n",
						packet->spatial_layer, stream->target_spatial_layer);
					stream->spatial_layer = packet->spatial_layer;
					spatial_layer = stream->spatial_layer;
					/* Notify the viewer */
					json_t *event = json_object();
					json_object_set_new(event, "videoroom", json_string("event"));
					json_object_set_new(event, "room", json_integer(subscriber->room_id));
					json_object_set_new(event, "mid", json_string(stream->mid));
					json_object_set_new(event, "spatial_layer", json_integer(stream->spatial_layer));
					gateway->push_event(session->handle, &janus_videoroom_plugin, NULL, event, NULL);
					json_decref(event);
				}
			} else if(stream->target_spatial_layer < stream->spatial_layer) {
				/* We need to downscale */
				JANUS_LOG(LOG_HUGE, "We need to downscale spatially:\n");
				if(packet->ebit) {
					JANUS_LOG(LOG_HUGE, "  -- Downscaling spatial layer: %u --> %u\n",
						stream->spatial_layer, stream->target_spatial_layer);
					stream->spatial_layer = stream->target_spatial_layer;
					/* Notify the viewer */
					json_t *event = json_object();
					json_object_set_new(event, "videoroom", json_string("event"));
					json_object_set_new(event, "room", json_integer(subscriber->room_id));
					json_object_set_new(event, "mid", json_string(stream->mid));
					json_object_set_new(event, "spatial_layer", json_integer(stream->spatial_layer));
					gateway->push_event(session->handle, &janus_videoroom_plugin, NULL, event, NULL);
					json_decref(event);
				}
			}
			if(spatial_layer < packet->spatial_layer) {
				/* Drop the packet: update the context to make sure sequence number is increased normally later */
				JANUS_LOG(LOG_HUGE, "Dropping packet (spatial layer %d < %d)\n", spatial_layer, packet->spatial_layer);
				stream->context.base_seq++;
				return;
			} else if(packet->ebit && spatial_layer == packet->spatial_layer) {
				/* If we stop at layer 0, we need a marker bit now, as the one from layer 1 will not be received */
				override_mark_bit = TRUE;
			}
			/* If we got here, we can send the frame: this doesn't necessarily mean it's
			 * one of the layers the user wants, as there may be dependencies involved */
			JANUS_LOG(LOG_HUGE, "Sending packet (spatial=%d, temporal=%d)\n",
				packet->spatial_layer, packet->temporal_layer);
			/* Fix sequence number and timestamp (publisher switching may be involved) */
			janus_rtp_header_update(packet->data, &stream->context, TRUE);
			if(override_mark_bit && !has_marker_bit) {
				packet->data->markerbit = 1;
			}
			if(gateway != NULL)
				gateway->relay_rtp(session->handle, ps->mindex, TRUE, (char *)packet->data, packet->length);
			if(override_mark_bit && !has_marker_bit) {
				packet->data->markerbit = 0;
			}
			/* Restore the timestamp and sequence number to what the publisher set them to */
			packet->data->timestamp = htonl(packet->timestamp);
			packet->data->seq_number = htons(packet->seq_number);
		} else if(packet->ssrc[0] != 0) {
			/* Handle simulcast: make sure we have a payload to work with */
			int plen = 0;
			char *payload = janus_rtp_payload((char *)packet->data, packet->length, &plen);
			if(payload == NULL)
				return;
			/* Process this packet: don't relay if it's not the SSRC/layer we wanted to handle */
			gboolean relay = janus_rtp_simulcasting_context_process_rtp(&stream->sim_context,
				(char *)packet->data, packet->length, packet->ssrc, ps->vcodec, &stream->context);
			/* Do we need to drop this? */
			if(!relay)
				return;
			/* Any event we should notify? */
			if(stream->sim_context.changed_substream) {
				/* Notify the user about the substream change */
				json_t *event = json_object();
				json_object_set_new(event, "videoroom", json_string("event"));
				json_object_set_new(event, "room", json_integer(subscriber->room_id));
				json_object_set_new(event, "mid", json_string(stream->mid));
				json_object_set_new(event, "substream", json_integer(stream->sim_context.substream));
				gateway->push_event(session->handle, &janus_videoroom_plugin, NULL, event, NULL);
				json_decref(event);
			}
			if(stream->sim_context.need_pli && ps->publisher && ps->publisher->session &&
					ps->publisher->session->handle) {
				/* Send a PLI */
				JANUS_LOG(LOG_VERB, "We need a PLI for the simulcast context\n");
				janus_videoroom_reqpli(ps, "Simulcast");
			}
			if(stream->sim_context.changed_temporal) {
				/* Notify the user about the temporal layer change */
				json_t *event = json_object();
				json_object_set_new(event, "videoroom", json_string("event"));
				json_object_set_new(event, "room", json_integer(subscriber->room_id));
				json_object_set_new(event, "mid", json_string(stream->mid));
				json_object_set_new(event, "temporal", json_integer(stream->sim_context.templayer));
				gateway->push_event(session->handle, &janus_videoroom_plugin, NULL, event, NULL);
				json_decref(event);
			}
			/* If we got here, update the RTP header and send the packet */
			janus_rtp_header_update(packet->data, &stream->context, TRUE);
			char vp8pd[6];
			if(ps->vcodec == JANUS_VIDEOCODEC_VP8) {
				/* For VP8, we save the original payload descriptor, to restore it after */
				memcpy(vp8pd, payload, sizeof(vp8pd));
				janus_vp8_simulcast_descriptor_update(payload, plen, &stream->vp8_context,
					stream->sim_context.changed_substream);
			}
			/* Send the packet */
			if(gateway != NULL)
				gateway->relay_rtp(session->handle, stream->mindex, TRUE, (char *)packet->data, packet->length);
			/* Restore the timestamp and sequence number to what the publisher set them to */
			packet->data->timestamp = htonl(packet->timestamp);
			packet->data->seq_number = htons(packet->seq_number);
			if(ps->vcodec == JANUS_VIDEOCODEC_VP8) {
				/* Restore the original payload descriptor as well, as it will be needed by the next viewer */
				memcpy(payload, vp8pd, sizeof(vp8pd));
			}
		} else {
			/* Fix sequence number and timestamp (publisher switching may be involved) */
			janus_rtp_header_update(packet->data, &stream->context, TRUE);
			/* Send the packet */
			if(gateway != NULL)
				gateway->relay_rtp(session->handle, stream->mindex, FALSE, (char *)packet->data, packet->length);
			/* Restore the timestamp and sequence number to what the publisher set them to */
			packet->data->timestamp = htonl(packet->timestamp);
			packet->data->seq_number = htons(packet->seq_number);
		}
	} else {
		/* Fix sequence number and timestamp (publisher switching may be involved) */
		janus_rtp_header_update(packet->data, &stream->context, FALSE);
		/* Send the packet */
		if(gateway != NULL)
			gateway->relay_rtp(session->handle, stream->mindex, TRUE, (char *)packet->data, packet->length);
		/* Restore the timestamp and sequence number to what the publisher set them to */
		packet->data->timestamp = htonl(packet->timestamp);
		packet->data->seq_number = htons(packet->seq_number);
	}

	return;
}

static void janus_videoroom_relay_data_packet(gpointer data, gpointer user_data) {
	char *text = (char *)user_data;
	janus_videoroom_subscriber_stream *stream = (janus_videoroom_subscriber_stream *)data;
	if(!stream || !stream->send || !stream->subscriber || stream->subscriber->paused || stream->subscriber->kicked ||
			!stream->subscriber->session || !stream->subscriber->session->handle || !stream->subscriber->session->started)
		return;
	janus_videoroom_subscriber *subscriber = stream->subscriber;
	janus_videoroom_session *session = subscriber->session;

	if(gateway != NULL && text != NULL) {
		JANUS_LOG(LOG_VERB, "Forwarding DataChannel message (%zu bytes) to viewer: %s\n", strlen(text), text);
		gateway->relay_data(session->handle, text, strlen(text));
	}
	return;
}

/* The following methods are only relevant if RTCP is used for RTP forwarders */
static void janus_videoroom_rtp_forwarder_rtcp_receive(janus_videoroom_rtp_forwarder *forward) {
	char buffer[1500];
	struct sockaddr_storage remote_addr;
	socklen_t addrlen = sizeof(remote_addr);
	int len = recvfrom(forward->rtcp_fd, buffer, sizeof(buffer), 0, (struct sockaddr *)&remote_addr, &addrlen);
	if(janus_is_rtcp(buffer, len)) {
		JANUS_LOG(LOG_HUGE, "Got %s RTCP packet: %d bytes\n", forward->is_video ? "video" : "audio", len);
		/* We only handle incoming video PLI or FIR at the moment */
		if(!janus_rtcp_has_fir(buffer, len) && !janus_rtcp_has_pli(buffer, len))
			return;
		janus_videoroom_reqpli((janus_videoroom_publisher_stream *)forward->source, "RTCP from forwarder");
	}
}

static void *janus_videoroom_rtp_forwarder_rtcp_thread(void *data) {
	JANUS_LOG(LOG_VERB, "Joining RTCP thread for RTP forwarders...\n");
	/* Run the main loop */
	g_main_loop_run(rtcpfwd_loop);
	/* When the loop ends, we're done */
	JANUS_LOG(LOG_VERB, "Leaving RTCP thread for RTP forwarders...\n");
	return NULL;
}<|MERGE_RESOLUTION|>--- conflicted
+++ resolved
@@ -7503,14 +7503,11 @@
 					g_snprintf(error_cause, 512, "Error parsing offer: %s", error_str);
 					goto error;
 				}
-<<<<<<< HEAD
 				/* Prepare an answer, by iterating on all m-lines */
 				janus_sdp *answer = janus_sdp_generate_answer(offer);
 				json_t *media = json_array();
 				json_t *descriptions = json_object_get(root, "descriptions");
 				const char *audiocodec = NULL, *videocodec = NULL;
-=======
->>>>>>> 4371d012
 				GList *temp = offer->m_lines;
 				while(temp) {
 					/* Which media are available? */
@@ -7540,34 +7537,19 @@
 						GList *ma = m->attributes;
 						while(ma) {
 							janus_sdp_attribute *a = (janus_sdp_attribute *)ma->data;
-<<<<<<< HEAD
 							if(a->name && a->value) {
 								if(ps->mid == NULL && !strcasecmp(a->name, "mid")) {
 									ps->mid = g_strdup(a->value);
 								} else if(videoroom->audiolevel_ext && m->type == JANUS_SDP_AUDIO && strstr(a->value, JANUS_RTP_EXTMAP_AUDIO_LEVEL)) {
 									ps->audio_level_extmap_id = atoi(a->value);
-									ps->audio_level_mdir = a->direction;
 								} else if(videoroom->videoorient_ext && m->type == JANUS_SDP_VIDEO && strstr(a->value, JANUS_RTP_EXTMAP_VIDEO_ORIENTATION)) {
 									ps->video_orient_extmap_id = atoi(a->value);
-									ps->video_orient_mdir = a->direction;
 								} else if(videoroom->transport_wide_cc_ext && strstr(a->value, JANUS_RTP_EXTMAP_TRANSPORT_WIDE_CC)) {
 									ps->transport_wide_cc_extmap_id = atoi(a->value);
 								} else if(videoroom->playoutdelay_ext && m->type == JANUS_SDP_VIDEO && strstr(a->value, JANUS_RTP_EXTMAP_PLAYOUT_DELAY)) {
 									ps->playout_delay_extmap_id = atoi(a->value);
-									ps->playout_delay_mdir = a->direction;
 								} else if(videoroom->do_opusfec && m->type == JANUS_SDP_AUDIO && !strcasecmp(a->name, "fmtp") && strstr(a->value, "useinbandfec=1")) {
 									ps->opusfec = TRUE;
-=======
-							if(a->value) {
-								if(videoroom->audiolevel_ext && m->type == JANUS_SDP_AUDIO && strstr(a->value, JANUS_RTP_EXTMAP_AUDIO_LEVEL)) {
-									participant->audio_level_extmap_id = atoi(a->value);
-								} else if(videoroom->videoorient_ext && m->type == JANUS_SDP_VIDEO && strstr(a->value, JANUS_RTP_EXTMAP_VIDEO_ORIENTATION)) {
-									participant->video_orient_extmap_id = atoi(a->value);
-								} else if(videoroom->playoutdelay_ext && m->type == JANUS_SDP_VIDEO && strstr(a->value, JANUS_RTP_EXTMAP_PLAYOUT_DELAY)) {
-									participant->playout_delay_extmap_id = atoi(a->value);
-								} else if(m->type == JANUS_SDP_AUDIO && !strcasecmp(a->name, "fmtp") && strstr(a->value, "useinbandfec=1")) {
-									participant->do_opusfec = videoroom->do_opusfec;
->>>>>>> 4371d012
 								}
 							}
 							ma = ma->next;
@@ -7623,38 +7605,30 @@
 								JANUS_SDP_OA_DIRECTION, ps->acodec != JANUS_AUDIOCODEC_NONE ? JANUS_SDP_RECVONLY : JANUS_SDP_INACTIVE,
 								JANUS_SDP_OA_CODEC, janus_audiocodec_name(ps->acodec),
 								JANUS_SDP_OA_FMTP, ps->opusfec ? "useinbandfec=1" : NULL,
+								JANUS_SDP_OA_ACCEPT_EXTMAP, JANUS_RTP_EXTMAP_MID,
+								JANUS_SDP_OA_ACCEPT_EXTMAP, JANUS_RTP_EXTMAP_RTP_STREAM_ID,
+								JANUS_SDP_OA_ACCEPT_EXTMAP, videoroom->audiolevel_ext ? JANUS_RTP_EXTMAP_AUDIO_LEVEL : NULL,
+								JANUS_SDP_OA_ACCEPT_EXTMAP, videoroom->videoorient_ext ? JANUS_RTP_EXTMAP_VIDEO_ORIENTATION : NULL,
+								JANUS_SDP_OA_ACCEPT_EXTMAP, videoroom->playoutdelay_ext ? JANUS_RTP_EXTMAP_PLAYOUT_DELAY : NULL,
+								JANUS_SDP_OA_ACCEPT_EXTMAP, JANUS_RTP_EXTMAP_TRANSPORT_WIDE_CC,
 							JANUS_SDP_OA_DONE);
 						janus_sdp_mline *m_answer = janus_sdp_mline_find_by_index(answer, m->index);
 						if(m_answer != NULL) {
 							/* TODO Remove, this is just here for backwards compatibility */
 							if(audiocodec == NULL)
 								audiocodec = janus_audiocodec_name(ps->acodec);
-							/* Add the extmap attributes, if needed */
-							if(ps->audio_level_extmap_id > 0) {
-								/* First of all, let's check if the extmap attribute had a direction */
-								const char *direction = NULL;
-								switch(ps->audio_level_mdir) {
-									case JANUS_SDP_SENDONLY:
-										direction = "/recvonly";
-										break;
-									case JANUS_SDP_RECVONLY:
-									case JANUS_SDP_INACTIVE:
-										direction = "/inactive";
-										break;
-									default:
-										direction = "";
-										break;
-								}
-								janus_sdp_attribute *a = janus_sdp_attribute_create("extmap",
-									"%d%s %s\r\n", ps->audio_level_extmap_id, direction, JANUS_RTP_EXTMAP_AUDIO_LEVEL);
-								janus_sdp_attribute_add_to_mline(m_answer, a);
-							}
 						}
 					} else if(m->type == JANUS_SDP_VIDEO) {
 						janus_sdp_generate_answer_mline(offer, answer, m,
 							JANUS_SDP_OA_MLINE, JANUS_SDP_VIDEO,
 								JANUS_SDP_OA_DIRECTION, ps->vcodec != JANUS_VIDEOCODEC_NONE ? JANUS_SDP_RECVONLY : JANUS_SDP_INACTIVE,
 								JANUS_SDP_OA_CODEC, janus_videocodec_name(ps->vcodec),
+								JANUS_SDP_OA_ACCEPT_EXTMAP, JANUS_RTP_EXTMAP_MID,
+								JANUS_SDP_OA_ACCEPT_EXTMAP, JANUS_RTP_EXTMAP_RTP_STREAM_ID,
+								JANUS_SDP_OA_ACCEPT_EXTMAP, videoroom->audiolevel_ext ? JANUS_RTP_EXTMAP_AUDIO_LEVEL : NULL,
+								JANUS_SDP_OA_ACCEPT_EXTMAP, videoroom->videoorient_ext ? JANUS_RTP_EXTMAP_VIDEO_ORIENTATION : NULL,
+								JANUS_SDP_OA_ACCEPT_EXTMAP, videoroom->playoutdelay_ext ? JANUS_RTP_EXTMAP_PLAYOUT_DELAY : NULL,
+								JANUS_SDP_OA_ACCEPT_EXTMAP, JANUS_RTP_EXTMAP_TRANSPORT_WIDE_CC,
 							JANUS_SDP_OA_DONE);
 						janus_sdp_mline *m_answer = janus_sdp_mline_find_by_index(answer, m->index);
 						if(m_answer != NULL) {
@@ -7672,49 +7646,6 @@
 									m->b_name = g_strdup("AS");
 									m->b_value = videoroom->bitrate/1000;
 								}
-							}
-							if(ps->video_orient_extmap_id > 0) {
-								/* First of all, let's check if the extmap attribute had a direction */
-								const char *direction = NULL;
-								switch(ps->video_orient_mdir) {
-									case JANUS_SDP_SENDONLY:
-										direction = "/recvonly";
-										break;
-									case JANUS_SDP_RECVONLY:
-									case JANUS_SDP_INACTIVE:
-										direction = "/inactive";
-										break;
-									default:
-										direction = "";
-										break;
-								}
-								janus_sdp_attribute *a = janus_sdp_attribute_create("extmap",
-									"%d%s %s\r\n", ps->video_orient_extmap_id, direction, JANUS_RTP_EXTMAP_VIDEO_ORIENTATION);
-								janus_sdp_attribute_add_to_mline(m_answer, a);
-							}
-							if(ps->playout_delay_extmap_id > 0) {
-								/* First of all, let's check if the extmap attribute had a direction */
-								const char *direction = NULL;
-								switch(ps->playout_delay_mdir) {
-									case JANUS_SDP_SENDONLY:
-										direction = "/recvonly";
-										break;
-									case JANUS_SDP_RECVONLY:
-									case JANUS_SDP_INACTIVE:
-										direction = "/inactive";
-										break;
-									default:
-										direction = "";
-										break;
-								}
-								janus_sdp_attribute *a = janus_sdp_attribute_create("extmap",
-									"%d%s %s\r\n", ps->playout_delay_extmap_id, direction, JANUS_RTP_EXTMAP_PLAYOUT_DELAY);
-								janus_sdp_attribute_add_to_mline(m_answer, a);
-							}
-							if(ps->transport_wide_cc_extmap_id > 0) {
-								janus_sdp_attribute *a = janus_sdp_attribute_create("extmap",
-									"%d %s\r\n", ps->transport_wide_cc_extmap_id, JANUS_RTP_EXTMAP_TRANSPORT_WIDE_CC);
-								janus_sdp_attribute_add_to_mline(m_answer, a);
 							}
 						}
 					} else if(m->type == JANUS_SDP_APPLICATION) {
@@ -7768,31 +7699,12 @@
 					}
 					json_array_append_new(media, info);
 				}
-<<<<<<< HEAD
-=======
-				JANUS_LOG(LOG_VERB, "The publisher is going to use the %s video codec\n", janus_videocodec_name(participant->vcodec));
-				participant->video_pt = janus_videocodec_pt(participant->vcodec);
-				janus_sdp *answer = janus_sdp_generate_answer(offer,
-					JANUS_SDP_OA_AUDIO_CODEC, janus_audiocodec_name(participant->acodec),
-					JANUS_SDP_OA_AUDIO_DIRECTION, JANUS_SDP_RECVONLY,
-					JANUS_SDP_OA_AUDIO_FMTP, participant->do_opusfec ? "useinbandfec=1" : NULL,
-					JANUS_SDP_OA_VIDEO_CODEC, janus_videocodec_name(participant->vcodec),
-					JANUS_SDP_OA_VIDEO_DIRECTION, JANUS_SDP_RECVONLY,
-					JANUS_SDP_OA_ACCEPT_EXTMAP, JANUS_RTP_EXTMAP_MID,
-					JANUS_SDP_OA_ACCEPT_EXTMAP, JANUS_RTP_EXTMAP_RTP_STREAM_ID,
-					JANUS_SDP_OA_ACCEPT_EXTMAP, videoroom->audiolevel_ext ? JANUS_RTP_EXTMAP_AUDIO_LEVEL : NULL,
-					JANUS_SDP_OA_ACCEPT_EXTMAP, videoroom->videoorient_ext ? JANUS_RTP_EXTMAP_VIDEO_ORIENTATION : NULL,
-					JANUS_SDP_OA_ACCEPT_EXTMAP, videoroom->playoutdelay_ext ? JANUS_RTP_EXTMAP_PLAYOUT_DELAY : NULL,
-					JANUS_SDP_OA_ACCEPT_EXTMAP, JANUS_RTP_EXTMAP_TRANSPORT_WIDE_CC,
-					JANUS_SDP_OA_DONE);
->>>>>>> 4371d012
 				janus_sdp_destroy(offer);
 				/* Replace the session name */
 				g_free(answer->s_name);
 				char s_name[100];
 				g_snprintf(s_name, sizeof(s_name), "VideoRoom %"SCNu64, videoroom->room_id);
 				answer->s_name = g_strdup(s_name);
-<<<<<<< HEAD
 				/* Generate an SDP string we can send back to the publisher */
 				char *answer_sdp = janus_sdp_write(answer);
 				janus_sdp_destroy(answer);
@@ -7803,86 +7715,6 @@
 						json_object_set_new(event, "audio_codec", json_string(audiocodec));
 					if(videocodec)
 						json_object_set_new(event, "video_codec", json_string(videocodec));
-=======
-				/* Which media are REALLY available? (some may have been rejected) */
-				participant->audio = FALSE;
-				participant->video = FALSE;
-				participant->data = FALSE;
-				temp = answer->m_lines;
-				while(temp) {
-					janus_sdp_mline *m = (janus_sdp_mline *)temp->data;
-					if(m->type == JANUS_SDP_AUDIO && m->port > 0 && m->direction != JANUS_SDP_INACTIVE) {
-						participant->audio = TRUE;
-					} else if(m->type == JANUS_SDP_VIDEO && m->port > 0 && m->direction != JANUS_SDP_INACTIVE) {
-						participant->video = TRUE;
-					} else if(m->type == JANUS_SDP_APPLICATION && m->port > 0) {
-						participant->data = TRUE;
-					}
-					temp = temp->next;
-				}
-				JANUS_LOG(LOG_VERB, "Per the answer, the publisher %s going to send an audio stream\n", participant->audio ? "is" : "is NOT");
-				JANUS_LOG(LOG_VERB, "Per the answer, the publisher %s going to send a video stream\n", participant->video ? "is" : "is NOT");
-				JANUS_LOG(LOG_VERB, "Per the answer, the publisher %s going to open a data channel\n", participant->data ? "is" : "is NOT");
-				/* Update the event with info on the codecs that we'll be handling */
-				if(event) {
-					if(participant->audio)
-						json_object_set_new(event, "audio_codec", json_string(janus_audiocodec_name(participant->acodec)));
-					if(participant->video)
-						json_object_set_new(event, "video_codec", json_string(janus_videocodec_name(participant->vcodec)));
-				}
-				/* Also add a bandwidth SDP attribute if we're capping the bitrate in the room */
-				janus_sdp_mline *m = janus_sdp_mline_find(answer, JANUS_SDP_VIDEO);
-				if(m != NULL && videoroom->bitrate > 0 && videoroom->bitrate_cap) {
-					if(participant->firefox) {
-						/* Use TIAS (bps) instead of AS (kbps) for the b= attribute, as explained here:
-						 * https://github.com/meetecho/janus-gateway/issues/1277#issuecomment-397677746 */
-						m->b_name = g_strdup("TIAS");
-						m->b_value = videoroom->bitrate;
-					} else {
-						m->b_name = g_strdup("AS");
-						m->b_value = videoroom->bitrate/1000;
-					}
-				}
-				/* Generate an SDP string we can send back to the publisher */
-				char *answer_sdp = janus_sdp_write(answer);
-				/* Now turn the SDP into what we'll send subscribers, using the static payload types for making switching easier */
-				offer = janus_sdp_generate_offer(s_name, answer->c_addr,
-					JANUS_SDP_OA_AUDIO, participant->audio,
-					JANUS_SDP_OA_AUDIO_CODEC, janus_audiocodec_name(participant->acodec),
-					JANUS_SDP_OA_AUDIO_PT, janus_audiocodec_pt(participant->acodec),
-					JANUS_SDP_OA_AUDIO_DIRECTION, JANUS_SDP_SENDONLY,
-					JANUS_SDP_OA_AUDIO_FMTP, participant->do_opusfec ? "useinbandfec=1" : NULL,
-					JANUS_SDP_OA_VIDEO, participant->video,
-					JANUS_SDP_OA_VIDEO_CODEC, janus_videocodec_name(participant->vcodec),
-					JANUS_SDP_OA_VIDEO_PT, janus_videocodec_pt(participant->vcodec),
-					JANUS_SDP_OA_VIDEO_DIRECTION, JANUS_SDP_SENDONLY,
-					JANUS_SDP_OA_DATA, participant->data,
-					JANUS_SDP_OA_DONE);
-				/* Add the extmap attributes, if needed */
-				if(participant->audio_level_extmap_id > 0) {
-					janus_sdp_mline *m = janus_sdp_mline_find(offer, JANUS_SDP_AUDIO);
-					if(m != NULL) {
-						janus_sdp_attribute *a = janus_sdp_attribute_create("extmap",
-							"%d %s\r\n", participant->audio_level_extmap_id, JANUS_RTP_EXTMAP_AUDIO_LEVEL);
-						janus_sdp_attribute_add_to_mline(m, a);
-					}
-				}
-				if(participant->video_orient_extmap_id > 0) {
-					janus_sdp_mline *m = janus_sdp_mline_find(offer, JANUS_SDP_VIDEO);
-					if(m != NULL) {
-						janus_sdp_attribute *a = janus_sdp_attribute_create("extmap",
-							"%d %s\r\n", participant->video_orient_extmap_id, JANUS_RTP_EXTMAP_VIDEO_ORIENTATION);
-						janus_sdp_attribute_add_to_mline(m, a);
-					}
-				}
-				if(participant->playout_delay_extmap_id > 0) {
-					janus_sdp_mline *m = janus_sdp_mline_find(offer, JANUS_SDP_VIDEO);
-					if(m != NULL) {
-						janus_sdp_attribute *a = janus_sdp_attribute_create("extmap",
-							"%d %s\r\n", participant->playout_delay_extmap_id, JANUS_RTP_EXTMAP_PLAYOUT_DELAY);
-						janus_sdp_attribute_add_to_mline(m, a);
-					}
->>>>>>> 4371d012
 				}
 				json_object_set_new(event, "streams", media);
 				/* Is this room recorded, or are we recording this publisher already? */
