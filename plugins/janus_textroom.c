/*! \file   janus_textroom.c
 * \author Lorenzo Miniero <lorenzo@meetecho.com>
 * \copyright GNU General Public License v3
 * \brief  Janus TextRoom plugin
 * \details This is a plugin implementing a DataChannel only text room.
 * As such, it does NOT support or negotiate audio or video, but only
 * data channels, in order to provide text broadcasting features. The
 * plugin allows users to join multiple text-only rooms via a single
 * PeerConnection. Users can send messages either to a room in general
 * (broadcasting), or to individual users (whispers). This plugin can be
 * used within the context of any application that needs real-time text
 * broadcasting (e.g., chatrooms, but not only).
 *
 * The only message that is typically sent to the plugin through the Janus API is
 * a "setup" message, by which the user initializes the PeerConnection
 * itself. Apart from that, all other messages can be exchanged directly
 * via Data Channels. For room management purposes, though, requests like
 * "create", "edit", "destroy", "list" and "exists" are available through the
 * Janus API as well: notice that in this case you'll have to use "request"
 * and not "textroom" as the name of the request.
 *
 * Each room can also be configured with an HTTP backend to contact for
 * incoming messages. If configured, messages addressed to that room will
 * also be forwarded, by means of an HTTP POST, to the specified address.
 * Notice that this will only work if libcurl was available when
 * configuring and installing Janus.
 *
 * \note This plugin is only meant to showcase what you can do with
 * data channels involving multiple participants at the same time. While
 * functional, it's not inherently better or faster than doing the same
 * thing using the Janus API messaging itself (e.g., as part of the
 * plugin API messaging) or using existing instant messaging protocols
 * (e.g., Jabber). In fact, while data channels are being used, you're
 * still going through a server, so it's not really peer-to-peer. That
 * said, the plugin can be useful if you don't plan to use any other
 * infrastructure than Janus, and yet you also want to have text-based
 * communication (e.g., to add a chatroom to an audio or video conference).
 *
 * Notice that, in general, all users can create rooms. If you want to
 * limit this functionality, you can configure an admin \c admin_key in
 * the plugin settings. When configured, only "create" requests that
 * include the correct \c admin_key value in an "admin_key" property
 * will succeed, and will be rejected otherwise.
 *
 * \section textroomapi Text Room API
 * TBD.
 *
 * \ingroup plugins
 * \ref plugins
 */

#include "plugin.h"

#include <jansson.h>

#ifdef HAVE_LIBCURL
#include <curl/curl.h>
#endif

#include "../debug.h"
#include "../apierror.h"
#include "../config.h"
#include "../mutex.h"
#include "../utils.h"


/* Plugin information */
#define JANUS_TEXTROOM_VERSION			2
#define JANUS_TEXTROOM_VERSION_STRING	"0.0.2"
#define JANUS_TEXTROOM_DESCRIPTION		"This is a plugin implementing a text-only room for Janus, using DataChannels."
#define JANUS_TEXTROOM_NAME				"JANUS TextRoom plugin"
#define JANUS_TEXTROOM_AUTHOR			"Meetecho s.r.l."
#define JANUS_TEXTROOM_PACKAGE			"janus.plugin.textroom"

/* Plugin methods */
janus_plugin *create(void);
int janus_textroom_init(janus_callbacks *callback, const char *config_path);
void janus_textroom_destroy(void);
int janus_textroom_get_api_compatibility(void);
int janus_textroom_get_version(void);
const char *janus_textroom_get_version_string(void);
const char *janus_textroom_get_description(void);
const char *janus_textroom_get_name(void);
const char *janus_textroom_get_author(void);
const char *janus_textroom_get_package(void);
void janus_textroom_create_session(janus_plugin_session *handle, int *error);
struct janus_plugin_result *janus_textroom_handle_message(janus_plugin_session *handle, char *transaction, json_t *message, json_t *jsep);
void janus_textroom_setup_media(janus_plugin_session *handle);
void janus_textroom_incoming_rtp(janus_plugin_session *handle, int video, char *buf, int len);
void janus_textroom_incoming_rtcp(janus_plugin_session *handle, int video, char *buf, int len);
void janus_textroom_incoming_data(janus_plugin_session *handle, char *buf, int len);
void janus_textroom_slow_link(janus_plugin_session *handle, int uplink, int video);
void janus_textroom_hangup_media(janus_plugin_session *handle);
void janus_textroom_destroy_session(janus_plugin_session *handle, int *error);
json_t *janus_textroom_query_session(janus_plugin_session *handle);

/* Plugin setup */
static janus_plugin janus_textroom_plugin =
	JANUS_PLUGIN_INIT (
		.init = janus_textroom_init,
		.destroy = janus_textroom_destroy,

		.get_api_compatibility = janus_textroom_get_api_compatibility,
		.get_version = janus_textroom_get_version,
		.get_version_string = janus_textroom_get_version_string,
		.get_description = janus_textroom_get_description,
		.get_name = janus_textroom_get_name,
		.get_author = janus_textroom_get_author,
		.get_package = janus_textroom_get_package,

		.create_session = janus_textroom_create_session,
		.handle_message = janus_textroom_handle_message,
		.setup_media = janus_textroom_setup_media,
		.incoming_rtp = janus_textroom_incoming_rtp,
		.incoming_rtcp = janus_textroom_incoming_rtcp,
		.incoming_data = janus_textroom_incoming_data,
		.slow_link = janus_textroom_slow_link,
		.hangup_media = janus_textroom_hangup_media,
		.destroy_session = janus_textroom_destroy_session,
		.query_session = janus_textroom_query_session,
	);

/* Plugin creator */
janus_plugin *create(void) {
	JANUS_LOG(LOG_VERB, "%s created!\n", JANUS_TEXTROOM_NAME);
	return &janus_textroom_plugin;
}


/* Parameter validation */
static struct janus_json_parameter request_parameters[] = {
	{"request", JSON_STRING, JANUS_JSON_PARAM_REQUIRED}
};
static struct janus_json_parameter transaction_parameters[] = {
	{"textroom", JSON_STRING, JANUS_JSON_PARAM_REQUIRED},
	{"transaction", JSON_STRING, JANUS_JSON_PARAM_REQUIRED}
};
static struct janus_json_parameter room_parameters[] = {
	{"room", JSON_INTEGER, JANUS_JSON_PARAM_REQUIRED | JANUS_JSON_PARAM_POSITIVE}
};
static struct janus_json_parameter adminkey_parameters[] = {
	{"admin_key", JSON_STRING, JANUS_JSON_PARAM_REQUIRED}
};
static struct janus_json_parameter create_parameters[] = {
	{"room", JSON_INTEGER, JANUS_JSON_PARAM_POSITIVE},
	{"description", JSON_STRING, 0},
	{"secret", JSON_STRING, 0},
	{"pin", JSON_STRING, 0},
	{"post", JSON_STRING, 0},
	{"is_private", JANUS_JSON_BOOL, 0},
	{"allowed", JSON_ARRAY, 0}
};
static struct janus_json_parameter edit_parameters[] = {
	{"room", JSON_INTEGER, JANUS_JSON_PARAM_REQUIRED | JANUS_JSON_PARAM_POSITIVE},
	{"description", JSON_STRING, 0},
	{"secret", JSON_STRING, 0},
	{"pin", JSON_STRING, 0},
	{"post", JSON_STRING, 0},
	{"is_private", JANUS_JSON_BOOL, 0}
};
static struct janus_json_parameter allowed_parameters[] = {
	{"room", JSON_INTEGER, JANUS_JSON_PARAM_REQUIRED | JANUS_JSON_PARAM_POSITIVE},
	{"secret", JSON_STRING, 0},
	{"action", JSON_STRING, JANUS_JSON_PARAM_REQUIRED},
	{"allowed", JSON_ARRAY, 0}
};
static struct janus_json_parameter kick_parameters[] = {
	{"room", JSON_INTEGER, JANUS_JSON_PARAM_REQUIRED | JANUS_JSON_PARAM_POSITIVE},
	{"secret", JSON_STRING, 0},
	{"username", JSON_STRING, JANUS_JSON_PARAM_REQUIRED}
};
static struct janus_json_parameter join_parameters[] = {
	{"room", JSON_INTEGER, JANUS_JSON_PARAM_REQUIRED | JANUS_JSON_PARAM_POSITIVE},
	{"username", JSON_STRING, JANUS_JSON_PARAM_REQUIRED},
	{"display", JSON_STRING, 0}
};
static struct janus_json_parameter message_parameters[] = {
	{"room", JSON_INTEGER, JANUS_JSON_PARAM_REQUIRED | JANUS_JSON_PARAM_POSITIVE},
	{"text", JSON_STRING, JANUS_JSON_PARAM_REQUIRED},
	{"to", JSON_STRING, 0},
	{"tos", JSON_ARRAY, 0},
	{"ack", JANUS_JSON_BOOL, 0}
};

/* Static configuration instance */
static janus_config *config = NULL;
static const char *config_folder = NULL;
static janus_mutex config_mutex = JANUS_MUTEX_INITIALIZER;

/* Useful stuff */
static volatile gint initialized = 0, stopping = 0;
static gboolean notify_events = TRUE;
static janus_callbacks *gateway = NULL;
static GThread *handler_thread;
static void *janus_textroom_handler(void *data);
static void janus_textroom_hangup_media_internal(janus_plugin_session *handle);

/* JSON serialization options */
static size_t json_format = JSON_INDENT(3) | JSON_PRESERVE_ORDER;


typedef struct janus_textroom_room {
	guint64 room_id;			/* Unique room ID */
	gchar *room_name;			/* Room description */
	gchar *room_secret;			/* Secret needed to manipulate (e.g., destroy) this room */
	gchar *room_pin;			/* Password needed to join this room, if any */
	gboolean is_private;		/* Whether this room is 'private' (as in hidden) or not */
	gchar *http_backend;		/* Server to contact via HTTP POST for incoming messages, if any */
	GHashTable *participants;	/* Map of participants */
	gboolean check_tokens;		/* Whether to check tokens when participants join (see below) */
	GHashTable *allowed;		/* Map of participants (as tokens) allowed to join */
	volatile gint destroyed;	/* Whether this room has been destroyed */
	janus_mutex mutex;			/* Mutex to lock this room instance */
	janus_refcount ref;
} janus_textroom_room;
static GHashTable *rooms;
static janus_mutex rooms_mutex = JANUS_MUTEX_INITIALIZER;
static char *admin_key = NULL;

typedef struct janus_textroom_session {
	janus_plugin_session *handle;
	gint64 sdp_sessid;
	gint64 sdp_version;
	GHashTable *rooms;			/* Map of rooms this user is in, and related participant instance */
	janus_mutex mutex;			/* Mutex to lock this session */
	volatile gint setup;
	volatile gint hangingup;
	volatile gint destroyed;
	janus_refcount ref;
} janus_textroom_session;
static GHashTable *sessions;
static janus_mutex sessions_mutex = JANUS_MUTEX_INITIALIZER;

typedef struct janus_textroom_participant {
	janus_textroom_session *session;
	janus_textroom_room *room;	/* Room this participant is in */
	gchar *username;			/* Unique username in the room */
	gchar *display;				/* Display name in the room, if any */
	janus_mutex mutex;			/* Mutex to lock this session */
	volatile gint destroyed;	/* Whether this participant has been destroyed */
	janus_refcount ref;
} janus_textroom_participant;

static void janus_textroom_room_destroy(janus_textroom_room *textroom) {
	if(textroom && g_atomic_int_compare_and_exchange(&textroom->destroyed, 0, 1))
		janus_refcount_decrease(&textroom->ref);
}
static void janus_textroom_room_free(const janus_refcount *textroom_ref) {
	janus_textroom_room *textroom = janus_refcount_containerof(textroom_ref, janus_textroom_room, ref);
	JANUS_LOG(LOG_WARN, "janus_textroom_room_free: %p\n", textroom);
	/* This room can be destroyed, free all the resources */
	g_free(textroom->room_name);
	g_free(textroom->room_secret);
	g_free(textroom->room_pin);
	g_free(textroom->http_backend);
	g_hash_table_destroy(textroom->participants);
	g_hash_table_destroy(textroom->allowed);
	g_free(textroom);
}

static void janus_textroom_session_destroy(janus_textroom_session *session) {
	if(session && g_atomic_int_compare_and_exchange(&session->destroyed, 0, 1))
		janus_refcount_decrease(&session->ref);
}
static void janus_textroom_session_free(const janus_refcount *session_ref) {
	janus_textroom_session *session = janus_refcount_containerof(session_ref, janus_textroom_session, ref);
	JANUS_LOG(LOG_WARN, "janus_textroom_session_free: %p\n", session);
	/* Remove the reference to the core plugin session */
	janus_refcount_decrease(&session->handle->ref);
	/* This session can be destroyed, free all the resources */
	g_hash_table_destroy(session->rooms);
	g_free(session);
}

static void janus_textroom_participant_dereference(janus_textroom_participant *p) {
	if(p)
		janus_refcount_decrease(&p->ref);
}

static void janus_textroom_participant_destroy(janus_textroom_participant *participant) {
	if(participant && g_atomic_int_compare_and_exchange(&participant->destroyed, 0, 1))
		janus_refcount_decrease(&participant->ref);
}
static void janus_textroom_participant_free(const janus_refcount *participant_ref) {
	janus_textroom_participant *participant = janus_refcount_containerof(participant_ref, janus_textroom_participant, ref);
	JANUS_LOG(LOG_WARN, "janus_textroom_participant_free: %p\n", participant);
	/* This participant can be destroyed, free all the resources */
	g_free(participant->username);
	g_free(participant->display);
	g_free(participant);
}


typedef struct janus_textroom_message {
	janus_plugin_session *handle;
	char *transaction;
	json_t *message;
	json_t *jsep;
} janus_textroom_message;
static GAsyncQueue *messages = NULL;
static janus_textroom_message exit_message;

static void janus_textroom_message_free(janus_textroom_message *msg) {
	if(!msg || msg == &exit_message)
		return;
	JANUS_LOG(LOG_WARN, "janus_textroom_message_free: %p\n", msg);

	if(msg->handle && msg->handle->plugin_handle) {
		janus_textroom_session *session = (janus_textroom_session *)msg->handle->plugin_handle;
		janus_refcount_decrease(&session->ref);
	}
	msg->handle = NULL;

	g_free(msg->transaction);
	msg->transaction = NULL;
	if(msg->message)
		json_decref(msg->message);
	msg->message = NULL;
	if(msg->jsep)
		json_decref(msg->jsep);
	msg->jsep = NULL;

	g_free(msg);
}


/* SDP template: we only offer data channels */
#define sdp_template \
		"v=0\r\n" \
		"o=- %"SCNu64" %"SCNu64" IN IP4 127.0.0.1\r\n"	/* We need current time here */ \
		"s=Janus TextRoom plugin\r\n" \
		"t=0 0\r\n" \
		"m=application 1 DTLS/SCTP 5000\r\n" \
		"c=IN IP4 1.1.1.1\r\n" \
		"a=sctpmap:5000 webrtc-datachannel 16\r\n"


/* Error codes */
#define JANUS_TEXTROOM_ERROR_NO_MESSAGE			411
#define JANUS_TEXTROOM_ERROR_INVALID_JSON		412
#define JANUS_TEXTROOM_ERROR_MISSING_ELEMENT	413
#define JANUS_TEXTROOM_ERROR_INVALID_ELEMENT	414
#define JANUS_TEXTROOM_ERROR_INVALID_REQUEST	415
#define JANUS_TEXTROOM_ERROR_ALREADY_SETUP		416
#define JANUS_TEXTROOM_ERROR_NO_SUCH_ROOM		417
#define JANUS_TEXTROOM_ERROR_ROOM_EXISTS		418
#define JANUS_TEXTROOM_ERROR_UNAUTHORIZED		419
#define JANUS_TEXTROOM_ERROR_USERNAME_EXISTS	420
#define JANUS_TEXTROOM_ERROR_ALREADY_IN_ROOM	421
#define JANUS_TEXTROOM_ERROR_NOT_IN_ROOM		422
#define JANUS_TEXTROOM_ERROR_NO_SUCH_USER		423
#define JANUS_TEXTROOM_ERROR_UNKNOWN_ERROR		499

#ifdef HAVE_LIBCURL
static size_t janus_textroom_write_data(void *buffer, size_t size, size_t nmemb, void *userp) {
	return size*nmemb;
}
#endif

/* We use this method to handle incoming requests. Since most of the requests 
 * will arrive from data channels, but some may also arrive from the regular
 * plugin messaging (e.g., room management), we have the ability to pass
 * parsed JSON objects instead of strings, which explains why we specify a
 * janus_plugin_result pointer as a return value; messages handles via
 * datachannels would simply return NULL. Besides, some requests are actually
 * originated internally, and don't need any response to be sent to anyone,
 * which is what the additional boolean "internal" value is for */
janus_plugin_result *janus_textroom_handle_incoming_request(janus_plugin_session *handle,
	char *text, json_t *json, gboolean internal);


/* Plugin implementation */
int janus_textroom_init(janus_callbacks *callback, const char *config_path) {
	if(g_atomic_int_get(&stopping)) {
		/* Still stopping from before */
		return -1;
	}
	if(callback == NULL || config_path == NULL) {
		/* Invalid arguments */
		return -1;
	}

	/* Read configuration */
	char filename[255];
	g_snprintf(filename, 255, "%s/%s.cfg", config_path, JANUS_TEXTROOM_PACKAGE);
	JANUS_LOG(LOG_VERB, "Configuration file: %s\n", filename);
	config = janus_config_parse(filename);
	config_folder = config_path;
	if(config != NULL)
		janus_config_print(config);
	rooms = g_hash_table_new_full(g_int64_hash, g_int64_equal, (GDestroyNotify)g_free, (GDestroyNotify)janus_textroom_room_destroy);
	sessions = g_hash_table_new_full(NULL, NULL, NULL, (GDestroyNotify)janus_textroom_session_destroy);
	messages = g_async_queue_new_full((GDestroyNotify) janus_textroom_message_free);
	/* This is the callback we'll need to invoke to contact the gateway */
	gateway = callback;

	/* Parse configuration to populate the rooms list */
	if(config != NULL) {
		janus_config_item *item = janus_config_get_item_drilldown(config, "general", "json");
		if(item && item->value) {
			/* Check how we need to format/serialize the JSON output */
			if(!strcasecmp(item->value, "indented")) {
				/* Default: indented, we use three spaces for that */
				json_format = JSON_INDENT(3) | JSON_PRESERVE_ORDER;
			} else if(!strcasecmp(item->value, "plain")) {
				/* Not indented and no new lines, but still readable */
				json_format = JSON_INDENT(0) | JSON_PRESERVE_ORDER;
			} else if(!strcasecmp(item->value, "compact")) {
				/* Compact, so no spaces between separators */
				json_format = JSON_COMPACT | JSON_PRESERVE_ORDER;
			} else {
				JANUS_LOG(LOG_WARN, "Unsupported JSON format option '%s', using default (indented)\n", item->value);
				json_format = JSON_INDENT(3) | JSON_PRESERVE_ORDER;
			}
		}
		/* Any admin key to limit who can "create"? */
		janus_config_item *key = janus_config_get_item_drilldown(config, "general", "admin_key");
		if(key != NULL && key->value != NULL)
			admin_key = g_strdup(key->value);
		janus_config_item *events = janus_config_get_item_drilldown(config, "general", "events");
		if(events != NULL && events->value != NULL)
			notify_events = janus_is_true(events->value);
		if(!notify_events && callback->events_is_enabled()) {
			JANUS_LOG(LOG_WARN, "Notification of events to handlers disabled for %s\n", JANUS_TEXTROOM_NAME);
		}
		/* Iterate on all rooms */
		GList *cl = janus_config_get_categories(config);
		while(cl != NULL) {
			janus_config_category *cat = (janus_config_category *)cl->data;
			if(cat->name == NULL || !strcasecmp(cat->name, "general")) {
				cl = cl->next;
				continue;
			}
			JANUS_LOG(LOG_VERB, "Adding text room '%s'\n", cat->name);
			janus_config_item *desc = janus_config_get_item(cat, "description");
			janus_config_item *priv = janus_config_get_item(cat, "is_private");
			janus_config_item *secret = janus_config_get_item(cat, "secret");
			janus_config_item *pin = janus_config_get_item(cat, "pin");
			janus_config_item *post = janus_config_get_item(cat, "post");
			/* Create the text room */
			janus_textroom_room *textroom = g_malloc0(sizeof(janus_textroom_room));
			if(textroom == NULL) {
				JANUS_LOG(LOG_FATAL, "Memory error!\n");
				cl = cl->next;
				continue;
			}
			textroom->room_id = g_ascii_strtoull(cat->name, NULL, 0);
			char *description = NULL;
			if(desc != NULL && desc->value != NULL && strlen(desc->value) > 0)
				description = g_strdup(desc->value);
			else
				description = g_strdup(cat->name);
			textroom->room_name = description;
			textroom->is_private = priv && priv->value && janus_is_true(priv->value);
			if(secret != NULL && secret->value != NULL) {
				textroom->room_secret = g_strdup(secret->value);
			}
			if(pin != NULL && pin->value != NULL) {
				textroom->room_pin = g_strdup(pin->value);
			}
			if(post != NULL && post->value != NULL) {
#ifdef HAVE_LIBCURL
				/* FIXME Should we check if this is a valid HTTP address? */
				textroom->http_backend = g_strdup(post->value);
#else
				JANUS_LOG(LOG_WARN, "HTTP backend specified, but libcurl support was not built in...\n");
#endif
			}
			textroom->participants = g_hash_table_new_full(g_str_hash, g_str_equal, NULL, (GDestroyNotify)janus_textroom_participant_dereference);
			textroom->check_tokens = FALSE;	/* Static rooms can't have an "allowed" list yet, no hooks to the configuration file */
			textroom->allowed = g_hash_table_new_full(g_str_hash, g_str_equal, (GDestroyNotify)g_free, NULL);
			textroom->destroyed = 0;
			janus_mutex_init(&textroom->mutex);
			janus_refcount_init(&textroom->ref, janus_textroom_room_free);
			JANUS_LOG(LOG_VERB, "Created textroom: %"SCNu64" (%s, %s, secret: %s, pin: %s)\n",
				textroom->room_id, textroom->room_name,
				textroom->is_private ? "private" : "public",
				textroom->room_secret ? textroom->room_secret : "no secret",
				textroom->room_pin ? textroom->room_pin : "no pin");
			g_hash_table_insert(rooms, janus_uint64_dup(textroom->room_id), textroom);
			cl = cl->next;
		}
		/* Done: we keep the configuration file open in case we get a "create" or "destroy" with permanent=true */
	}

	/* Show available rooms */
	janus_mutex_lock(&rooms_mutex);
	GHashTableIter iter;
	gpointer value;
	g_hash_table_iter_init(&iter, rooms);
	while (g_hash_table_iter_next(&iter, NULL, &value)) {
		janus_textroom_room *tr = value;
		JANUS_LOG(LOG_VERB, "  ::: [%"SCNu64"][%s]\n", tr->room_id, tr->room_name);
	}
	janus_mutex_unlock(&rooms_mutex);

#ifdef HAVE_LIBCURL
	curl_global_init(CURL_GLOBAL_ALL);
#endif

	g_atomic_int_set(&initialized, 1);

	GError *error = NULL;
	/* Launch the thread that will handle incoming messages */
	handler_thread = g_thread_try_new("textroom handler", janus_textroom_handler, NULL, &error);
	if(error != NULL) {
		g_atomic_int_set(&initialized, 0);
		JANUS_LOG(LOG_ERR, "Got error %d (%s) trying to launch the TextRoom handler thread...\n", error->code, error->message ? error->message : "??");
		return -1;
	}
	JANUS_LOG(LOG_INFO, "%s initialized!\n", JANUS_TEXTROOM_NAME);
	return 0;
}

void janus_textroom_destroy(void) {
	if(!g_atomic_int_get(&initialized))
		return;
	g_atomic_int_set(&stopping, 1);

	g_async_queue_push(messages, &exit_message);
	if(handler_thread != NULL) {
		g_thread_join(handler_thread);
		handler_thread = NULL;
	}

	/* FIXME We should destroy the sessions cleanly */
	janus_mutex_lock(&sessions_mutex);
	g_hash_table_destroy(sessions);
	janus_mutex_unlock(&sessions_mutex);
	janus_mutex_lock(&rooms_mutex);
	g_hash_table_destroy(rooms);
	janus_mutex_unlock(&rooms_mutex);
	g_async_queue_unref(messages);
	messages = NULL;
	sessions = NULL;

#ifdef HAVE_LIBCURL
	curl_global_cleanup();
#endif

	janus_config_destroy(config);
	g_free(admin_key);

	g_atomic_int_set(&initialized, 0);
	g_atomic_int_set(&stopping, 0);
	JANUS_LOG(LOG_INFO, "%s destroyed!\n", JANUS_TEXTROOM_NAME);
}

int janus_textroom_get_api_compatibility(void) {
	/* Important! This is what your plugin MUST always return: don't lie here or bad things will happen */
	return JANUS_PLUGIN_API_VERSION;
}

int janus_textroom_get_version(void) {
	return JANUS_TEXTROOM_VERSION;
}

const char *janus_textroom_get_version_string(void) {
	return JANUS_TEXTROOM_VERSION_STRING;
}

const char *janus_textroom_get_description(void) {
	return JANUS_TEXTROOM_DESCRIPTION;
}

const char *janus_textroom_get_name(void) {
	return JANUS_TEXTROOM_NAME;
}

const char *janus_textroom_get_author(void) {
	return JANUS_TEXTROOM_AUTHOR;
}

const char *janus_textroom_get_package(void) {
	return JANUS_TEXTROOM_PACKAGE;
}

static janus_textroom_session *janus_textroom_lookup_session(janus_plugin_session *handle) {
	janus_textroom_session *session = NULL;
	if (g_hash_table_contains(sessions, handle)) {
		session = (janus_textroom_session *)handle->plugin_handle;
	}
	return session;
}

void janus_textroom_create_session(janus_plugin_session *handle, int *error) {
	if(g_atomic_int_get(&stopping) || !g_atomic_int_get(&initialized)) {
		*error = -1;
		return;
	}
<<<<<<< HEAD
	janus_textroom_session *session = (janus_textroom_session *)g_malloc0(sizeof(janus_textroom_session));
	if(session == NULL) {
		JANUS_LOG(LOG_FATAL, "Memory error!\n");
		*error = -2;
		return;
	}
=======
	janus_textroom_session *session = g_malloc0(sizeof(janus_textroom_session));
>>>>>>> af87b812
	session->handle = handle;
	session->rooms = g_hash_table_new_full(g_int64_hash, g_int64_equal, (GDestroyNotify)g_free, (GDestroyNotify)janus_textroom_participant_dereference);
	session->destroyed = 0;
	janus_mutex_init(&session->mutex);
	janus_refcount_init(&session->ref, janus_textroom_session_free);
	g_atomic_int_set(&session->setup, 0);
	g_atomic_int_set(&session->hangingup, 0);
	handle->plugin_handle = session;
	janus_mutex_lock(&sessions_mutex);
	g_hash_table_insert(sessions, handle, session);
	janus_mutex_unlock(&sessions_mutex);

	return;
}

void janus_textroom_destroy_session(janus_plugin_session *handle, int *error) {
	if(g_atomic_int_get(&stopping) || !g_atomic_int_get(&initialized)) {
		*error = -1;
		return;
	}
	janus_mutex_lock(&sessions_mutex);
	janus_textroom_session *session = janus_textroom_lookup_session(handle);
	if(!session) {
		janus_mutex_unlock(&sessions_mutex);
		JANUS_LOG(LOG_ERR, "No session associated with this handle...\n");
		*error = -2;
		return;
	}
	JANUS_LOG(LOG_VERB, "Removing TextRoom session...\n");
	janus_textroom_hangup_media_internal(handle);
	g_hash_table_remove(sessions, handle);
	janus_mutex_unlock(&sessions_mutex);

	return;
}

json_t *janus_textroom_query_session(janus_plugin_session *handle) {
	if(g_atomic_int_get(&stopping) || !g_atomic_int_get(&initialized)) {
		return NULL;
	}
	janus_mutex_lock(&sessions_mutex);
	janus_textroom_session *session = janus_textroom_lookup_session(handle);
	if(!session) {
		janus_mutex_unlock(&sessions_mutex);
		JANUS_LOG(LOG_ERR, "No session associated with this handle...\n");
		return NULL;
	}
	janus_refcount_increase(&session->ref);
	janus_mutex_unlock(&sessions_mutex);
	/* TODO Return meaningful info: participant details, rooms they're in, etc. */
	json_t *info = json_object();
	json_object_set_new(info, "destroyed", json_integer(session->destroyed));
	janus_refcount_decrease(&session->ref);
	return info;
}

struct janus_plugin_result *janus_textroom_handle_message(janus_plugin_session *handle, char *transaction, json_t *message, json_t *jsep) {
	if(g_atomic_int_get(&stopping) || !g_atomic_int_get(&initialized))
		return janus_plugin_result_new(JANUS_PLUGIN_ERROR, g_atomic_int_get(&stopping) ? "Shutting down" : "Plugin not initialized", NULL);

	/* Pre-parse the message */
	int error_code = 0;
	char error_cause[512];
	json_t *root = message;
	json_t *response = NULL;

	janus_mutex_lock(&sessions_mutex);
	janus_textroom_session *session = janus_textroom_lookup_session(handle);
	if(!session) {
		JANUS_LOG(LOG_ERR, "No session associated with this handle...\n");
		error_code = JANUS_TEXTROOM_ERROR_UNKNOWN_ERROR;
		g_snprintf(error_cause, 512, "%s", "session associated with this handle...");
		goto plugin_response;
	}
	/* Increase the reference counter for this session: we'll decrease it after we handle the message */
	janus_refcount_increase(&session->ref);
	janus_mutex_unlock(&sessions_mutex);
	if(g_atomic_int_get(&session->destroyed)) {
		JANUS_LOG(LOG_ERR, "Session has already been destroyed...\n");
		error_code = JANUS_TEXTROOM_ERROR_UNKNOWN_ERROR;
		g_snprintf(error_cause, 512, "%s", "Session has already been destroyed...");
		goto plugin_response;
	}

	if(message == NULL) {
		JANUS_LOG(LOG_ERR, "No message??\n");
		error_code = JANUS_TEXTROOM_ERROR_NO_MESSAGE;
		g_snprintf(error_cause, 512, "%s", "No message??");
		goto plugin_response;
	}
	if(!json_is_object(root)) {
		JANUS_LOG(LOG_ERR, "JSON error: not an object\n");
		error_code = JANUS_TEXTROOM_ERROR_INVALID_JSON;
		g_snprintf(error_cause, 512, "JSON error: not an object");
		goto plugin_response;
	}
	/* Get the request first */
	JANUS_VALIDATE_JSON_OBJECT(root, request_parameters,
		error_code, error_cause, TRUE,
		JANUS_TEXTROOM_ERROR_MISSING_ELEMENT, JANUS_TEXTROOM_ERROR_INVALID_ELEMENT);
	if(error_code != 0)
		goto plugin_response;
	json_t *request = json_object_get(root, "request");
	/* Some requests (e.g., 'create' and 'destroy') can be handled synchronously */
	const char *request_text = json_string_value(request);
	if(!strcasecmp(request_text, "list")
			|| !strcasecmp(request_text, "exists")
			|| !strcasecmp(request_text, "create")
			|| !strcasecmp(request_text, "edit")
			|| !strcasecmp(request_text, "destroy")) {
		/* These requests typically only belong to the datachannel
		 * messaging, but for admin purposes we might use them on
		 * the Janus API as well: add the properties the datachannel
		 * processor would expect and handle everything there */
		json_object_set_new(root, "textroom", json_string(request_text));
		json_object_set_new(root, "transaction", json_string(transaction));
		janus_plugin_result *result = janus_textroom_handle_incoming_request(session->handle, NULL, root, FALSE);
		if(result == NULL) {
			JANUS_LOG(LOG_ERR, "JSON error: not an object\n");
			error_code = JANUS_TEXTROOM_ERROR_INVALID_JSON;
			g_snprintf(error_cause, 512, "JSON error: not an object");
			goto plugin_response;
		}
		janus_mutex_unlock(&sessions_mutex);
		if(root != NULL)
			json_decref(root);
		if(jsep != NULL)
			json_decref(jsep);
		g_free(transaction);
		janus_refcount_decrease(&session->ref);
		return result;
	} else if(!strcasecmp(request_text, "setup") || !strcasecmp(request_text, "ack") || !strcasecmp(request_text, "restart")) {
		/* These messages are handled asynchronously */
<<<<<<< HEAD
		janus_textroom_message *msg = g_malloc0(sizeof(janus_textroom_message));
=======
		janus_mutex_unlock(&sessions_mutex);
		janus_textroom_message *msg = g_malloc(sizeof(janus_textroom_message));
>>>>>>> af87b812
		msg->handle = handle;
		msg->transaction = transaction;
		msg->message = root;
		msg->jsep = jsep;

		g_async_queue_push(messages, msg);

		return janus_plugin_result_new(JANUS_PLUGIN_OK_WAIT, NULL, NULL);
	} else {
		JANUS_LOG(LOG_VERB, "Unknown request '%s'\n", request_text);
		error_code = JANUS_TEXTROOM_ERROR_INVALID_REQUEST;
		g_snprintf(error_cause, 512, "Unknown request '%s'", request_text);
	}

plugin_response:
		{
			if(!response) {
				/* Prepare JSON error event */
				response = json_object();
				json_object_set_new(response, "textroom", json_string("event"));
				json_object_set_new(response, "error_code", json_integer(error_code));
				json_object_set_new(response, "error", json_string(error_cause));
			}
			if(root != NULL)
				json_decref(root);
			if(jsep != NULL)
				json_decref(jsep);
			g_free(transaction);

			if(session != NULL)
				janus_refcount_decrease(&session->ref);
			return janus_plugin_result_new(JANUS_PLUGIN_OK, NULL, response);
		}

}

void janus_textroom_setup_media(janus_plugin_session *handle) {
	JANUS_LOG(LOG_INFO, "WebRTC media is now available\n");
	if(g_atomic_int_get(&stopping) || !g_atomic_int_get(&initialized))
		return;
	janus_mutex_lock(&sessions_mutex);
	janus_textroom_session *session = janus_textroom_lookup_session(handle);
	if(!session) {
		janus_mutex_unlock(&sessions_mutex);
		JANUS_LOG(LOG_ERR, "No session associated with this handle...\n");
		return;
	}
	if(session->destroyed) {
		janus_mutex_unlock(&sessions_mutex);
		return;
	}
	g_atomic_int_set(&session->hangingup, 0);
	janus_mutex_unlock(&sessions_mutex);
}

void janus_textroom_incoming_rtp(janus_plugin_session *handle, int video, char *buf, int len) {
	/* We don't do audio/video */
}

void janus_textroom_incoming_rtcp(janus_plugin_session *handle, int video, char *buf, int len) {
	/* We don't do audio/video */
}

void janus_textroom_incoming_data(janus_plugin_session *handle, char *buf, int len) {
	if(handle == NULL || handle->stopped || g_atomic_int_get(&stopping) || !g_atomic_int_get(&initialized))
		return;
	/* Incoming request from this user: what should we do? */
	janus_textroom_session *session = (janus_textroom_session *)handle->plugin_handle;
	if(!session) {
		JANUS_LOG(LOG_ERR, "No session associated with this handle...\n");
		return;
	}
	janus_refcount_increase(&session->ref);
	if(session->destroyed) {
		janus_refcount_decrease(&session->ref);
		return;
	}
	if(buf == NULL || len <= 0) {
		janus_refcount_decrease(&session->ref);
		return;
<<<<<<< HEAD
	}
	char *text = g_malloc0(len+1);
	if(text == NULL) {
		janus_refcount_decrease(&session->ref);
		JANUS_LOG(LOG_FATAL, "Memory error!\n");
		return;
	}
=======
	char *text = g_malloc(len+1);
>>>>>>> af87b812
	memcpy(text, buf, len);
	*(text+len) = '\0';
	JANUS_LOG(LOG_VERB, "Got a DataChannel message (%zu bytes): %s\n", strlen(text), text);
	janus_textroom_handle_incoming_request(handle, text, NULL, FALSE);
	janus_refcount_decrease(&session->ref);
}

/* Helper method to handle incoming messages from the data channel */
janus_plugin_result *janus_textroom_handle_incoming_request(janus_plugin_session *handle, char *text, json_t *json, gboolean internal) {
	janus_textroom_session *session = (janus_textroom_session *)handle->plugin_handle;
	/* Parse JSON, if needed */
	json_error_t error;
	json_t *root = text ? json_loads(text, 0, &error) : json;
	g_free(text);
	if(!root) {
		JANUS_LOG(LOG_ERR, "Error parsing data channel message (JSON error: on line %d: %s)\n", error.line, error.text);
		return NULL;
	}
	/* Handle request */
	int error_code = 0;
	char error_cause[512];
	JANUS_VALIDATE_JSON_OBJECT(root, transaction_parameters,
		error_code, error_cause, TRUE,
		JANUS_TEXTROOM_ERROR_MISSING_ELEMENT, JANUS_TEXTROOM_ERROR_INVALID_ELEMENT);
	const char *transaction_text = NULL;
	json_t *reply = NULL;
	if(error_code != 0)
		goto msg_response;
	json_t *request = json_object_get(root, "textroom");
	json_t *transaction = json_object_get(root, "transaction");
	const char *request_text = json_string_value(request);
	transaction_text = json_string_value(transaction);
	if(!strcasecmp(request_text, "message")) {
		JANUS_VALIDATE_JSON_OBJECT(root, message_parameters,
			error_code, error_cause, TRUE,
			JANUS_TEXTROOM_ERROR_MISSING_ELEMENT, JANUS_TEXTROOM_ERROR_INVALID_ELEMENT);
		if(error_code != 0)
			goto msg_response;
		json_t *room = json_object_get(root, "room");
		guint64 room_id = json_integer_value(room);
		janus_mutex_lock(&rooms_mutex);
		janus_textroom_room *textroom = g_hash_table_lookup(rooms, &room_id);
		if(textroom == NULL) {
			janus_mutex_unlock(&rooms_mutex);
			JANUS_LOG(LOG_ERR, "No such room (%"SCNu64")\n", room_id);
			error_code = JANUS_TEXTROOM_ERROR_NO_SUCH_ROOM;
			g_snprintf(error_cause, 512, "No such room (%"SCNu64")", room_id);
			goto msg_response;
		}
		janus_refcount_increase(&textroom->ref);
		janus_mutex_lock(&textroom->mutex);
		janus_mutex_unlock(&rooms_mutex);
		janus_textroom_participant *participant = g_hash_table_lookup(session->rooms, &room_id);
		if(participant == NULL) {
			janus_mutex_unlock(&textroom->mutex);
			janus_refcount_decrease(&textroom->ref);
			JANUS_LOG(LOG_ERR, "Not in room %"SCNu64"\n", room_id);
			error_code = JANUS_TEXTROOM_ERROR_NOT_IN_ROOM;
			g_snprintf(error_cause, 512, "Not in room %"SCNu64, room_id);
			goto msg_response;
		}
		janus_refcount_increase(&participant->ref);
		json_t *username = json_object_get(root, "to");
		json_t *usernames = json_object_get(root, "tos");
		if(username && usernames) {
			janus_mutex_unlock(&textroom->mutex);
			janus_refcount_decrease(&textroom->ref);
			JANUS_LOG(LOG_ERR, "Both to and tos array provided\n");
			error_code = JANUS_TEXTROOM_ERROR_INVALID_ELEMENT;
			g_snprintf(error_cause, 512, "Both to and tos array provided");
			goto msg_response;
		}
		json_t *text = json_object_get(root, "text");
		const char *message = json_string_value(text);
		/* Prepare outgoing message */
		json_t *msg = json_object();
		json_object_set_new(msg, "textroom", json_string("message"));
		json_object_set_new(msg, "room", json_integer(room_id));
		json_object_set_new(msg, "from", json_string(participant->username));
		time_t timer;
		time(&timer);
		struct tm *tm_info = localtime(&timer);
		char msgTime[64];
		strftime(msgTime, sizeof(msgTime), "%FT%T%z", tm_info);
		json_object_set_new(msg, "date", json_string(msgTime));
		json_object_set_new(msg, "text", json_string(message));
		if(username || usernames)
			json_object_set_new(msg, "whisper", json_true());
		char *msg_text = json_dumps(msg, json_format);
		json_decref(msg);
		/* Start preparing the response too */
		reply = json_object();
		json_object_set_new(reply, "textroom", json_string("success"));
		/* Who should we send this message to? */
		if(username) {
			/* A single user */
			json_t *sent = json_object();
			const char *to = json_string_value(username);
			JANUS_LOG(LOG_VERB, "To %s in %"SCNu64": %s\n", to, room_id, message);
			janus_textroom_participant *top = g_hash_table_lookup(textroom->participants, to);
			if(top) {
				janus_refcount_increase(&top->ref);
				gateway->relay_data(top->session->handle, msg_text, strlen(msg_text));
				janus_refcount_decrease(&top->ref);
				json_object_set_new(sent, to, json_true());
			} else {
				JANUS_LOG(LOG_WARN, "User %s is not in room %"SCNu64", failed to send message\n", to, room_id);
				json_object_set_new(sent, to, json_false());
			}
			json_object_set_new(reply, "sent", sent);
		} else if(usernames) {
			/* A limited number of users */
			json_t *sent = json_object();
			size_t i = 0;
			for(i=0; i<json_array_size(usernames); i++) {
				json_t *u = json_array_get(usernames, i);
				const char *to = json_string_value(u);
				JANUS_LOG(LOG_VERB, "To %s in %"SCNu64": %s\n", to, room_id, message);
				janus_textroom_participant *top = g_hash_table_lookup(textroom->participants, to);
				if(top) {
					janus_refcount_increase(&top->ref);
					gateway->relay_data(top->session->handle, msg_text, strlen(msg_text));
					janus_refcount_decrease(&top->ref);
					json_object_set_new(sent, to, json_true());
				} else {
					JANUS_LOG(LOG_WARN, "User %s is not in room %"SCNu64", failed to send message\n", to, room_id);
					json_object_set_new(sent, to, json_false());
				}
			}
			json_object_set_new(reply, "sent", sent);
		} else {
			/* Everybody in the room */
			JANUS_LOG(LOG_VERB, "To everybody in %"SCNu64": %s\n", room_id, message);
			if(textroom->participants) {
				GHashTableIter iter;
				gpointer value;
				g_hash_table_iter_init(&iter, textroom->participants);
				while(g_hash_table_iter_next(&iter, NULL, &value)) {
					janus_textroom_participant *top = value;
					JANUS_LOG(LOG_VERB, "  >> To %s in %"SCNu64": %s\n", top->username, room_id, message);
					janus_refcount_increase(&top->ref);
					gateway->relay_data(top->session->handle, msg_text, strlen(msg_text));
					janus_refcount_decrease(&top->ref);
				}
			}
#ifdef HAVE_LIBCURL
			/* Is there a backend waiting for this message too? */
			if(textroom->http_backend) {
				/* Prepare the libcurl context */
				CURLcode res;
				CURL *curl = curl_easy_init();
				if(curl == NULL) {
					JANUS_LOG(LOG_ERR, "Error initializing CURL context\n");
				} else {
					curl_easy_setopt(curl, CURLOPT_URL, textroom->http_backend);
					struct curl_slist *headers = NULL;
					headers = curl_slist_append(headers, "Accept: application/json");
					headers = curl_slist_append(headers, "Content-Type: application/json");
					headers = curl_slist_append(headers, "charsets: utf-8");
					curl_easy_setopt(curl, CURLOPT_HTTPHEADER, headers);
					curl_easy_setopt(curl, CURLOPT_POSTFIELDS, msg_text);
					curl_easy_setopt(curl, CURLOPT_WRITEFUNCTION, janus_textroom_write_data);
					/* Send the request */
					res = curl_easy_perform(curl);
					if(res != CURLE_OK) {
						JANUS_LOG(LOG_ERR, "Couldn't relay event to the backend: %s\n", curl_easy_strerror(res));
					} else {
						JANUS_LOG(LOG_DBG, "Event sent!\n");
					}
					curl_easy_cleanup(curl);
					curl_slist_free_all(headers);
				}
			}
#endif
		}
		janus_refcount_decrease(&participant->ref);
		free(msg_text);
		janus_mutex_unlock(&textroom->mutex);
		janus_refcount_decrease(&textroom->ref);
		/* By default we send a confirmation back to the user that sent this message:
		 * if the user passed an ack=false, though, we don't do that */
		json_t *ack = json_object_get(root, "ack");
		if(!internal && (ack == NULL || json_is_true(ack))) {
			/* Send response back */
		} else {
			internal = TRUE;
			json_decref(reply);
			reply = NULL;
		}
	} else if(!strcasecmp(request_text, "join")) {
		JANUS_VALIDATE_JSON_OBJECT(root, join_parameters,
			error_code, error_cause, TRUE,
			JANUS_TEXTROOM_ERROR_MISSING_ELEMENT, JANUS_TEXTROOM_ERROR_INVALID_ELEMENT);
		if(error_code != 0)
			goto msg_response;
		json_t *room = json_object_get(root, "room");
		guint64 room_id = json_integer_value(room);
		janus_mutex_lock(&rooms_mutex);
		janus_textroom_room *textroom = g_hash_table_lookup(rooms, &room_id);
		if(textroom == NULL) {
			janus_mutex_unlock(&rooms_mutex);
			JANUS_LOG(LOG_ERR, "No such room (%"SCNu64")\n", room_id);
			error_code = JANUS_TEXTROOM_ERROR_NO_SUCH_ROOM;
			g_snprintf(error_cause, 512, "No such room (%"SCNu64")", room_id);
			goto msg_response;
		}
		janus_refcount_increase(&textroom->ref);
		janus_mutex_lock(&textroom->mutex);
		janus_mutex_unlock(&rooms_mutex);
		/* A PIN may be required for this action */
		JANUS_CHECK_SECRET(textroom->room_pin, root, "pin", error_code, error_cause,
			JANUS_TEXTROOM_ERROR_MISSING_ELEMENT, JANUS_TEXTROOM_ERROR_INVALID_ELEMENT, JANUS_TEXTROOM_ERROR_UNAUTHORIZED);
		if(error_code != 0) {
			janus_mutex_unlock(&textroom->mutex);
			janus_refcount_decrease(&textroom->ref);
			goto msg_response;
		}
		janus_mutex_lock(&session->mutex);
		if(g_hash_table_lookup(session->rooms, &room_id) != NULL) {
			janus_mutex_unlock(&session->mutex);
			janus_mutex_unlock(&textroom->mutex);
			janus_refcount_decrease(&textroom->ref);
			JANUS_LOG(LOG_ERR, "Already in room %"SCNu64"\n", room_id);
			error_code = JANUS_TEXTROOM_ERROR_ALREADY_IN_ROOM;
			g_snprintf(error_cause, 512, "Already in room %"SCNu64, room_id);
			goto msg_response;
		}
		json_t *username = json_object_get(root, "username");
		const char *username_text = json_string_value(username);
		janus_textroom_participant *participant = g_hash_table_lookup(textroom->participants, username_text);
		if(participant != NULL) {
			janus_mutex_unlock(&session->mutex);
			janus_mutex_unlock(&textroom->mutex);
			janus_refcount_decrease(&textroom->ref);
			JANUS_LOG(LOG_ERR, "Username already taken\n");
			error_code = JANUS_TEXTROOM_ERROR_USERNAME_EXISTS;
			g_snprintf(error_cause, 512, "Username already taken");
			goto msg_response;
		}
		json_t *display = json_object_get(root, "display");
		const char *display_text = json_string_value(display);
		/* Create a participant instance */
		participant = g_malloc(sizeof(janus_textroom_participant));
		participant->session = session;
		participant->room = textroom;
		participant->username = g_strdup(username_text);
		participant->display = display_text ? g_strdup(display_text) : NULL;
		participant->destroyed = 0;
		janus_mutex_init(&participant->mutex);
		janus_refcount_init(&participant->ref, janus_textroom_participant_free);
		janus_refcount_increase(&participant->ref);
		g_hash_table_insert(session->rooms, janus_uint64_dup(textroom->room_id), participant);
		janus_refcount_increase(&participant->ref);
		g_hash_table_insert(textroom->participants, participant->username, participant);
		/* Notify all participants */
		JANUS_LOG(LOG_VERB, "Notifying all participants about the new join\n");
		json_t *list = json_array();
		if(textroom->participants) {
			/* Prepare event */
			json_t *event = json_object();
			json_object_set_new(event, "textroom", json_string("join"));
			json_object_set_new(event, "room", json_integer(textroom->room_id));
			json_object_set_new(event, "username", json_string(username_text));
			if(display_text != NULL)
				json_object_set_new(event, "display", json_string(display_text));
			char *event_text = json_dumps(event, json_format);
			json_decref(event);
			gateway->relay_data(handle, event_text, strlen(event_text));
			/* Broadcast */
			GHashTableIter iter;
			gpointer value;
			g_hash_table_iter_init(&iter, textroom->participants);
			while(g_hash_table_iter_next(&iter, NULL, &value)) {
				janus_textroom_participant *top = value;
				if(top == participant)
					continue;	/* Skip us */
				janus_refcount_increase(&top->ref);
				JANUS_LOG(LOG_VERB, "  >> To %s in %"SCNu64"\n", top->username, room_id);
				gateway->relay_data(top->session->handle, event_text, strlen(event_text));
				/* Take note of this user */
				json_t *p = json_object();
				json_object_set_new(p, "username", json_string(top->username));
				if(top->display != NULL)
					json_object_set_new(p, "display", json_string(top->display));
				json_array_append_new(list, p);
				janus_refcount_decrease(&top->ref);
			}
			free(event_text);
		}
		janus_mutex_unlock(&session->mutex);
		janus_mutex_unlock(&textroom->mutex);
		janus_refcount_decrease(&textroom->ref);
		if(!internal) {
			/* Send response back */
			reply = json_object();
			json_object_set_new(reply, "textroom", json_string("success"));
			json_object_set_new(reply, "participants", list);
		}
		/* Also notify event handlers */
		if(notify_events && gateway->events_is_enabled()) {
			json_t *info = json_object();
			json_object_set_new(info, "event", json_string("join"));
			json_object_set_new(info, "room", json_integer(room_id));
			json_object_set_new(info, "username", json_string(username_text));
			if(display_text)
				json_object_set_new(info, "display", json_string(display_text));
			gateway->notify_event(&janus_textroom_plugin, session->handle, info);
		}
	} else if(!strcasecmp(request_text, "leave")) {
		JANUS_VALIDATE_JSON_OBJECT(root, room_parameters,
			error_code, error_cause, TRUE,
			JANUS_TEXTROOM_ERROR_MISSING_ELEMENT, JANUS_TEXTROOM_ERROR_INVALID_ELEMENT);
		if(error_code != 0)
			goto msg_response;
		json_t *room = json_object_get(root, "room");
		guint64 room_id = json_integer_value(room);
		janus_mutex_lock(&rooms_mutex);
		janus_textroom_room *textroom = g_hash_table_lookup(rooms, &room_id);
		if(textroom == NULL) {
			janus_mutex_unlock(&rooms_mutex);
			JANUS_LOG(LOG_ERR, "No such room (%"SCNu64")\n", room_id);
			error_code = JANUS_TEXTROOM_ERROR_NO_SUCH_ROOM;
			g_snprintf(error_cause, 512, "No such room (%"SCNu64")", room_id);
			goto msg_response;
		}
		janus_refcount_increase(&textroom->ref);
		janus_mutex_lock(&textroom->mutex);
		janus_mutex_unlock(&rooms_mutex);
		janus_mutex_lock(&session->mutex);
		janus_textroom_participant *participant = g_hash_table_lookup(session->rooms, &room_id);
		if(participant == NULL) {
			janus_mutex_unlock(&session->mutex);
			janus_mutex_unlock(&textroom->mutex);
			janus_refcount_decrease(&textroom->ref);
			JANUS_LOG(LOG_ERR, "Not in room %"SCNu64"\n", room_id);
			error_code = JANUS_TEXTROOM_ERROR_NOT_IN_ROOM;
			g_snprintf(error_cause, 512, "Not in room %"SCNu64, room_id);
			goto msg_response;
		}
		janus_refcount_increase(&participant->ref);
		g_hash_table_remove(session->rooms, &room_id);
		g_hash_table_remove(textroom->participants, participant->username);
		participant->session = NULL;
		participant->room = NULL;
		/* Notify all participants */
		JANUS_LOG(LOG_VERB, "Notifying all participants about the new leave\n");
		if(textroom->participants) {
			/* Prepare event */
			json_t *event = json_object();
			json_object_set_new(event, "textroom", json_string("leave"));
			json_object_set_new(event, "room", json_integer(textroom->room_id));
			json_object_set_new(event, "username", json_string(participant->username));
			char *event_text = json_dumps(event, json_format);
			json_decref(event);
			gateway->relay_data(handle, event_text, strlen(event_text));
			/* Broadcast */
			GHashTableIter iter;
			gpointer value;
			g_hash_table_iter_init(&iter, textroom->participants);
			while(g_hash_table_iter_next(&iter, NULL, &value)) {
				janus_textroom_participant *top = value;
				if(top == participant)
					continue;	/* Skip us */
				janus_refcount_increase(&top->ref);
				JANUS_LOG(LOG_VERB, "  >> To %s in %"SCNu64"\n", top->username, room_id);
				gateway->relay_data(top->session->handle, event_text, strlen(event_text));
				janus_refcount_decrease(&top->ref);
			}
			free(event_text);
		}
		/* Also notify event handlers */
		if(notify_events && gateway->events_is_enabled()) {
			json_t *info = json_object();
			json_object_set_new(info, "event", json_string("leave"));
			json_object_set_new(info, "room", json_integer(room_id));
			json_object_set_new(info, "username", json_string(participant->username));
			gateway->notify_event(&janus_textroom_plugin, session->handle, info);
		}
		janus_mutex_unlock(&session->mutex);
		janus_mutex_unlock(&textroom->mutex);
		janus_refcount_decrease(&textroom->ref);
		janus_refcount_decrease(&participant->ref);
		janus_textroom_participant_destroy(participant);
		if(!internal) {
			/* Send response back */
			reply = json_object();
			json_object_set_new(reply, "textroom", json_string("success"));
		}
	} else if(!strcasecmp(request_text, "list")) {
		/* List all rooms (but private ones) and their details (except for the secret, of course...) */
		json_t *list = json_array();
		JANUS_LOG(LOG_VERB, "Request for the list for all text rooms\n");
		janus_mutex_lock(&rooms_mutex);
		GHashTableIter iter;
		gpointer value;
		g_hash_table_iter_init(&iter, rooms);
		while(g_hash_table_iter_next(&iter, NULL, &value)) {
			janus_textroom_room *room = value;
			if(!room)
				continue;
			janus_refcount_increase(&room->ref);
			janus_mutex_lock(&room->mutex);
			if(room->is_private) {
				/* Skip private room */
				JANUS_LOG(LOG_VERB, "Skipping private room '%s'\n", room->room_name);
				janus_mutex_unlock(&room->mutex);
				janus_refcount_decrease(&room->ref);
				continue;
			}
			json_t *rl = json_object();
			json_object_set_new(rl, "room", json_integer(room->room_id));
			json_object_set_new(rl, "description", json_string(room->room_name));
			json_object_set_new(rl, "pin_required", room->room_pin ? json_true() : json_false());
			/* TODO: Possibly list participant details... or make it a separate API call for a specific room */
			json_object_set_new(rl, "num_participants", json_integer(g_hash_table_size(room->participants)));
			json_array_append_new(list, rl);
			janus_mutex_unlock(&room->mutex);
			janus_refcount_decrease(&room->ref);
		}
		janus_mutex_unlock(&rooms_mutex);
		if(!internal) {
			/* Send response back */
			reply = json_object();
			json_object_set_new(reply, "textroom", json_string("success"));
			json_object_set_new(reply, "list", list);
		}
	} else if(!strcasecmp(request_text, "allowed")) {
		JANUS_LOG(LOG_VERB, "Attempt to edit the list of allowed participants in an existing textroom room\n");
		JANUS_VALIDATE_JSON_OBJECT(root, allowed_parameters,
			error_code, error_cause, TRUE,
			JANUS_TEXTROOM_ERROR_MISSING_ELEMENT, JANUS_TEXTROOM_ERROR_INVALID_ELEMENT);
		if(error_code != 0)
			goto msg_response;
		json_t *action = json_object_get(root, "action");
		json_t *room = json_object_get(root, "room");
		json_t *allowed = json_object_get(root, "allowed");
		const char *action_text = json_string_value(action);
		if(strcasecmp(action_text, "enable") && strcasecmp(action_text, "disable") &&
				strcasecmp(action_text, "add") && strcasecmp(action_text, "remove")) {
			JANUS_LOG(LOG_ERR, "Unsupported action '%s' (allowed)\n", action_text);
			error_code = JANUS_TEXTROOM_ERROR_INVALID_ELEMENT;
			g_snprintf(error_cause, 512, "Unsupported action '%s' (allowed)", action_text);
			goto msg_response;
		}
		guint64 room_id = json_integer_value(room);
		janus_mutex_lock(&rooms_mutex);
		janus_textroom_room *textroom = g_hash_table_lookup(rooms, &room_id);
		if(textroom == NULL) {
			janus_mutex_unlock(&rooms_mutex);
			JANUS_LOG(LOG_ERR, "No such room (%"SCNu64")\n", room_id);
			error_code = JANUS_TEXTROOM_ERROR_NO_SUCH_ROOM;
			g_snprintf(error_cause, 512, "No such room (%"SCNu64")", room_id);
			goto msg_response;
		}
		janus_mutex_lock(&textroom->mutex);
		/* A secret may be required for this action */
		JANUS_CHECK_SECRET(textroom->room_secret, root, "secret", error_code, error_cause,
			JANUS_TEXTROOM_ERROR_MISSING_ELEMENT, JANUS_TEXTROOM_ERROR_INVALID_ELEMENT, JANUS_TEXTROOM_ERROR_UNAUTHORIZED);
		if(error_code != 0) {
			janus_mutex_unlock(&textroom->mutex);
			janus_mutex_unlock(&rooms_mutex);
			goto msg_response;
		}
		if(!strcasecmp(action_text, "enable")) {
			JANUS_LOG(LOG_VERB, "Enabling the check on allowed authorization tokens for room %"SCNu64"\n", room_id);
			textroom->check_tokens = TRUE;
		} else if(!strcasecmp(action_text, "disable")) {
			JANUS_LOG(LOG_VERB, "Disabling the check on allowed authorization tokens for room %"SCNu64" (free entry)\n", room_id);
			textroom->check_tokens = FALSE;
		} else {
			gboolean add = !strcasecmp(action_text, "add");
			if(allowed) {
				/* Make sure the "allowed" array only contains strings */
				gboolean ok = TRUE;
				if(json_array_size(allowed) > 0) {
					size_t i = 0;
					for(i=0; i<json_array_size(allowed); i++) {
						json_t *a = json_array_get(allowed, i);
						if(!a || !json_is_string(a)) {
							ok = FALSE;
							break;
						}
					}
				}
				if(!ok) {
					JANUS_LOG(LOG_ERR, "Invalid element in the allowed array (not a string)\n");
					error_code = JANUS_TEXTROOM_ERROR_INVALID_ELEMENT;
					g_snprintf(error_cause, 512, "Invalid element in the allowed array (not a string)");
					janus_mutex_unlock(&textroom->mutex);
					janus_mutex_unlock(&rooms_mutex);
					goto msg_response;
				}
				size_t i = 0;
				for(i=0; i<json_array_size(allowed); i++) {
					const char *token = json_string_value(json_array_get(allowed, i));
					if(add) {
						if(!g_hash_table_lookup(textroom->allowed, token))
							g_hash_table_insert(textroom->allowed, g_strdup(token), GINT_TO_POINTER(TRUE));
					} else {
						g_hash_table_remove(textroom->allowed, token);
					}
				}
			}
		}
		if(!internal) {
			/* Send response back */
			reply = json_object();
			json_object_set_new(reply, "textroom", json_string("success"));
			json_object_set_new(reply, "room", json_integer(textroom->room_id));
			json_t *list = json_array();
			if(strcasecmp(action_text, "disable")) {
				if(g_hash_table_size(textroom->allowed) > 0) {
					GHashTableIter iter;
					gpointer key;
					g_hash_table_iter_init(&iter, textroom->allowed);
					while(g_hash_table_iter_next(&iter, &key, NULL)) {
						char *token = key;
						json_array_append_new(list, json_string(token));
					}
				}
				json_object_set_new(reply, "allowed", list);
			}
			janus_mutex_unlock(&textroom->mutex);
			janus_mutex_unlock(&rooms_mutex);
			JANUS_LOG(LOG_VERB, "TextRoom room allowed list updated\n");
		}
	} else if(!strcasecmp(request_text, "kick")) {
		JANUS_LOG(LOG_VERB, "Attempt to kick a participant from an existing textroom room\n");
		JANUS_VALIDATE_JSON_OBJECT(root, kick_parameters,
			error_code, error_cause, TRUE,
			JANUS_TEXTROOM_ERROR_MISSING_ELEMENT, JANUS_TEXTROOM_ERROR_INVALID_ELEMENT);
		if(error_code != 0)
			goto msg_response;
		json_t *room = json_object_get(root, "room");
		json_t *username = json_object_get(root, "username");
		guint64 room_id = json_integer_value(room);
		janus_mutex_lock(&rooms_mutex);
		janus_textroom_room *textroom = g_hash_table_lookup(rooms, &room_id);
		if(textroom == NULL) {
			janus_mutex_unlock(&rooms_mutex);
			JANUS_LOG(LOG_ERR, "No such room (%"SCNu64")\n", room_id);
			error_code = JANUS_TEXTROOM_ERROR_NO_SUCH_ROOM;
			g_snprintf(error_cause, 512, "No such room (%"SCNu64")", room_id);
			goto msg_response;
		}
		janus_mutex_lock(&textroom->mutex);
		/* A secret may be required for this action */
		JANUS_CHECK_SECRET(textroom->room_secret, root, "secret", error_code, error_cause,
			JANUS_TEXTROOM_ERROR_MISSING_ELEMENT, JANUS_TEXTROOM_ERROR_INVALID_ELEMENT, JANUS_TEXTROOM_ERROR_UNAUTHORIZED);
		if(error_code != 0) {
			janus_mutex_unlock(&textroom->mutex);
			janus_mutex_unlock(&rooms_mutex);
			goto msg_response;
		}
		const char *user_id = json_string_value(username);
		janus_textroom_participant *participant = g_hash_table_lookup(textroom->participants, user_id);
		if(participant == NULL) {
			janus_mutex_unlock(&textroom->mutex);
			janus_mutex_unlock(&rooms_mutex);
			JANUS_LOG(LOG_ERR, "No such participant %s in room %"SCNu64"\n", user_id, room_id);
			error_code = JANUS_TEXTROOM_ERROR_NO_SUCH_USER;
			g_snprintf(error_cause, 512, "No such user %s in room %"SCNu64, user_id, room_id);
			goto msg_response;
		}
		/* Notify all participants */
		JANUS_LOG(LOG_VERB, "Notifying all participants about the new kick\n");
		if(textroom->participants) {
			/* Prepare event */
			json_t *event = json_object();
			json_object_set_new(event, "textroom", json_string("kicked"));
			json_object_set_new(event, "room", json_integer(textroom->room_id));
			json_object_set_new(event, "username", json_string(participant->username));
			char *event_text = json_dumps(event, json_format);
			json_decref(event);
			/* Broadcast */
			GHashTableIter iter;
			gpointer value;
			g_hash_table_iter_init(&iter, textroom->participants);
			while(g_hash_table_iter_next(&iter, NULL, &value)) {
				janus_textroom_participant *top = value;
				JANUS_LOG(LOG_VERB, "  >> To %s in %"SCNu64"\n", top->username, room_id);
				gateway->relay_data(top->session->handle, event_text, strlen(event_text));
			}
			free(event_text);
		}
		/* Also notify event handlers */
		if(notify_events && gateway->events_is_enabled()) {
			json_t *info = json_object();
			json_object_set_new(info, "textroom", json_string("kicked"));
			json_object_set_new(info, "room", json_integer(textroom->room_id));
			json_object_set_new(info, "username", json_string(participant->username));
			gateway->notify_event(&janus_textroom_plugin, session->handle, info);
		}
		/* Remove user from list */
		g_hash_table_remove(participant->session->rooms, &room_id);
		g_hash_table_remove(textroom->participants, participant->username);
		participant->session = NULL;
		participant->room = NULL;
		g_free(participant->username);
		g_free(participant->display);
		g_free(participant);
		/* Done */
		janus_mutex_unlock(&textroom->mutex);
		janus_mutex_unlock(&rooms_mutex);
		if(!internal) {
			/* Send response back */
			reply = json_object();
			json_object_set_new(reply, "textbridge", json_string("success"));
		}
	} else if(!strcasecmp(request_text, "create")) {
		JANUS_VALIDATE_JSON_OBJECT(root, create_parameters,
			error_code, error_cause, TRUE,
			JANUS_TEXTROOM_ERROR_MISSING_ELEMENT, JANUS_TEXTROOM_ERROR_INVALID_ELEMENT);
		if(error_code != 0)
			goto msg_response;
		if(admin_key != NULL) {
			/* An admin key was specified: make sure it was provided, and that it's valid */
			JANUS_VALIDATE_JSON_OBJECT(root, adminkey_parameters,
				error_code, error_cause, TRUE,
				JANUS_TEXTROOM_ERROR_MISSING_ELEMENT, JANUS_TEXTROOM_ERROR_INVALID_ELEMENT);
			if(error_code != 0)
				goto msg_response;
			JANUS_CHECK_SECRET(admin_key, root, "admin_key", error_code, error_cause,
				JANUS_TEXTROOM_ERROR_MISSING_ELEMENT, JANUS_TEXTROOM_ERROR_INVALID_ELEMENT, JANUS_TEXTROOM_ERROR_UNAUTHORIZED);
			if(error_code != 0)
				goto msg_response;
		}
		json_t *room = json_object_get(root, "room");
		json_t *desc = json_object_get(root, "description");
		json_t *is_private = json_object_get(root, "is_private");
		json_t *allowed = json_object_get(root, "allowed");
		json_t *secret = json_object_get(root, "secret");
		json_t *pin = json_object_get(root, "pin");
		json_t *post = json_object_get(root, "post");
		json_t *permanent = json_object_get(root, "permanent");
		if(allowed) {
			/* Make sure the "allowed" array only contains strings */
			gboolean ok = TRUE;
			if(json_array_size(allowed) > 0) {
				size_t i = 0;
				for(i=0; i<json_array_size(allowed); i++) {
					json_t *a = json_array_get(allowed, i);
					if(!a || !json_is_string(a)) {
						ok = FALSE;
						break;
					}
				}
			}
			if(!ok) {
				JANUS_LOG(LOG_ERR, "Invalid element in the allowed array (not a string)\n");
				error_code = JANUS_TEXTROOM_ERROR_INVALID_ELEMENT;
				g_snprintf(error_cause, 512, "Invalid element in the allowed array (not a string)");
				goto msg_response;
			}
		}
		gboolean save = permanent ? json_is_true(permanent) : FALSE;
		if(save && config == NULL) {
			JANUS_LOG(LOG_ERR, "No configuration file, can't create permanent room\n");
			error_code = JANUS_TEXTROOM_ERROR_UNKNOWN_ERROR;
			g_snprintf(error_cause, 512, "No configuration file, can't create permanent room");
			goto msg_response;
		}
		guint64 room_id = 0;
		room_id = json_integer_value(room);
		if(room_id == 0) {
			JANUS_LOG(LOG_WARN, "Desired room ID is 0, which is not allowed... picking random ID instead\n");
		}
		janus_mutex_lock(&rooms_mutex);
		if(room_id > 0) {
			/* Let's make sure the room doesn't exist already */
			if(g_hash_table_lookup(rooms, &room_id) != NULL) {
				/* It does... */
				janus_mutex_unlock(&rooms_mutex);
				JANUS_LOG(LOG_ERR, "Room %"SCNu64" already exists!\n", room_id);
				error_code = JANUS_TEXTROOM_ERROR_ROOM_EXISTS;
				g_snprintf(error_cause, 512, "Room %"SCNu64" already exists", room_id);
				goto msg_response;
			}
		}
		/* Create the text room */
		janus_textroom_room *textroom = g_malloc0(sizeof(janus_textroom_room));
		/* Generate a random ID */
		if(room_id == 0) {
			while(room_id == 0) {
				room_id = janus_random_uint64();
				if(g_hash_table_lookup(rooms, &room_id) != NULL) {
					/* Room ID already taken, try another one */
					room_id = 0;
				}
			}
		}
		textroom->room_id = room_id;
		char *description = NULL;
		if(desc != NULL && strlen(json_string_value(desc)) > 0) {
			description = g_strdup(json_string_value(desc));
		} else {
			char roomname[255];
			g_snprintf(roomname, 255, "Room %"SCNu64"", textroom->room_id);
			description = g_strdup(roomname);
		}
		textroom->room_name = description;
		textroom->is_private = is_private ? json_is_true(is_private) : FALSE;
		if(secret)
			textroom->room_secret = g_strdup(json_string_value(secret));
		if(pin)
			textroom->room_pin = g_strdup(json_string_value(pin));
		if(post) {
#ifdef HAVE_LIBCURL
			/* FIXME Should we check if this is a valid HTTP address? */
			textroom->http_backend = g_strdup(json_string_value(post));
#else
			JANUS_LOG(LOG_WARN, "HTTP backend specified, but libcurl support was not built in...\n");
#endif
		}
		textroom->participants = g_hash_table_new(g_str_hash, g_str_equal);
		textroom->allowed = g_hash_table_new_full(g_str_hash, g_str_equal, (GDestroyNotify)g_free, NULL);
		if(allowed != NULL) {
			/* Populate the "allowed" list as an ACL for people trying to join */
			if(json_array_size(allowed) > 0) {
				size_t i = 0;
				for(i=0; i<json_array_size(allowed); i++) {
					const char *token = json_string_value(json_array_get(allowed, i));
					if(!g_hash_table_lookup(textroom->allowed, token))
						g_hash_table_insert(textroom->allowed, g_strdup(token), GINT_TO_POINTER(TRUE));
				}
			}
			textroom->check_tokens = TRUE;
		}
		textroom->destroyed = 0;
		janus_mutex_init(&textroom->mutex);
		janus_refcount_init(&textroom->ref, janus_textroom_room_free);
		g_hash_table_insert(rooms, janus_uint64_dup(textroom->room_id), textroom);
		JANUS_LOG(LOG_VERB, "Created textroom: %"SCNu64" (%s, %s, secret: %s, pin: %s)\n",
			textroom->room_id, textroom->room_name,
			textroom->is_private ? "private" : "public",
			textroom->room_secret ? textroom->room_secret : "no secret",
			textroom->room_pin ? textroom->room_pin : "no pin");
		if(save) {
			/* This room is permanent: save to the configuration file too
			 * FIXME: We should check if anything fails... */
			JANUS_LOG(LOG_VERB, "Saving room %"SCNu64" permanently in config file\n", textroom->room_id);
			janus_mutex_lock(&config_mutex);
			char cat[BUFSIZ];
			/* The room ID is the category */
			g_snprintf(cat, BUFSIZ, "%"SCNu64, textroom->room_id);
			janus_config_add_category(config, cat);
			/* Now for the values */
			janus_config_add_item(config, cat, "description", textroom->room_name);
			if(textroom->is_private)
				janus_config_add_item(config, cat, "is_private", "yes");
			if(textroom->room_secret)
				janus_config_add_item(config, cat, "secret", textroom->room_secret);
			if(textroom->room_pin)
				janus_config_add_item(config, cat, "pin", textroom->room_pin);
			if(textroom->http_backend)
				janus_config_add_item(config, cat, "post", textroom->http_backend);
			/* Save modified configuration */
			if(janus_config_save(config, config_folder, JANUS_TEXTROOM_PACKAGE) < 0)
				save = FALSE;	/* This will notify the user the room is not permanent */
			janus_mutex_unlock(&config_mutex);
		}
		/* Show updated rooms list */
		GHashTableIter iter;
		gpointer value;
		g_hash_table_iter_init(&iter, rooms);
		while (g_hash_table_iter_next(&iter, NULL, &value)) {
			janus_textroom_room *tr = value;
			JANUS_LOG(LOG_VERB, "  ::: [%"SCNu64"][%s]\n", tr->room_id, tr->room_name);
		}
		janus_mutex_unlock(&rooms_mutex);
		if(!internal) {
			/* Send response back */
			reply = json_object();
			/* Notice that we reply differently if the request came via Janus API */
			json_object_set_new(reply, "textroom", json_string(json == NULL ? "success" : "created"));
			json_object_set_new(reply, "room", json_integer(textroom->room_id));
			json_object_set_new(reply, "permanent", save ? json_true() : json_false());
		}
		/* Also notify event handlers */
		if(notify_events && gateway->events_is_enabled()) {
			json_t *info = json_object();
			json_object_set_new(info, "event", json_string("created"));
			json_object_set_new(info, "room", json_integer(room_id));
			gateway->notify_event(&janus_textroom_plugin, session->handle, info);
		}
	} else if(!strcasecmp(request_text, "exists")) {
		JANUS_VALIDATE_JSON_OBJECT(root, room_parameters,
			error_code, error_cause, TRUE,
			JANUS_TEXTROOM_ERROR_MISSING_ELEMENT, JANUS_TEXTROOM_ERROR_INVALID_ELEMENT);
		if(error_code != 0)
			goto msg_response;
		json_t *room = json_object_get(root, "room");
		guint64 room_id = json_integer_value(room);
		janus_mutex_lock(&rooms_mutex);
		gboolean room_exists = g_hash_table_contains(rooms, &room_id);
		janus_mutex_unlock(&rooms_mutex);
		if(!internal) {
			/* Send response back */
			reply = json_object();
			json_object_set_new(reply, "textroom", json_string("success"));
			json_object_set_new(reply, "room", json_integer(room_id));
			json_object_set_new(reply, "exists", room_exists ? json_true() : json_false());
		}
	} else if(!strcasecmp(request_text, "edit")) {
		JANUS_VALIDATE_JSON_OBJECT(root, edit_parameters,
			error_code, error_cause, TRUE,
			JANUS_TEXTROOM_ERROR_MISSING_ELEMENT, JANUS_TEXTROOM_ERROR_INVALID_ELEMENT);
		if(error_code != 0)
			goto msg_response;
		/* We only allow for a limited set of properties to be edited */
		json_t *room = json_object_get(root, "room");
		json_t *desc = json_object_get(root, "new_description");
		json_t *secret = json_object_get(root, "new_secret");
		json_t *is_private = json_object_get(root, "new_is_private");
		json_t *pin = json_object_get(root, "new_pin");
		json_t *post = json_object_get(root, "new_post");
		json_t *permanent = json_object_get(root, "permanent");
		gboolean save = permanent ? json_is_true(permanent) : FALSE;
		if(save && config == NULL) {
			JANUS_LOG(LOG_ERR, "No configuration file, can't edit room permanently\n");
			error_code = JANUS_TEXTROOM_ERROR_UNKNOWN_ERROR;
			g_snprintf(error_cause, 512, "No configuration file, can't edit room permanently");
			goto msg_response;
		}
		guint64 room_id = json_integer_value(room);
		janus_mutex_lock(&rooms_mutex);
		janus_textroom_room *textroom = g_hash_table_lookup(rooms, &room_id);
		if(textroom == NULL) {
			janus_mutex_unlock(&rooms_mutex);
			JANUS_LOG(LOG_ERR, "No such room (%"SCNu64")\n", room_id);
			error_code = JANUS_TEXTROOM_ERROR_NO_SUCH_ROOM;
			g_snprintf(error_cause, 512, "No such room (%"SCNu64")", room_id);
			goto msg_response;
		}
		janus_mutex_lock(&textroom->mutex);
		/* A secret may be required for this action */
		JANUS_CHECK_SECRET(textroom->room_secret, root, "secret", error_code, error_cause,
			JANUS_TEXTROOM_ERROR_MISSING_ELEMENT, JANUS_TEXTROOM_ERROR_INVALID_ELEMENT, JANUS_TEXTROOM_ERROR_UNAUTHORIZED);
		if(error_code != 0) {
			janus_mutex_unlock(&textroom->mutex);
			janus_mutex_unlock(&rooms_mutex);
			goto msg_response;
		}
		/* Edit the room properties that were provided */
		if(desc != NULL && strlen(json_string_value(desc)) > 0) {
			char *old_description = textroom->room_name;
			char *new_description = g_strdup(json_string_value(desc));
			textroom->room_name = new_description;
			g_free(old_description);
		}
		if(is_private)
			textroom->is_private = json_is_true(is_private);
		if(secret && strlen(json_string_value(secret)) > 0) {
			char *old_secret = textroom->room_secret;
			char *new_secret = g_strdup(json_string_value(secret));
			textroom->room_secret = new_secret;
			g_free(old_secret);
		}
		if(post && strlen(json_string_value(post)) > 0) {
			char *old_post = textroom->http_backend;
			char *new_post = g_strdup(json_string_value(post));
			textroom->http_backend = new_post;
			g_free(old_post);
		}
		if(pin && strlen(json_string_value(pin)) > 0) {
			char *old_pin = textroom->room_pin;
			char *new_pin = g_strdup(json_string_value(pin));
			textroom->room_pin = new_pin;
			g_free(old_pin);
		}
		if(save) {
			/* This change is permanent: save to the configuration file too
			 * FIXME: We should check if anything fails... */
			JANUS_LOG(LOG_VERB, "Modifying room %"SCNu64" permanently in config file\n", room_id);
			janus_mutex_lock(&config_mutex);
			char cat[BUFSIZ];
			/* The room ID is the category */
			g_snprintf(cat, BUFSIZ, "%"SCNu64, room_id);
			/* Remove the old category first */
			janus_config_remove_category(config, cat);
			/* Now write the room details again */
			janus_config_add_category(config, cat);
			janus_config_add_item(config, cat, "description", textroom->room_name);
			if(textroom->is_private)
				janus_config_add_item(config, cat, "is_private", "yes");
			if(textroom->room_secret)
				janus_config_add_item(config, cat, "secret", textroom->room_secret);
			if(textroom->room_pin)
				janus_config_add_item(config, cat, "pin", textroom->room_pin);
			if(textroom->http_backend)
				janus_config_add_item(config, cat, "post", textroom->http_backend);
			/* Save modified configuration */
			if(janus_config_save(config, config_folder, JANUS_TEXTROOM_PACKAGE) < 0)
				save = FALSE;	/* This will notify the user the room changes are not permanent */
			janus_mutex_unlock(&config_mutex);
		}
		janus_mutex_unlock(&textroom->mutex);
		janus_mutex_unlock(&rooms_mutex);
		if(!internal) {
			/* Send response back */
			reply = json_object();
			/* Notice that we reply differently if the request came via Janus API */
			json_object_set_new(reply, "textroom", json_string(json == NULL ? "success" : "edited"));
			json_object_set_new(reply, "room", json_integer(room_id));
			json_object_set_new(reply, "permanent", save ? json_true() : json_false());
		}
		/* Also notify event handlers */
		if(notify_events && gateway->events_is_enabled()) {
			json_t *info = json_object();
			json_object_set_new(info, "event", json_string("edited"));
			json_object_set_new(info, "room", json_integer(room_id));
			gateway->notify_event(&janus_textroom_plugin, session->handle, info);
		}
	} else if(!strcasecmp(request_text, "destroy")) {
		JANUS_VALIDATE_JSON_OBJECT(root, room_parameters,
			error_code, error_cause, TRUE,
			JANUS_TEXTROOM_ERROR_MISSING_ELEMENT, JANUS_TEXTROOM_ERROR_INVALID_ELEMENT);
		if(error_code != 0)
			goto msg_response;
		json_t *room = json_object_get(root, "room");
		json_t *permanent = json_object_get(root, "permanent");
		gboolean save = permanent ? json_is_true(permanent) : FALSE;
		if(save && config == NULL) {
			JANUS_LOG(LOG_ERR, "No configuration file, can't destroy room permanently\n");
			error_code = JANUS_TEXTROOM_ERROR_UNKNOWN_ERROR;
			g_snprintf(error_cause, 512, "No configuration file, can't destroy room permanently");
			goto msg_response;
		}
		guint64 room_id = json_integer_value(room);
		janus_mutex_lock(&rooms_mutex);
		janus_textroom_room *textroom = g_hash_table_lookup(rooms, &room_id);
		if(textroom == NULL) {
			janus_mutex_unlock(&rooms_mutex);
			JANUS_LOG(LOG_ERR, "No such room (%"SCNu64")\n", room_id);
			error_code = JANUS_TEXTROOM_ERROR_NO_SUCH_ROOM;
			g_snprintf(error_cause, 512, "No such room (%"SCNu64")", room_id);
			goto msg_response;
		}
		janus_refcount_increase(&textroom->ref);
		janus_mutex_lock(&textroom->mutex);
		/* A secret may be required for this action */
		JANUS_CHECK_SECRET(textroom->room_secret, root, "secret", error_code, error_cause,
			JANUS_TEXTROOM_ERROR_MISSING_ELEMENT, JANUS_TEXTROOM_ERROR_INVALID_ELEMENT, JANUS_TEXTROOM_ERROR_UNAUTHORIZED);
		if(error_code != 0) {
			janus_mutex_unlock(&textroom->mutex);
			janus_mutex_unlock(&rooms_mutex);
			janus_refcount_decrease(&textroom->ref);
			goto msg_response;
		}
		/* Remove room */
		g_hash_table_remove(rooms, &room_id);
		if(save) {
			/* This change is permanent: save to the configuration file too
			 * FIXME: We should check if anything fails... */
			JANUS_LOG(LOG_VERB, "Destroying room %"SCNu64" permanently in config file\n", room_id);
			janus_mutex_lock(&config_mutex);
			char cat[BUFSIZ];
			/* The room ID is the category */
			g_snprintf(cat, BUFSIZ, "%"SCNu64, room_id);
			janus_config_remove_category(config, cat);
			/* Save modified configuration */
			if(janus_config_save(config, config_folder, JANUS_TEXTROOM_PACKAGE) < 0)
				save = FALSE;	/* This will notify the user the room destruction is not permanent */
			janus_mutex_unlock(&config_mutex);
		}
		/* Notify all participants */
		JANUS_LOG(LOG_VERB, "Notifying all participants about the destroy\n");
		if(textroom->participants) {
			/* Prepare event */
			json_t *event = json_object();
			json_object_set_new(event, "textroom", json_string("destroyed"));
			json_object_set_new(event, "room", json_integer(textroom->room_id));
			char *event_text = json_dumps(event, json_format);
			json_decref(event);
			gateway->relay_data(handle, event_text, strlen(event_text));
			/* Broadcast */
			GHashTableIter iter;
			gpointer value;
			g_hash_table_iter_init(&iter, textroom->participants);
			while(g_hash_table_iter_next(&iter, NULL, &value)) {
				janus_textroom_participant *top = value;
				janus_refcount_increase(&top->ref);
				JANUS_LOG(LOG_VERB, "  >> To %s in %"SCNu64"\n", top->username, room_id);
				gateway->relay_data(top->session->handle, event_text, strlen(event_text));
				janus_mutex_lock(&top->session->mutex);
				g_hash_table_remove(top->session->rooms, &room_id);
				janus_mutex_unlock(&top->session->mutex);
				janus_refcount_decrease(&top->ref);
				janus_textroom_participant_destroy(top);
			}
			free(event_text);
		}
		janus_mutex_unlock(&textroom->mutex);
		janus_mutex_unlock(&rooms_mutex);
		janus_refcount_decrease(&textroom->ref);
		if(!internal) {
			/* Send response back */
			reply = json_object();
			/* Notice that we reply differently if the request came via Janus API */
			json_object_set_new(reply, "textroom", json_string(json == NULL ? "success" : "destroyed"));
			json_object_set_new(reply, "room", json_integer(room_id));
			json_object_set_new(reply, "permanent", save ? json_true() : json_false());
		}
		/* Also notify event handlers */
		if(notify_events && gateway->events_is_enabled()) {
			json_t *info = json_object();
			json_object_set_new(info, "event", json_string("destroyed"));
			json_object_set_new(info, "room", json_integer(room_id));
			gateway->notify_event(&janus_textroom_plugin, session->handle, info);
		}
	} else {
		JANUS_LOG(LOG_ERR, "Unsupported request %s\n", request_text);
		error_code = JANUS_TEXTROOM_ERROR_INVALID_REQUEST;
		g_snprintf(error_cause, 512, "Unsupported request %s", request_text);
		goto msg_response;
	}

msg_response:
		{
			if(!internal) {
				if(error_code == 0 && !reply) {
					error_code = JANUS_TEXTROOM_ERROR_UNKNOWN_ERROR;
					g_snprintf(error_cause, 512, "Invalid response");
				}
				if(error_code != 0) {
					/* Prepare JSON error event */
					json_t *event = json_object();
					json_object_set_new(event, "textroom", json_string("error"));
					json_object_set_new(event, "error_code", json_integer(error_code));
					json_object_set_new(event, "error", json_string(error_cause));
					reply = event;
				}
				if(transaction_text && json == NULL)
					json_object_set_new(reply, "transaction", json_string(transaction_text));
				if(json == NULL) {
					/* Reply via data channels */
					char *reply_text = json_dumps(reply, json_format);
					json_decref(reply);
					gateway->relay_data(handle, reply_text, strlen(reply_text));
					free(reply_text);
				} else {
					/* Reply via Janus API */
					return janus_plugin_result_new(JANUS_PLUGIN_OK, NULL, reply);
				}
			}
			if(root != NULL)
				json_decref(root);
		}
	return NULL;
}

void janus_textroom_slow_link(janus_plugin_session *handle, int uplink, int video) {
	/* We don't do audio/video */
}

void janus_textroom_hangup_media(janus_plugin_session *handle) {
	janus_mutex_lock(&sessions_mutex);
	janus_textroom_hangup_media_internal(handle);
	janus_mutex_unlock(&sessions_mutex);
}

static void janus_textroom_hangup_media_internal(janus_plugin_session *handle) {
	JANUS_LOG(LOG_INFO, "No WebRTC media anymore\n");
	if(g_atomic_int_get(&stopping) || !g_atomic_int_get(&initialized))
		return;
	janus_textroom_session *session = janus_textroom_lookup_session(handle);
	if(!session) {
		JANUS_LOG(LOG_ERR, "No session associated with this handle...\n");
		return;
	}
	if(session->destroyed)
		return;
	if(g_atomic_int_add(&session->hangingup, 1))
		return;
	/* Get rid of all participants */
	janus_mutex_lock(&session->mutex);
	GList *list = NULL;
	if(session->rooms) {
		GHashTableIter iter;
		gpointer value;
		janus_mutex_lock(&rooms_mutex);
		g_hash_table_iter_init(&iter, session->rooms);
		while(g_hash_table_iter_next(&iter, NULL, &value)) {
			janus_textroom_participant *p = value;
			janus_mutex_lock(&p->mutex);
			if(p->room)
				list = g_list_append(list, janus_uint64_dup(p->room->room_id));
			janus_mutex_unlock(&p->mutex);
		}
		janus_mutex_unlock(&rooms_mutex);
	}
	janus_mutex_unlock(&session->mutex);
	JANUS_LOG(LOG_VERB, "Leaving %d rooms\n", g_list_length(list));
	char request[100];
	GList *first = list;
	while(list) {
		guint64 room_id = *((guint64 *)list->data);
		g_snprintf(request, sizeof(request), "{\"textroom\":\"leave\",\"transaction\":\"internal\",\"room\":%"SCNu64"}", room_id);
		janus_textroom_handle_incoming_request(handle, g_strdup(request), NULL, TRUE);
		list = list->next;
	}
	g_list_free_full(first, (GDestroyNotify)g_free);
}

/* Thread to handle incoming messages */
static void *janus_textroom_handler(void *data) {
	JANUS_LOG(LOG_VERB, "Joining TextRoom handler thread\n");
	janus_textroom_message *msg = NULL;
	int error_code = 0;
	char error_cause[512];
	json_t *root = NULL;
	gboolean do_offer = FALSE, sdp_update = FALSE;
	while(g_atomic_int_get(&initialized) && !g_atomic_int_get(&stopping)) {
		msg = g_async_queue_pop(messages);
		if(msg == &exit_message)
			break;
		if(msg->handle == NULL) {
			janus_textroom_message_free(msg);
			continue;
		}
		janus_mutex_lock(&sessions_mutex);
		janus_textroom_session *session = janus_textroom_lookup_session(msg->handle);
		if(!session) {
			janus_mutex_unlock(&sessions_mutex);
			JANUS_LOG(LOG_ERR, "No session associated with this handle...\n");
			janus_textroom_message_free(msg);
			continue;
		}
		if(g_atomic_int_get(&session->destroyed)) {
			janus_mutex_unlock(&sessions_mutex);
			janus_textroom_message_free(msg);
			continue;
		}
		janus_mutex_unlock(&sessions_mutex);
		/* Handle request */
		error_code = 0;
		root = msg->message;
		if(msg->message == NULL) {
			JANUS_LOG(LOG_ERR, "No message??\n");
			error_code = JANUS_TEXTROOM_ERROR_NO_MESSAGE;
			g_snprintf(error_cause, 512, "%s", "No message??");
			goto error;
		}
		if(!json_is_object(root)) {
			JANUS_LOG(LOG_ERR, "JSON error: not an object\n");
			error_code = JANUS_TEXTROOM_ERROR_INVALID_JSON;
			g_snprintf(error_cause, 512, "JSON error: not an object");
			goto error;
		}
		/* Parse request */
		JANUS_VALIDATE_JSON_OBJECT(root, request_parameters,
			error_code, error_cause, TRUE,
			JANUS_TEXTROOM_ERROR_MISSING_ELEMENT, JANUS_TEXTROOM_ERROR_INVALID_ELEMENT);
		if(error_code != 0)
			goto error;
		do_offer = FALSE;
		sdp_update = FALSE;
		json_t *request = json_object_get(root, "request");
		const char *request_text = json_string_value(request);
		do_offer = FALSE;
		if(!strcasecmp(request_text, "setup")) {
			if(!g_atomic_int_compare_and_exchange(&session->setup, 0, 1)) {
				JANUS_LOG(LOG_ERR, "PeerConnection already setup\n");
				error_code = JANUS_TEXTROOM_ERROR_ALREADY_SETUP;
				g_snprintf(error_cause, 512, "PeerConnection already setup");
				goto error;
			}
			do_offer = TRUE;
		} else if(!strcasecmp(request_text, "restart")) {
			if(!g_atomic_int_get(&session->setup)) {
				JANUS_LOG(LOG_ERR, "PeerConnection not setup\n");
				error_code = JANUS_TEXTROOM_ERROR_ALREADY_SETUP;
				g_snprintf(error_cause, 512, "PeerConnection not setup");
				goto error;
			}
			sdp_update = TRUE;
			do_offer = TRUE;
		} else if(!strcasecmp(request_text, "ack")) {
			/* The peer sent their answer back: do nothing */
		} else {
			JANUS_LOG(LOG_VERB, "Unknown request '%s'\n", request_text);
			error_code = JANUS_TEXTROOM_ERROR_INVALID_REQUEST;
			g_snprintf(error_cause, 512, "Unknown request '%s'", request_text);
			goto error;
		}

		/* Prepare JSON event */
		json_t *event = json_object();
		json_object_set_new(event, "textroom", json_string("event"));
		json_object_set_new(event, "result", json_string("ok"));
		if(!do_offer) {
			int ret = gateway->push_event(msg->handle, &janus_textroom_plugin, msg->transaction, event, NULL);
			JANUS_LOG(LOG_VERB, "  >> Pushing event: %d (%s)\n", ret, janus_get_api_error(ret));
		} else {
			/* Send an offer (whether it's for an ICE restart or not) */
			if(sdp_update) {
				/* Renegotiation: increase version */
				session->sdp_version++;
			} else {
				/* New session: generate new values */
				session->sdp_version = 1;	/* This needs to be increased when it changes */
				session->sdp_sessid = janus_get_real_time();
			}
			char sdp[500];
			g_snprintf(sdp, sizeof(sdp), sdp_template,
				session->sdp_sessid, session->sdp_version);
			json_t *jsep = json_pack("{ssss}", "type", "offer", "sdp", sdp);
			if(sdp_update)
				json_object_set_new(jsep, "restart", json_true());
			/* How long will the gateway take to push the event? */
			g_atomic_int_set(&session->hangingup, 0);
			gint64 start = janus_get_monotonic_time();
			int res = gateway->push_event(msg->handle, &janus_textroom_plugin, msg->transaction, event, jsep);
			JANUS_LOG(LOG_VERB, "  >> Pushing event: %d (took %"SCNu64" us)\n",
				res, janus_get_monotonic_time()-start);
			json_decref(jsep);
		}
		json_decref(event);
		janus_textroom_message_free(msg);
		continue;

error:
		{
			/* Prepare JSON error event */
			json_t *event = json_object();
			json_object_set_new(event, "textroom", json_string("error"));
			json_object_set_new(event, "error_code", json_integer(error_code));
			json_object_set_new(event, "error", json_string(error_cause));
			int ret = gateway->push_event(msg->handle, &janus_textroom_plugin, msg->transaction, event, NULL);
			JANUS_LOG(LOG_VERB, "  >> Pushing event: %d (%s)\n", ret, janus_get_api_error(ret));
			json_decref(event);
			janus_textroom_message_free(msg);
		}
	}
	JANUS_LOG(LOG_VERB, "Leaving TextRoom handler thread\n");
	return NULL;
}<|MERGE_RESOLUTION|>--- conflicted
+++ resolved
@@ -588,16 +588,7 @@
 		*error = -1;
 		return;
 	}
-<<<<<<< HEAD
-	janus_textroom_session *session = (janus_textroom_session *)g_malloc0(sizeof(janus_textroom_session));
-	if(session == NULL) {
-		JANUS_LOG(LOG_FATAL, "Memory error!\n");
-		*error = -2;
-		return;
-	}
-=======
 	janus_textroom_session *session = g_malloc0(sizeof(janus_textroom_session));
->>>>>>> af87b812
 	session->handle = handle;
 	session->rooms = g_hash_table_new_full(g_int64_hash, g_int64_equal, (GDestroyNotify)g_free, (GDestroyNotify)janus_textroom_participant_dereference);
 	session->destroyed = 0;
@@ -731,12 +722,7 @@
 		return result;
 	} else if(!strcasecmp(request_text, "setup") || !strcasecmp(request_text, "ack") || !strcasecmp(request_text, "restart")) {
 		/* These messages are handled asynchronously */
-<<<<<<< HEAD
-		janus_textroom_message *msg = g_malloc0(sizeof(janus_textroom_message));
-=======
-		janus_mutex_unlock(&sessions_mutex);
 		janus_textroom_message *msg = g_malloc(sizeof(janus_textroom_message));
->>>>>>> af87b812
 		msg->handle = handle;
 		msg->transaction = transaction;
 		msg->message = root;
@@ -817,17 +803,8 @@
 	if(buf == NULL || len <= 0) {
 		janus_refcount_decrease(&session->ref);
 		return;
-<<<<<<< HEAD
-	}
-	char *text = g_malloc0(len+1);
-	if(text == NULL) {
-		janus_refcount_decrease(&session->ref);
-		JANUS_LOG(LOG_FATAL, "Memory error!\n");
-		return;
-	}
-=======
+	}
 	char *text = g_malloc(len+1);
->>>>>>> af87b812
 	memcpy(text, buf, len);
 	*(text+len) = '\0';
 	JANUS_LOG(LOG_VERB, "Got a DataChannel message (%zu bytes): %s\n", strlen(text), text);
