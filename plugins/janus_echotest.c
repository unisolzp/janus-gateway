--- conflicted
+++ resolved
@@ -825,31 +825,21 @@
 		const char *msg_sdp_type = json_string_value(json_object_get(msg->jsep, "type"));
 		const char *msg_sdp = json_string_value(json_object_get(msg->jsep, "sdp"));
 		json_t *msg_simulcast = json_object_get(msg->jsep, "simulcast");
-<<<<<<< HEAD
 		if(msg_simulcast && json_array_size(msg_simulcast) > 0) {
 			size_t i = 0;
 			for(i=0; i<json_array_size(msg_simulcast); i++) {
 				json_t *s = json_array_get(msg_simulcast, i);
 				int mindex = json_integer_value(json_object_get(s, "mindex"));
 				JANUS_LOG(LOG_WARN, "EchoTest client is going to do simulcasting (#%d)\n", mindex);
-				int rid_ext_id = -1;
-				janus_rtp_simulcasting_prepare(s, &rid_ext_id, session->ssrc, session->rid);
+				int rid_ext_id = -1, framemarking_ext_id = -1;
+				janus_rtp_simulcasting_prepare(s, &rid_ext_id, &framemarking_ext_id, session->ssrc, session->rid);
 				session->sim_context.rid_ext_id = rid_ext_id;
+				session->sim_context.framemarking_ext_id = framemarking_ext_id;
 				session->sim_context.substream_target = 2;	/* Let's aim for the highest quality */
 				session->sim_context.templayer_target = 2;	/* Let's aim for all temporal layers */
 				/* FIXME We're stopping at the first item, there may be more */
 				break;
 			}
-=======
-		if(msg_simulcast) {
-			JANUS_LOG(LOG_VERB, "EchoTest client is going to do simulcasting\n");
-			int rid_ext_id = -1, framemarking_ext_id = -1;
-			janus_rtp_simulcasting_prepare(msg_simulcast, &rid_ext_id, &framemarking_ext_id, session->ssrc, session->rid);
-			session->sim_context.rid_ext_id = rid_ext_id;
-			session->sim_context.framemarking_ext_id = framemarking_ext_id;
-			session->sim_context.substream_target = 2;	/* Let's aim for the highest quality */
-			session->sim_context.templayer_target = 2;	/* Let's aim for all temporal layers */
->>>>>>> c6a1255e
 		}
 		json_t *audio = json_object_get(root, "audio");
 		if(audio && !json_is_boolean(audio)) {
@@ -1041,7 +1031,6 @@
 				}
 				temp = temp->next;
 			}
-<<<<<<< HEAD
 			janus_sdp *answer = janus_sdp_generate_answer(offer);
 			temp = offer->m_lines;
 			while(temp) {
@@ -1054,22 +1043,11 @@
 					JANUS_SDP_OA_ACCEPT_EXTMAP, JANUS_RTP_EXTMAP_MID,
 					JANUS_SDP_OA_ACCEPT_EXTMAP, JANUS_RTP_EXTMAP_RID,
 					JANUS_SDP_OA_ACCEPT_EXTMAP, JANUS_RTP_EXTMAP_REPAIRED_RID,
+					JANUS_SDP_OA_ACCEPT_EXTMAP, JANUS_RTP_EXTMAP_FRAME_MARKING,
 					JANUS_SDP_OA_ACCEPT_EXTMAP, JANUS_RTP_EXTMAP_TRANSPORT_WIDE_CC,
 					JANUS_SDP_OA_DONE);
 				temp = temp->next;
 			}
-=======
-			janus_sdp *answer = janus_sdp_generate_answer(offer,
-				JANUS_SDP_OA_AUDIO_CODEC, json_string_value(audiocodec),
-				JANUS_SDP_OA_AUDIO_FMTP, opus_fec ? "useinbandfec=1" : NULL,
-				JANUS_SDP_OA_VIDEO_CODEC, json_string_value(videocodec),
-				JANUS_SDP_OA_ACCEPT_EXTMAP, JANUS_RTP_EXTMAP_MID,
-				JANUS_SDP_OA_ACCEPT_EXTMAP, JANUS_RTP_EXTMAP_RID,
-				JANUS_SDP_OA_ACCEPT_EXTMAP, JANUS_RTP_EXTMAP_REPAIRED_RID,
-				JANUS_SDP_OA_ACCEPT_EXTMAP, JANUS_RTP_EXTMAP_FRAME_MARKING,
-				JANUS_SDP_OA_ACCEPT_EXTMAP, JANUS_RTP_EXTMAP_TRANSPORT_WIDE_CC,
-				JANUS_SDP_OA_DONE);
->>>>>>> c6a1255e
 			/* If we ended up sendonly, switch to inactive (as we don't really send anything ourselves) */
 			janus_sdp_mline *m = janus_sdp_mline_find(answer, JANUS_SDP_AUDIO);
 			if(m && m->direction == JANUS_SDP_SENDONLY)
