/*! \file    ice.c
 * \author   Lorenzo Miniero <lorenzo@meetecho.com>
 * \copyright GNU General Public License v3
 * \brief    ICE/STUN/TURN processing
 * \details  Implementation (based on libnice) of the ICE process. The
 * code handles the whole ICE process, from the gathering of candidates
 * to the final setup of a virtual channel RTP and RTCP can be transported
 * on. Incoming RTP and RTCP packets from peers are relayed to the associated
 * plugins by means of the incoming_rtp and incoming_rtcp callbacks. Packets
 * to be sent to peers are relayed by peers invoking the relay_rtp and
 * relay_rtcp gateway callbacks instead. 
 * 
 * \ingroup protocols
 * \ref protocols
 */
 
#include <ifaddrs.h>
#include <poll.h>
#include <net/if.h>
#include <sys/socket.h>
#include <sys/time.h>
#include <netdb.h>
#include <fcntl.h>
#include <stun/usages/bind.h>
#include <nice/debug.h>

#include "janus.h"
#include "debug.h"
#include "ice.h"
#include "turnrest.h"
#include "sdp.h"
#include "rtpsrtp.h"
#include "rtcp.h"
#include "apierror.h"
#include "ip-utils.h"
#include "events.h"

/* STUN server/port, if any */
static char *janus_stun_server = NULL;
static uint16_t janus_stun_port = 0;

char *janus_ice_get_stun_server(void) {
	return janus_stun_server;
}
uint16_t janus_ice_get_stun_port(void) {
	return janus_stun_port;
}


/* TURN server/port and credentials, if any */
static char *janus_turn_server = NULL;
static uint16_t janus_turn_port = 0;
static char *janus_turn_user = NULL, *janus_turn_pwd = NULL;
static NiceRelayType janus_turn_type = NICE_RELAY_TYPE_TURN_UDP;

char *janus_ice_get_turn_server(void) {
	return janus_turn_server;
}
uint16_t janus_ice_get_turn_port(void) {
	return janus_turn_port;
}


/* TURN REST API support, if any */
char *janus_ice_get_turn_rest_api(void) {
#ifndef HAVE_LIBCURL
	return NULL;
#else
	return (char *)janus_turnrest_get_backend();
#endif
}


/* ICE-Lite status */
static gboolean janus_ice_lite_enabled;
gboolean janus_ice_is_ice_lite_enabled(void) {
	return janus_ice_lite_enabled;
}

/* ICE-TCP support (only libnice >= 0.1.8, currently broken) */
static gboolean janus_ice_tcp_enabled;
gboolean janus_ice_is_ice_tcp_enabled(void) {
	return janus_ice_tcp_enabled;
}

/* IPv6 support (still mostly WIP) */
static gboolean janus_ipv6_enabled;
gboolean janus_ice_is_ipv6_enabled(void) {
	return janus_ipv6_enabled;
}


/* libnice debugging */
static gboolean janus_ice_debugging_enabled;
gboolean janus_ice_is_ice_debugging_enabled(void) {
	return janus_ice_debugging_enabled;
}
void janus_ice_debugging_enable(void) {
	JANUS_LOG(LOG_VERB, "Enabling libnice debugging...\n");
	if(g_getenv("NICE_DEBUG") == NULL) {
		JANUS_LOG(LOG_WARN, "No NICE_DEBUG environment variable set, setting maximum debug\n");
		g_setenv("NICE_DEBUG", "all", TRUE);
	}
	if(g_getenv("G_MESSAGES_DEBUG") == NULL) {
		JANUS_LOG(LOG_WARN, "No G_MESSAGES_DEBUG environment variable set, setting maximum debug\n");
		g_setenv("G_MESSAGES_DEBUG", "all", TRUE);
	}
	JANUS_LOG(LOG_VERB, "Debugging NICE_DEBUG=%s G_MESSAGES_DEBUG=%s\n",
		g_getenv("NICE_DEBUG"), g_getenv("G_MESSAGES_DEBUG"));
	janus_ice_debugging_enabled = TRUE;
	nice_debug_enable(strstr(g_getenv("NICE_DEBUG"), "all") || strstr(g_getenv("NICE_DEBUG"), "stun"));
}
void janus_ice_debugging_disable(void) {
	JANUS_LOG(LOG_VERB, "Disabling libnice debugging...\n");
	janus_ice_debugging_enabled = FALSE;
	nice_debug_disable(TRUE);
}


/* NAT 1:1 stuff */
static gboolean nat_1_1_enabled = FALSE;
void janus_ice_enable_nat_1_1(void) {
	nat_1_1_enabled = TRUE;
}

/* Interface/IP enforce/ignore lists */
GList *janus_ice_enforce_list = NULL, *janus_ice_ignore_list = NULL;
janus_mutex ice_list_mutex;

void janus_ice_enforce_interface(const char *ip) {
	if(ip == NULL)
		return;
	/* Is this an IP or an interface? */
	janus_mutex_lock(&ice_list_mutex);
	janus_ice_enforce_list = g_list_append(janus_ice_enforce_list, (gpointer)ip);
	janus_mutex_unlock(&ice_list_mutex);
}
gboolean janus_ice_is_enforced(const char *ip) {
	if(ip == NULL || janus_ice_enforce_list == NULL)
		return false;
	janus_mutex_lock(&ice_list_mutex);
	GList *temp = janus_ice_enforce_list;
	while(temp) {
		const char *enforced = (const char *)temp->data;
		if(enforced != NULL && strstr(ip, enforced)) {
			janus_mutex_unlock(&ice_list_mutex);
			return true;
		}
		temp = temp->next;
	}
	janus_mutex_unlock(&ice_list_mutex);
	return false;
}

void janus_ice_ignore_interface(const char *ip) {
	if(ip == NULL)
		return;
	/* Is this an IP or an interface? */
	janus_mutex_lock(&ice_list_mutex);
	janus_ice_ignore_list = g_list_append(janus_ice_ignore_list, (gpointer)ip);
	if(janus_ice_enforce_list != NULL) {
		JANUS_LOG(LOG_WARN, "Added %s to the ICE ignore list, but the ICE enforce list is not empty: the ICE ignore list will not be used\n", ip);
	}
	janus_mutex_unlock(&ice_list_mutex);
}
gboolean janus_ice_is_ignored(const char *ip) {
	if(ip == NULL || janus_ice_ignore_list == NULL)
		return false;
	janus_mutex_lock(&ice_list_mutex);
	GList *temp = janus_ice_ignore_list;
	while(temp) {
		const char *ignored = (const char *)temp->data;
		if(ignored != NULL && strstr(ip, ignored)) {
			janus_mutex_unlock(&ice_list_mutex);
			return true;
		}
		temp = temp->next;
	}
	janus_mutex_unlock(&ice_list_mutex);
	return false;
}


/* Frequency of statistics via event handlers (one second by default) */
static int janus_ice_event_stats_period = 1;
void janus_ice_set_event_stats_period(int period) {
	janus_ice_event_stats_period = period;
}
int janus_ice_get_event_stats_period(void) {
	return janus_ice_event_stats_period;
}


/* RTP/RTCP port range */
uint16_t rtp_range_min = 0;
uint16_t rtp_range_max = 0;


/* Helpers to demultiplex protocols */
static gboolean janus_is_dtls(gchar *buf) {
	return ((*buf >= 20) && (*buf <= 64));
}

static gboolean janus_is_rtp(gchar *buf) {
	janus_rtp_header *header = (janus_rtp_header *)buf;
	return ((header->type < 64) || (header->type >= 96));
}

static gboolean janus_is_rtcp(gchar *buf) {
	janus_rtp_header *header = (janus_rtp_header *)buf;
	return ((header->type >= 64) && (header->type < 96));
}


#define JANUS_ICE_PACKET_AUDIO	0
#define JANUS_ICE_PACKET_VIDEO	1
#define JANUS_ICE_PACKET_DATA	2
/* Janus enqueued (S)RTP/(S)RTCP packet to send */
typedef struct janus_ice_queued_packet {
	char *data;
	gint length;
	gint type;
	gboolean control;
	gboolean encrypted;
} janus_ice_queued_packet;
/* This is a static, fake, message we use as a trigger to send a DTLS alert */
static janus_ice_queued_packet janus_ice_dtls_alert;


/* Time, in seconds, that should pass with no media (audio or video) being
 * received before Janus notifies you about this with a receiving=false */
#define DEFAULT_NO_MEDIA_TIMER	1
static uint no_media_timer = DEFAULT_NO_MEDIA_TIMER;
void janus_set_no_media_timer(uint timer) {
	no_media_timer = timer;
	if(no_media_timer == 0)
		JANUS_LOG(LOG_VERB, "Disabling no-media timer\n");
	else
		JANUS_LOG(LOG_VERB, "Setting no-media timer to %ds\n", no_media_timer);
}
uint janus_get_no_media_timer(void) {
	return no_media_timer;
}


/* Maximum value, in milliseconds, for the NACK queue/retransmissions (default=500ms) */
#define DEFAULT_MAX_NACK_QUEUE	500
/* Maximum ignore count after retransmission (200ms) */
#define MAX_NACK_IGNORE			200000

static uint max_nack_queue = DEFAULT_MAX_NACK_QUEUE;
void janus_set_max_nack_queue(uint mnq) {
	max_nack_queue = mnq;
	if(max_nack_queue == 0)
		JANUS_LOG(LOG_VERB, "Disabling NACK queue\n");
	else
		JANUS_LOG(LOG_VERB, "Setting max NACK queue to %dms\n", max_nack_queue);
}
uint janus_get_max_nack_queue(void) {
	return max_nack_queue;
}
/* Helper to clean old NACK packets in the buffer when they exceed the queue time limit */
static void janus_cleanup_nack_buffer(gint64 now, janus_ice_stream *stream, gboolean audio, gboolean video) {
	if(stream && stream->component) {
		janus_ice_component *component = stream->component;
		janus_mutex_lock(&component->mutex);
		if(audio && component->audio_retransmit_buffer) {
			janus_rtp_packet *p = (janus_rtp_packet *)g_queue_peek_head(component->audio_retransmit_buffer);
			while(p && (!now || (now - p->created >= (gint64)max_nack_queue*1000))) {
				/* Packet is too old, get rid of it */
				g_queue_pop_head(component->audio_retransmit_buffer);
				/* Remove from hashtable too */
				janus_rtp_header *header = (janus_rtp_header *)p->data;
				guint16 seq = ntohs(header->seq_number);
				g_hash_table_remove(component->audio_retransmit_seqs, GUINT_TO_POINTER(seq));
				/* Free the packet */
				g_free(p->data);
				p->data = NULL;
				g_free(p);
				p = (janus_rtp_packet *)g_queue_peek_head(component->audio_retransmit_buffer);
			}
		}
		if(video && component->video_retransmit_buffer) {
			janus_rtp_packet *p = (janus_rtp_packet *)g_queue_peek_head(component->video_retransmit_buffer);
			while(p && (!now || (now - p->created >= (gint64)max_nack_queue*1000))) {
				/* Packet is too old, get rid of it */
				g_queue_pop_head(component->video_retransmit_buffer);
				/* Remove from hashtable too */
				janus_rtp_header *header = (janus_rtp_header *)p->data;
				guint16 seq = ntohs(header->seq_number);
				g_hash_table_remove(component->video_retransmit_seqs, GUINT_TO_POINTER(seq));
				/* Free the packet */
				g_free(p->data);
				p->data = NULL;
				g_free(p);
				p = (janus_rtp_packet *)g_queue_peek_head(component->video_retransmit_buffer);
			}
		}
		janus_mutex_unlock(&component->mutex);
	}
}


#define SEQ_MISSING_WAIT 12000 /*  12ms */
#define SEQ_NACKED_WAIT 155000 /* 155ms */
/* janus_seq_info list functions */
static void janus_seq_append(janus_seq_info **head, janus_seq_info *new_seq) {
	if(*head == NULL) {
		new_seq->prev = new_seq;
		new_seq->next = new_seq;
		*head = new_seq;
	} else {
		janus_seq_info *last_seq = (*head)->prev;
		new_seq->prev = last_seq;
		new_seq->next = *head;
		(*head)->prev = new_seq;
		last_seq->next = new_seq;
	}
}
static janus_seq_info *janus_seq_pop_head(janus_seq_info **head) {
	janus_seq_info *pop_seq = *head;
	if(pop_seq) {
		janus_seq_info *new_head = pop_seq->next;
		if(pop_seq == new_head || new_head == NULL) {
			*head = NULL;
		} else {
			*head = new_head;
			new_head->prev = pop_seq->prev;
			new_head->prev->next = new_head;
		}
	}
	return pop_seq;
}
void janus_seq_list_free(janus_seq_info **head) {
	if(!*head)
		return;
	janus_seq_info *cur = *head;
	do {
		janus_seq_info *next = cur->next;
		g_free(cur);
		cur = next;
	} while(cur != *head);
	*head = NULL;
}
static int janus_seq_in_range(guint16 seqn, guint16 start, guint16 len) {
	/* Supports wrapping sequence (easier with int range) */
	int n = seqn;
	int nh = (1<<16) + n;
	int s = start;
	int e = s + len;
	return (s <= n && n < e) || (s <= nh && nh < e);
}


/* Internal method for relaying RTCP messages, optionally filtering them in case they come from plugins */
void janus_ice_relay_rtcp_internal(janus_ice_handle *handle, int video, char *buf, int len, gboolean filter_rtcp);


/* Map of active plugin sessions */
static GHashTable *plugin_sessions;
static janus_mutex plugin_sessions_mutex;
gboolean janus_plugin_session_is_alive(janus_plugin_session *plugin_session) {
	/* Make sure this plugin session is still alive */
	janus_mutex_lock_nodebug(&plugin_sessions_mutex);
	janus_plugin_session *result = g_hash_table_lookup(plugin_sessions, plugin_session);
	janus_mutex_unlock_nodebug(&plugin_sessions_mutex);
	if(result == NULL) {
		JANUS_LOG(LOG_ERR, "Invalid plugin session (%p)\n", plugin_session);
	}
	return (result != NULL);
}


static void janus_ice_notify_media(janus_ice_handle *handle, gboolean video, gboolean up) {
	if(handle == NULL)
		return;
	/* Prepare JSON event to notify user/application */
	JANUS_LOG(LOG_VERB, "[%"SCNu64"] Notifying that we %s receiving %s\n",
		handle->handle_id, up ? "are" : "are NOT", video ? "video" : "audio");
	janus_session *session = (janus_session *)handle->session;
	if(session == NULL)
		return;
	json_t *event = json_object();
	json_object_set_new(event, "janus", json_string("media"));
	json_object_set_new(event, "session_id", json_integer(session->session_id));
	json_object_set_new(event, "sender", json_integer(handle->handle_id));
	json_object_set_new(event, "type", json_string(video ? "video" : "audio"));
	json_object_set_new(event, "receiving", up ? json_true() : json_false());
	if(!up && no_media_timer > 1)
		json_object_set_new(event, "seconds", json_integer(no_media_timer));
	/* Send the event */
	JANUS_LOG(LOG_VERB, "[%"SCNu64"] Sending event to transport...\n", handle->handle_id);
	janus_session_notify_event(session, event);
	/* Notify event handlers as well */
	if(janus_events_is_enabled()) {
		json_t *info = json_object();
		json_object_set_new(info, "media", json_string(video ? "video" : "audio"));
		json_object_set_new(info, "receiving", up ? json_true() : json_false());
		if(!up && no_media_timer > 1)
			json_object_set_new(info, "seconds", json_integer(no_media_timer));
		janus_events_notify_handlers(JANUS_EVENT_TYPE_MEDIA, session->session_id, handle->handle_id, info);
	}
}

void janus_ice_notify_hangup(janus_ice_handle *handle, const char *reason) {
	if(handle == NULL)
		return;
	/* Prepare JSON event to notify user/application */
	JANUS_LOG(LOG_VERB, "[%"SCNu64"] Notifying WebRTC hangup; %p\n", handle->handle_id, handle);
	janus_session *session = (janus_session *)handle->session;
	if(session == NULL)
		return;
	json_t *event = json_object();
	json_object_set_new(event, "janus", json_string("hangup"));
	json_object_set_new(event, "session_id", json_integer(session->session_id));
	json_object_set_new(event, "sender", json_integer(handle->handle_id));
	if(reason != NULL)
		json_object_set_new(event, "reason", json_string(reason));
	/* Send the event */
	JANUS_LOG(LOG_VERB, "[%"SCNu64"] Sending event to transport...; %p\n", handle->handle_id, handle);
	janus_session_notify_event(session, event);
	/* Notify event handlers as well */
	if(janus_events_is_enabled()) {
		json_t *info = json_object();
		json_object_set_new(info, "connection", json_string("hangup"));
		janus_events_notify_handlers(JANUS_EVENT_TYPE_WEBRTC, session->session_id, handle->handle_id, info);
	}
}


/* Trickle helpers */
janus_ice_trickle *janus_ice_trickle_new(const char *transaction, json_t *candidate) {
	if(transaction == NULL || candidate == NULL)
		return NULL;
	janus_ice_trickle *trickle = g_malloc0(sizeof(janus_ice_trickle));
	if(trickle == NULL) {
		JANUS_LOG(LOG_FATAL, "Memory error!\n");
		return NULL;
	}
	trickle->received = janus_get_monotonic_time();
	trickle->transaction = g_strdup(transaction);
	trickle->candidate = json_deep_copy(candidate);
	return trickle;
}

gint janus_ice_trickle_parse(janus_ice_handle *handle, json_t *candidate, const char **error) {
	const char *ignore_error = NULL;
	if (error == NULL) {
		error = &ignore_error;
	}
	if(handle == NULL) {
		*error = "Invalid handle";
		return JANUS_ERROR_HANDLE_NOT_FOUND;
	}
	/* Parse trickle candidate */
	if(!json_is_object(candidate) || json_object_get(candidate, "completed") != NULL) {
		JANUS_LOG(LOG_VERB, "No more remote candidates for handle %"SCNu64"!\n", handle->handle_id);
		janus_flags_set(&handle->webrtc_flags, JANUS_ICE_HANDLE_WEBRTC_ALL_TRICKLES);
	} else {
		/* Handle remote candidate */
		json_t *mid = json_object_get(candidate, "sdpMid");
		if(!mid) {
			*error = "Trickle error: missing mandatory element (sdpMid)";
			return JANUS_ERROR_MISSING_MANDATORY_ELEMENT;
		}
		if(!json_is_string(mid)) {
			*error = "Trickle error: invalid element type (sdpMid should be a string)";
			return JANUS_ERROR_INVALID_ELEMENT_TYPE;
		}
		json_t *mline = json_object_get(candidate, "sdpMLineIndex");
		if(!mline) {
			*error = "Trickle error: missing mandatory element (sdpMLineIndex)";
			return JANUS_ERROR_MISSING_MANDATORY_ELEMENT;
		}
		if(!json_is_integer(mline) || json_integer_value(mline) < 0) {
			*error = "Trickle error: invalid element type (sdpMLineIndex should be an integer)";
			return JANUS_ERROR_INVALID_ELEMENT_TYPE;
		}
		json_t *rc = json_object_get(candidate, "candidate");
		if(!rc) {
			*error = "Trickle error: missing mandatory element (candidate)";
			return JANUS_ERROR_MISSING_MANDATORY_ELEMENT;
		}
		if(!json_is_string(rc)) {
			*error = "Trickle error: invalid element type (candidate should be a string)";
			return JANUS_ERROR_INVALID_ELEMENT_TYPE;
		}
		JANUS_LOG(LOG_VERB, "[%"SCNu64"] Trickle candidate (%s): %s\n", handle->handle_id, json_string_value(mid), json_string_value(rc));
		/* Parse it */
		int sdpMLineIndex = json_integer_value(mline);
		if(sdpMLineIndex > 0) {
			/* FIXME We bundle everything, so we ignore candidates for anything beyond the first m-line */
			JANUS_LOG(LOG_VERB, "[%"SCNu64"] Got a %s candidate (index %d) but we're bundling, ignoring...\n",
				handle->handle_id, json_string_value(mid), sdpMLineIndex);
			return 0;
		}
		janus_ice_stream *stream = handle->stream;
		if(stream == NULL) {
			*error = "Trickle error: invalid element type (no such stream)";
			return JANUS_ERROR_TRICKE_INVALID_STREAM;
		}
		int res = janus_sdp_parse_candidate(stream, json_string_value(rc), 1);
		if(res != 0) {
			JANUS_LOG(LOG_ERR, "[%"SCNu64"] Failed to parse candidate... (%d)\n", handle->handle_id, res);
			/* FIXME Should we return an error? */
		}
	}
	return 0;
}

void janus_ice_trickle_destroy(janus_ice_trickle *trickle) {
	if(trickle == NULL)
		return;
	g_free(trickle->transaction);
	trickle->transaction = NULL;
	if(trickle->candidate)
		json_decref(trickle->candidate);
	trickle->candidate = NULL;
	g_free(trickle);
}


/* libnice initialization */
void janus_ice_init(gboolean ice_lite, gboolean ice_tcp, gboolean ipv6, uint16_t rtp_min_port, uint16_t rtp_max_port) {
	janus_ice_lite_enabled = ice_lite;
	janus_ice_tcp_enabled = ice_tcp;
	janus_ipv6_enabled = ipv6;
	JANUS_LOG(LOG_INFO, "Initializing ICE stuff (%s mode, ICE-TCP candidates %s, IPv6 support %s)\n",
		janus_ice_lite_enabled ? "Lite" : "Full",
		janus_ice_tcp_enabled ? "enabled" : "disabled",
		janus_ipv6_enabled ? "enabled" : "disabled");
	if(janus_ice_tcp_enabled) {
#ifndef HAVE_LIBNICE_TCP
		JANUS_LOG(LOG_WARN, "libnice version < 0.1.8, disabling ICE-TCP support\n");
		janus_ice_tcp_enabled = FALSE;
#else
		if(!janus_ice_lite_enabled) {
			JANUS_LOG(LOG_WARN, "ICE-TCP only works in libnice if you enable ICE Lite too: disabling ICE-TCP support\n");
			janus_ice_tcp_enabled = FALSE;
		}
#endif
	}
	/* libnice debugging is disabled unless explicitly stated */
	nice_debug_disable(TRUE);

	/*! \note The RTP/RTCP port range configuration may be just a placeholder: for
	 * instance, libnice supports this since 0.1.0, but the 0.1.3 on Fedora fails
	 * when linking with an undefined reference to \c nice_agent_set_port_range 
	 * so this is checked by the install.sh script in advance. */
	rtp_range_min = rtp_min_port;
	rtp_range_max = rtp_max_port;
	if(rtp_range_max < rtp_range_min) {
		JANUS_LOG(LOG_WARN, "Invalid ICE port range: %"SCNu16" > %"SCNu16"\n", rtp_range_min, rtp_range_max);
	} else if(rtp_range_min > 0 || rtp_range_max > 0) {
#ifndef HAVE_PORTRANGE
		JANUS_LOG(LOG_WARN, "nice_agent_set_port_range unavailable, port range disabled\n");
#else
		JANUS_LOG(LOG_INFO, "ICE port range: %"SCNu16"-%"SCNu16"\n", rtp_range_min, rtp_range_max);
#endif
	}

	/* We keep track of plugin sessions to avoid problems */
	plugin_sessions = g_hash_table_new(NULL, NULL);
	janus_mutex_init(&plugin_sessions_mutex);

#ifdef HAVE_LIBCURL
	/* Initialize the TURN REST API client stack, whether we're going to use it or not */
	janus_turnrest_init();
#endif

}

void janus_ice_deinit(void) {
#ifdef HAVE_LIBCURL
	janus_turnrest_deinit();
#endif
}

int janus_ice_set_stun_server(gchar *stun_server, uint16_t stun_port) {
	if(stun_server == NULL)
		return 0;	/* No initialization needed */
	if(stun_port == 0)
		stun_port = 3478;
	JANUS_LOG(LOG_INFO, "STUN server to use: %s:%u\n", stun_server, stun_port);
	/* Resolve address to get an IP */
	struct addrinfo *res = NULL;
	janus_network_address addr;
	janus_network_address_string_buffer addr_buf;
	if(getaddrinfo(stun_server, NULL, NULL, &res) != 0 ||
			janus_network_address_from_sockaddr(res->ai_addr, &addr) != 0 ||
			janus_network_address_to_string_buffer(&addr, &addr_buf) != 0) {
		JANUS_LOG(LOG_ERR, "Could not resolve %s...\n", stun_server);
		if(res)
			freeaddrinfo(res);
		return -1;
	}
	freeaddrinfo(res);
	janus_stun_server = g_strdup(janus_network_address_string_from_buffer(&addr_buf));
	if(janus_stun_server == NULL) {
		JANUS_LOG(LOG_ERR, "Could not resolve %s...\n", stun_server);
		return -1;
	}
	janus_stun_port = stun_port;
	JANUS_LOG(LOG_INFO, "  >> %s:%u (%s)\n", janus_stun_server, janus_stun_port, addr.family == AF_INET ? "IPv4" : "IPv6");
	/* Test the STUN server */
	StunAgent stun;
	stun_agent_init (&stun, STUN_ALL_KNOWN_ATTRIBUTES, STUN_COMPATIBILITY_RFC5389, 0);
	StunMessage msg;
	uint8_t buf[1500];
	size_t len = stun_usage_bind_create(&stun, &msg, buf, 1500);
	JANUS_LOG(LOG_INFO, "Testing STUN server: message is of %zu bytes\n", len);
	/* Use the janus_network_address info to drive the socket creation */
	int fd = socket(addr.family, SOCK_DGRAM, 0);
	if(fd < 0) {
		JANUS_LOG(LOG_FATAL, "Error creating socket for STUN BINDING test\n");
		return -1;
	}
	struct sockaddr *address = NULL, *remote = NULL;
	struct sockaddr_in address4, remote4;
	struct sockaddr_in6 address6, remote6;
	socklen_t addrlen = 0;
	if(addr.family == AF_INET) {
		memset(&address4, 0, sizeof(address4));
		address4.sin_family = AF_INET;
		address4.sin_port = 0;
		address4.sin_addr.s_addr = INADDR_ANY;
		memset(&remote4, 0, sizeof(remote4));
		remote4.sin_family = AF_INET;
		remote4.sin_port = htons(janus_stun_port);
		memcpy(&remote4.sin_addr, &addr.ipv4, sizeof(addr.ipv4));
		address = (struct sockaddr *)(&address4);
		remote = (struct sockaddr *)(&remote4);
		addrlen = sizeof(remote4);
	} else if(addr.family == AF_INET6) {
		memset(&address6, 0, sizeof(address6));
		address6.sin6_family = AF_INET6;
		address6.sin6_port = 0;
		address6.sin6_addr = in6addr_any;
		memset(&remote6, 0, sizeof(remote6));
		remote6.sin6_family = AF_INET6;
		remote6.sin6_port = htons(janus_stun_port);
		memcpy(&remote6.sin6_addr, &addr.ipv6, sizeof(addr.ipv6));
		remote6.sin6_addr = addr.ipv6;
		address = (struct sockaddr *)(&address6);
		remote = (struct sockaddr *)(&remote6);
		addrlen = sizeof(remote6);
	}
	if(bind(fd, address, addrlen) < 0) {
		JANUS_LOG(LOG_FATAL, "Bind failed for STUN BINDING test: %d (%s)\n", errno, strerror(errno));
		close(fd);
		return -1;
	}
	int bytes = sendto(fd, buf, len, 0, remote, addrlen);
	if(bytes < 0) {
		JANUS_LOG(LOG_FATAL, "Error sending STUN BINDING test\n");
		close(fd);
		return -1;
	}
	JANUS_LOG(LOG_VERB, "  >> Sent %d bytes %s:%u, waiting for reply...\n", bytes, janus_stun_server, janus_stun_port);
	struct timeval timeout;
	fd_set readfds;
	FD_ZERO(&readfds);
	FD_SET(fd, &readfds);
	timeout.tv_sec = 5;	/* FIXME Don't wait forever */
	timeout.tv_usec = 0;
	select(fd+1, &readfds, NULL, NULL, &timeout);
	if(!FD_ISSET(fd, &readfds)) {
		JANUS_LOG(LOG_FATAL, "No response to our STUN BINDING test\n");
		close(fd);
		return -1;
	}
	bytes = recvfrom(fd, buf, 1500, 0, remote, &addrlen);
	JANUS_LOG(LOG_VERB, "  >> Got %d bytes...\n", bytes);
	if(stun_agent_validate (&stun, &msg, buf, bytes, NULL, NULL) != STUN_VALIDATION_SUCCESS) {
		JANUS_LOG(LOG_FATAL, "Failed to validate STUN BINDING response\n");
		close(fd);
		return -1;
	}
	StunClass class = stun_message_get_class(&msg);
	StunMethod method = stun_message_get_method(&msg);
	if(class != STUN_RESPONSE || method != STUN_BINDING) {
		JANUS_LOG(LOG_FATAL, "Unexpected STUN response: %d/%d\n", class, method);
		close(fd);
		return -1;
	}
	StunMessageReturn ret = stun_message_find_xor_addr(&msg, STUN_ATTRIBUTE_XOR_MAPPED_ADDRESS, (struct sockaddr_storage *)address, &addrlen);
	JANUS_LOG(LOG_VERB, "  >> XOR-MAPPED-ADDRESS: %d\n", ret);
	if(ret == STUN_MESSAGE_RETURN_SUCCESS) {
		if(janus_network_address_from_sockaddr((struct sockaddr *)address, &addr) != 0 ||
				janus_network_address_to_string_buffer(&addr, &addr_buf) != 0) {
			JANUS_LOG(LOG_ERR, "Could not resolve XOR-MAPPED-ADDRESS...\n");
		} else {
			const char *public_ip = janus_network_address_string_from_buffer(&addr_buf);
			JANUS_LOG(LOG_INFO, "  >> Our public address is %s\n", public_ip);
			janus_set_public_ip(public_ip);
			close(fd);
		}
		return 0;
	}
	ret = stun_message_find_addr(&msg, STUN_ATTRIBUTE_MAPPED_ADDRESS, (struct sockaddr_storage *)address, &addrlen);
	JANUS_LOG(LOG_VERB, "  >> MAPPED-ADDRESS: %d\n", ret);
	if(ret == STUN_MESSAGE_RETURN_SUCCESS) {
		if(janus_network_address_from_sockaddr((struct sockaddr *)address, &addr) != 0 ||
				janus_network_address_to_string_buffer(&addr, &addr_buf) != 0) {
			JANUS_LOG(LOG_ERR, "Could not resolve MAPPED-ADDRESS...\n");
		} else {
			const char *public_ip = janus_network_address_string_from_buffer(&addr_buf);
			JANUS_LOG(LOG_INFO, "  >> Our public address is %s\n", public_ip);
			janus_set_public_ip(public_ip);
			close(fd);
		}
		return 0;
	}
	close(fd);
	return -1;
}

int janus_ice_set_turn_server(gchar *turn_server, uint16_t turn_port, gchar *turn_type, gchar *turn_user, gchar *turn_pwd) {
	if(turn_server == NULL)
		return 0;	/* No initialization needed */
	if(turn_type == NULL)
		turn_type = (char *)"udp";
	if(turn_port == 0)
		turn_port = 3478;
	JANUS_LOG(LOG_INFO, "TURN server to use: %s:%u (%s)\n", turn_server, turn_port, turn_type);
	if(!strcasecmp(turn_type, "udp")) {
		janus_turn_type = NICE_RELAY_TYPE_TURN_UDP;
	} else if(!strcasecmp(turn_type, "tcp")) {
		janus_turn_type = NICE_RELAY_TYPE_TURN_TCP;
	} else if(!strcasecmp(turn_type, "tls")) {
		janus_turn_type = NICE_RELAY_TYPE_TURN_TLS;
	} else {
		JANUS_LOG(LOG_ERR, "Unsupported relay type '%s'...\n", turn_type);
		return -1;
	}
	/* Resolve address to get an IP */
	struct addrinfo *res = NULL;
	janus_network_address addr;
	janus_network_address_string_buffer addr_buf;
	if(getaddrinfo(turn_server, NULL, NULL, &res) != 0 ||
			janus_network_address_from_sockaddr(res->ai_addr, &addr) != 0 ||
			janus_network_address_to_string_buffer(&addr, &addr_buf) != 0) {
		JANUS_LOG(LOG_ERR, "Could not resolve %s...\n", turn_server);
		if(res)
			freeaddrinfo(res);
		return -1;
	}
	freeaddrinfo(res);
	g_free(janus_turn_server);
	janus_turn_server = g_strdup(janus_network_address_string_from_buffer(&addr_buf));
	if(janus_turn_server == NULL) {
		JANUS_LOG(LOG_ERR, "Could not resolve %s...\n", turn_server);
		return -1;
	}
	janus_turn_port = turn_port;
	JANUS_LOG(LOG_VERB, "  >> %s:%u\n", janus_turn_server, janus_turn_port);
	g_free(janus_turn_user);
	janus_turn_user = NULL;
	if(turn_user)
		janus_turn_user = g_strdup(turn_user);
	g_free(janus_turn_pwd);
	janus_turn_pwd = NULL;
	if(turn_pwd)
		janus_turn_pwd = g_strdup(turn_pwd);
	return 0;
}

int janus_ice_set_turn_rest_api(gchar *api_server, gchar *api_key, gchar *api_method) {
#ifndef HAVE_LIBCURL
	JANUS_LOG(LOG_ERR, "Janus has been nuilt with no libcurl support, TURN REST API unavailable\n");
	return -1; 
#else
	if(api_server != NULL &&
			(strstr(api_server, "http://") != api_server && strstr(api_server, "https://") != api_server)) {
		JANUS_LOG(LOG_ERR, "Invalid TURN REST API backend: not an HTTP address\n");
		return -1;
	}
	janus_turnrest_set_backend(api_server, api_key, api_method);
	JANUS_LOG(LOG_INFO, "TURN REST API backend: %s\n", api_server ? api_server : "(disabled)");
#endif
	return 0;
}


/* ICE stuff */
static const gchar *janus_ice_state_name[] = 
{
	"disconnected",
	"gathering",
	"connecting",
	"connected",
	"ready",
	"failed"
};
const gchar *janus_get_ice_state_name(gint state) {
	if(state < 0 || state > 5)
		return NULL;
	return janus_ice_state_name[state];
}


/* ICE Handles */
void janus_ice_free(const janus_refcount *handle_ref);
void janus_ice_plugin_session_free(const janus_refcount *app_handle_ref);
void janus_ice_stream_free(const janus_refcount *handle_ref);
void janus_ice_component_free(const janus_refcount *handle_ref);

janus_ice_handle *janus_ice_handle_create(void *core_session, const char *opaque_id) {
	if(core_session == NULL)
		return NULL;
	janus_session *session = (janus_session *)core_session;
	janus_ice_handle *handle = NULL;
	guint64 handle_id = 0;
	while(handle_id == 0) {
		handle_id = janus_random_uint64();
		handle = janus_session_handles_find(session, handle_id);
		if(handle != NULL) {
			/* Handle ID already taken, try another one */
			janus_refcount_decrease(&handle->ref);	/* janus_session_handles_find increases it */
			handle_id = 0;
		}
	}
	handle = (janus_ice_handle *)g_malloc0(sizeof(janus_ice_handle));
	JANUS_LOG(LOG_INFO, "Creating new handle in session %"SCNu64": %"SCNu64"; %p %p\n", session->session_id, handle_id, core_session, handle);
	if(handle == NULL) {
		JANUS_LOG(LOG_FATAL, "Memory error!\n");
		return NULL;
	}
	janus_refcount_init(&handle->ref, janus_ice_free);
	janus_refcount_increase(&session->ref);
	handle->session = core_session;
	if(opaque_id)
		handle->opaque_id = g_strdup(opaque_id);
	handle->created = janus_get_monotonic_time();
	handle->handle_id = handle_id;
	handle->app = NULL;
	handle->app_handle = NULL;
	handle->queued_packets = g_async_queue_new();
	janus_mutex_init(&handle->mutex);
	janus_session_handles_insert(session, handle);
	return handle;
}

gint janus_ice_handle_attach_plugin(void *core_session, janus_ice_handle *handle, janus_plugin *plugin) {
	if(core_session == NULL)
		return JANUS_ERROR_SESSION_NOT_FOUND;
	janus_session *session = (janus_session *)core_session;
	if(plugin == NULL)
		return JANUS_ERROR_PLUGIN_NOT_FOUND;
	if(handle == NULL)
		return JANUS_ERROR_HANDLE_NOT_FOUND;
	if(handle->app != NULL) {
		/* This handle is already attached to a plugin */
		return JANUS_ERROR_PLUGIN_ATTACH;
	}
	int error = 0;
	janus_plugin_session *session_handle = g_malloc0(sizeof(janus_plugin_session));
	if(session_handle == NULL) {
		JANUS_LOG(LOG_FATAL, "Memory error!\n");
		return JANUS_ERROR_UNKNOWN;	/* FIXME Do we need something like "Internal Server Error"? */
	}
	session_handle->gateway_handle = handle;
	session_handle->plugin_handle = NULL;
	g_atomic_int_set(&session_handle->stopped, 0);
	plugin->create_session(session_handle, &error);
	if(error) {
		/* TODO Make error struct to pass verbose information */
		g_free(session_handle);
		janus_mutex_unlock(&session->mutex);
		return error;
	}
	janus_refcount_init(&session_handle->ref, janus_ice_plugin_session_free);
	/* Handle and plugin session reference each other */
	janus_refcount_increase(&session_handle->ref);
	//~ janus_refcount_increase(&handle->ref);
	handle->app = plugin;
	handle->app_handle = session_handle;
	/* Add this plugin session to active sessions map */
	janus_mutex_lock(&plugin_sessions_mutex);
	g_hash_table_insert(plugin_sessions, session_handle, session_handle);
	janus_mutex_unlock(&plugin_sessions_mutex);
	/* Notify event handlers */
	if(janus_events_is_enabled())
		janus_events_notify_handlers(JANUS_EVENT_TYPE_HANDLE,
			session->session_id, handle->handle_id, "attached", plugin->get_package(), handle->opaque_id);
	return 0;
}

gint janus_ice_handle_destroy(void *core_session, janus_ice_handle *handle) {
	/* session->mutex has to be locked when calling this function */
	if(core_session == NULL)
		return JANUS_ERROR_SESSION_NOT_FOUND;
	janus_session *session = (janus_session *)core_session;
	if(handle == NULL)
		return JANUS_ERROR_HANDLE_NOT_FOUND;
	if(!g_atomic_int_compare_and_exchange(&handle->destroyed, 0, 1))
		return 0;
	/* Remove the session from active sessions map */
	janus_mutex_lock(&plugin_sessions_mutex);
	gboolean found = g_hash_table_remove(plugin_sessions, handle->app_handle);
	if (!found) {
		janus_mutex_unlock(&plugin_sessions_mutex);
		return JANUS_ERROR_HANDLE_NOT_FOUND;
	}
	janus_mutex_unlock(&plugin_sessions_mutex);
	janus_plugin *plugin_t = (janus_plugin *)handle->app;
	if(plugin_t == NULL) {
		/* There was no plugin attached, probably something went wrong there */
		janus_refcount_decrease(&handle->ref);
		janus_flags_set(&handle->webrtc_flags, JANUS_ICE_HANDLE_WEBRTC_ALERT);
		janus_flags_set(&handle->webrtc_flags, JANUS_ICE_HANDLE_WEBRTC_STOP);
		if(handle->iceloop != NULL) {
			if(handle->stream_id > 0) {
				nice_agent_attach_recv(handle->agent, handle->stream_id, 1, g_main_loop_get_context (handle->iceloop), NULL, NULL);
			}
			if(handle->iceloop != NULL && g_main_loop_is_running(handle->iceloop)) {
				g_main_loop_quit(handle->iceloop);
			}
		}
		return 0;
	}
	JANUS_LOG(LOG_INFO, "Detaching handle from %s; %p %p %p %p\n", plugin_t->get_name(), handle, handle->app_handle, handle->app_handle->gateway_handle, handle->app_handle->plugin_handle);
	/* Actually detach handle... */
	int error = 0;
	if(g_atomic_int_compare_and_exchange(&handle->app_handle->stopped, 0, 1)) {
		handle->app_handle->gateway_handle = NULL;
		/* Notify the plugin that the session's over */
		plugin_t->destroy_session(handle->app_handle, &error);
		/* We only unref when actually freeing the ICE handle */
	}
	/* Get rid of the handle now */
	if(g_atomic_int_compare_and_exchange(&handle->dump_packets, 1, 0)) {
		janus_text2pcap_close(handle->text2pcap);
		g_clear_pointer(&handle->text2pcap, janus_text2pcap_free);
	}
	janus_flags_set(&handle->webrtc_flags, JANUS_ICE_HANDLE_WEBRTC_STOP);
	janus_ice_webrtc_hangup(handle, "Detach");

	/* Prepare JSON event to notify user/application */
	json_t *event = json_object();
	json_object_set_new(event, "janus", json_string("detached"));
	json_object_set_new(event, "session_id", json_integer(session->session_id));
	json_object_set_new(event, "sender", json_integer(handle->handle_id));
	/* Send the event */
	JANUS_LOG(LOG_VERB, "[%"SCNu64"] Sending event to transport...; %p\n", handle->handle_id, handle);
	janus_session_notify_event(session, event);
	/* We only actually destroy the handle later */
	JANUS_LOG(LOG_VERB, "[%"SCNu64"] Handle detached (error=%d), scheduling destruction\n", handle->handle_id, error);
	/* Notify event handlers as well */
	if(janus_events_is_enabled())
		janus_events_notify_handlers(JANUS_EVENT_TYPE_HANDLE,
			session->session_id, handle->handle_id, "detached", plugin_t->get_package(), NULL);
	/* Unref the handle: we only unref the session too when actually freeing the handle, so that it is freed before that */
	janus_refcount_decrease(&handle->ref);
	return error;
}

void janus_ice_free(const janus_refcount *handle_ref) {
	janus_ice_handle *handle = janus_refcount_containerof(handle_ref, janus_ice_handle, ref);
	/* This stack can be destroyed, free all the resources */
	janus_mutex_lock(&handle->mutex);
	if(handle->queued_packets != NULL)
		g_async_queue_unref(handle->queued_packets);
	if(handle->app_handle != NULL)
		janus_refcount_decrease(&handle->app_handle->ref);
	janus_mutex_unlock(&handle->mutex);
	janus_ice_webrtc_free(handle);
	JANUS_LOG(LOG_INFO, "[%"SCNu64"] Handle and related resources freed; %p %p\n", handle->handle_id, handle, handle->session);
	/* Finally, unref the session and free the handle */
	if(handle->session != NULL) {
		janus_session *session = (janus_session *)handle->session;
		janus_refcount_decrease(&session->ref);
	}
	g_free(handle->opaque_id);
	g_free(handle);
}

void janus_ice_plugin_session_free(const janus_refcount *app_handle_ref) {
	janus_plugin_session *app_handle = janus_refcount_containerof(app_handle_ref, janus_plugin_session, ref);
	/* This app handle can be destroyed, free all the resources */
	g_free(app_handle);
}

void janus_ice_webrtc_hangup(janus_ice_handle *handle, const char *reason) {
	if(handle == NULL)
		return;
	if(janus_flags_is_set(&handle->webrtc_flags, JANUS_ICE_HANDLE_WEBRTC_ALERT))
		return;
	janus_flags_set(&handle->webrtc_flags, JANUS_ICE_HANDLE_WEBRTC_ALERT);
	janus_flags_set(&handle->webrtc_flags, JANUS_ICE_HANDLE_WEBRTC_CLEANING);
<<<<<<< HEAD
	if(!janus_flags_is_set(&handle->webrtc_flags, JANUS_ICE_HANDLE_WEBRTC_STOP)) {
		janus_plugin *plugin = (janus_plugin *)handle->app;
		if(plugin != NULL) {
			JANUS_LOG(LOG_VERB, "[%"SCNu64"] Telling the plugin about the hangup because of a %s (%s)\n",
				handle->handle_id, reason, plugin->get_name());
			if(plugin && plugin->hangup_media && janus_plugin_session_is_alive(handle->app_handle))
				plugin->hangup_media(handle->app_handle);
			/* User will be notified only after the actual hangup */
			handle->hangup_reason = reason;
		}
=======
	janus_plugin *plugin = (janus_plugin *)handle->app;
	if(plugin != NULL) {
		JANUS_LOG(LOG_VERB, "[%"SCNu64"] Telling the plugin about the hangup because of a %s (%s)\n",
			handle->handle_id, reason, plugin->get_name());
		if(plugin && plugin->hangup_media && janus_plugin_session_is_alive(handle->app_handle))
			plugin->hangup_media(handle->app_handle);
		/* User will be notified only after the actual hangup */
		handle->hangup_reason = reason;
>>>>>>> 5085ef90
	}
	if(handle->queued_packets != NULL && handle->send_thread_created)
#if GLIB_CHECK_VERSION(2, 46, 0)
		g_async_queue_push_front(handle->queued_packets, &janus_ice_dtls_alert);
#else
		g_async_queue_push(handle->queued_packets, &janus_ice_dtls_alert);
#endif
	/* Get rid of the loop */
	if(handle->send_thread == NULL) {
		if(handle->iceloop != NULL) {
			if(handle->stream_id > 0) {
				nice_agent_attach_recv(handle->agent, handle->stream_id, 1, g_main_loop_get_context (handle->iceloop), NULL, NULL);
			}
			if(g_main_loop_is_running(handle->iceloop)) {
				JANUS_LOG(LOG_VERB, "[%"SCNu64"] Forcing ICE loop to quit (%s)\n", handle->handle_id, g_main_loop_is_running(handle->iceloop) ? "running" : "NOT running");
				g_main_loop_quit(handle->iceloop);
				if (handle->icectx != NULL) {
					g_main_context_wakeup(handle->icectx);
				}
			}
		}
	}
}

void janus_ice_webrtc_free(janus_ice_handle *handle) {
	if(handle == NULL)
		return;
	janus_mutex_lock(&handle->mutex);
	janus_flags_clear(&handle->webrtc_flags, JANUS_ICE_HANDLE_WEBRTC_READY);
	if(handle->iceloop != NULL) {
		g_main_loop_unref (handle->iceloop);
		handle->iceloop = NULL;
	}
	if(handle->icectx != NULL) {
		g_main_context_unref (handle->icectx);
		handle->icectx = NULL;
	}
	if(handle->stream != NULL) {
		janus_ice_stream_destroy(handle->stream);
		handle->stream = NULL;
	}
	if(handle->agent != NULL) {
		if(G_IS_OBJECT(handle->agent))
			g_object_unref(handle->agent);
		handle->agent = NULL;
	}
	handle->agent_created = 0;
	if(handle->pending_trickles) {
		while(handle->pending_trickles) {
			GList *temp = g_list_first(handle->pending_trickles);
			handle->pending_trickles = g_list_remove_link(handle->pending_trickles, temp);
			janus_ice_trickle *trickle = (janus_ice_trickle *)temp->data;
			g_list_free(temp);
			janus_ice_trickle_destroy(trickle);
		}
	}
	handle->pending_trickles = NULL;
	g_free(handle->rtp_profile);
	handle->rtp_profile = NULL;
	g_free(handle->local_sdp);
	handle->local_sdp = NULL;
	g_free(handle->remote_sdp);
	handle->remote_sdp = NULL;
	g_free(handle->audio_mid);
	handle->audio_mid = NULL;
	g_free(handle->video_mid);
	handle->video_mid = NULL;
	g_free(handle->data_mid);
	handle->data_mid = NULL;
	handle->icethread = NULL;
	janus_flags_clear(&handle->webrtc_flags, JANUS_ICE_HANDLE_WEBRTC_READY);
	janus_flags_clear(&handle->webrtc_flags, JANUS_ICE_HANDLE_WEBRTC_CLEANING);
	janus_flags_clear(&handle->webrtc_flags, JANUS_ICE_HANDLE_WEBRTC_HAS_AGENT);
	if (!janus_flags_is_set(&handle->webrtc_flags, JANUS_ICE_HANDLE_WEBRTC_STOP) && handle->hangup_reason) {
		janus_ice_notify_hangup(handle, handle->hangup_reason);
	}
	handle->hangup_reason = NULL;
	janus_mutex_unlock(&handle->mutex);
	JANUS_LOG(LOG_INFO, "[%"SCNu64"] WebRTC resources freed; %p %p\n", handle->handle_id, handle, handle->session);
}

void janus_ice_stream_destroy(janus_ice_stream *stream) {
	if(stream == NULL)
		return;
	if(stream->component != NULL) {
		janus_ice_component_destroy(stream->component);
		stream->component = NULL;
	}
	janus_ice_handle *handle = stream->handle;
	if(handle != NULL) {
		janus_refcount_decrease(&handle->ref);
		stream->handle = NULL;
	}
	janus_refcount_decrease(&stream->ref);
}

void janus_ice_stream_free(const janus_refcount *stream_ref) {
	janus_ice_stream *stream = janus_refcount_containerof(stream_ref, janus_ice_stream, ref);
	/* This stream can be destroyed, free all the resources */
	stream->handle = NULL;
	g_free(stream->remote_hashing);
	stream->remote_hashing = NULL;
	g_free(stream->remote_fingerprint);
	stream->remote_fingerprint = NULL;
	g_free(stream->ruser);
	stream->ruser = NULL;
	g_free(stream->rpass);
	stream->rpass = NULL;
	g_free(stream->rid[0]);
	stream->rid[0] = NULL;
	g_free(stream->rid[1]);
	stream->rid[1] = NULL;
	g_free(stream->rid[2]);
	stream->rid[2] = NULL;
	g_list_free(stream->audio_payload_types);
	stream->audio_payload_types = NULL;
	g_list_free(stream->video_payload_types);
	stream->video_payload_types = NULL;
	g_free(stream->audio_codec);
	stream->audio_codec = NULL;
	g_free(stream->video_codec);
	stream->video_codec = NULL;
	g_free(stream->audio_rtcp_ctx);
	stream->audio_rtcp_ctx = NULL;
	g_free(stream->video_rtcp_ctx[0]);
	stream->video_rtcp_ctx[0] = NULL;
	g_free(stream->video_rtcp_ctx[1]);
	stream->video_rtcp_ctx[1] = NULL;
	g_free(stream->video_rtcp_ctx[2]);
	stream->video_rtcp_ctx[2] = NULL;
	g_slist_free_full(stream->transport_wide_received_seq_nums, (GDestroyNotify)g_free);
	stream->transport_wide_received_seq_nums = NULL;
	stream->audio_first_ntp_ts = 0;
	stream->audio_first_rtp_ts = 0;
	stream->video_first_ntp_ts[0] = 0;
	stream->video_first_ntp_ts[1] = 0;
	stream->video_first_ntp_ts[2] = 0;
	stream->video_first_rtp_ts[0] = 0;
	stream->video_first_rtp_ts[1] = 0;
	stream->video_first_rtp_ts[2] = 0;
	stream->audio_last_ts = 0;
	stream->video_last_ts = 0;
	g_free(stream);
	stream = NULL;
}

void janus_ice_component_destroy(janus_ice_component *component) {
	if(component == NULL)
		return;
	janus_ice_stream *stream = component->stream;
	if(stream != NULL) {
		janus_refcount_decrease(&stream->ref);
		component->stream = NULL;
	}
	janus_refcount_decrease(&component->ref);
}

void janus_ice_component_free(const janus_refcount *component_ref) {
	janus_ice_component *component = janus_refcount_containerof(component_ref, janus_ice_component, ref);
	if(component->icestate_source != NULL) {
		g_source_destroy(component->icestate_source);
		g_source_unref(component->icestate_source);
		component->icestate_source = NULL;
	}
	if(component->dtlsrt_source != NULL) {
		g_source_destroy(component->dtlsrt_source);
		g_source_unref(component->dtlsrt_source);
		component->dtlsrt_source = NULL;
	}
	if(component->dtls != NULL) {
		janus_dtls_srtp_destroy(component->dtls);
		janus_refcount_decrease(&component->dtls->ref);
		component->dtls = NULL;
	}
	if(component->audio_retransmit_buffer != NULL) {
		janus_rtp_packet *p = NULL;
		while((p = (janus_rtp_packet *)g_queue_pop_head(component->audio_retransmit_buffer)) != NULL) {
			/* Remove from hashtable too */
			janus_rtp_header *header = (janus_rtp_header *)p->data;
			guint16 seq = ntohs(header->seq_number);
			g_hash_table_remove(component->audio_retransmit_seqs, GUINT_TO_POINTER(seq));
			/* Free the packet */
			g_free(p->data);
			p->data = NULL;
			g_free(p);
		}
		g_queue_free(component->audio_retransmit_buffer);
		g_hash_table_destroy(component->audio_retransmit_seqs);
	}
	if(component->video_retransmit_buffer != NULL) {
		janus_rtp_packet *p = NULL;
		while((p = (janus_rtp_packet *)g_queue_pop_head(component->video_retransmit_buffer)) != NULL) {
			/* Remove from hashtable too */
			janus_rtp_header *header = (janus_rtp_header *)p->data;
			guint16 seq = ntohs(header->seq_number);
			g_hash_table_remove(component->video_retransmit_seqs, GUINT_TO_POINTER(seq));
			/* Free the packet */
			g_free(p->data);
			p->data = NULL;
			g_free(p);
		}
		g_queue_free(component->video_retransmit_buffer);
		g_hash_table_destroy(component->video_retransmit_seqs);
	}
	if(component->candidates != NULL) {
		GSList *i = NULL, *candidates = component->candidates;
		for (i = candidates; i; i = i->next) {
			NiceCandidate *c = (NiceCandidate *) i->data;
			if(c != NULL) {
				nice_candidate_free(c);
				c = NULL;
			}
		}
		g_slist_free(candidates);
		candidates = NULL;
	}
	component->candidates = NULL;
	if(component->local_candidates != NULL) {
		GSList *i = NULL, *candidates = component->local_candidates;
		for (i = candidates; i; i = i->next) {
			gchar *c = (gchar *) i->data;
			g_free(c);
		}
		g_slist_free(candidates);
		candidates = NULL;
	}
	component->local_candidates = NULL;
	if(component->remote_candidates != NULL) {
		GSList *i = NULL, *candidates = component->remote_candidates;
		for (i = candidates; i; i = i->next) {
			gchar *c = (gchar *) i->data;
			g_free(c);
		}
		g_slist_free(candidates);
		candidates = NULL;
	}
	component->remote_candidates = NULL;
	g_free(component->selected_pair);
	component->selected_pair = NULL;
	if(component->last_seqs_audio)
		janus_seq_list_free(&component->last_seqs_audio);
	if(component->last_seqs_video[0])
		janus_seq_list_free(&component->last_seqs_video[0]);
	if(component->last_seqs_video[1])
		janus_seq_list_free(&component->last_seqs_video[1]);
	if(component->last_seqs_video[2])
		janus_seq_list_free(&component->last_seqs_video[2]);
	g_free(component);
	//~ janus_mutex_unlock(&handle->mutex);
}

/* Call plugin slow_link callback if enough NACKs within a second */
#define SLOW_LINK_NACKS_PER_SEC 8
static void
janus_slow_link_update(janus_ice_component *component, janus_ice_handle *handle,
		guint nacks, int video, int uplink, gint64 now) {
	/* We keep the counters in different janus_ice_stats objects, depending on the direction */
	gint64 sl_nack_period_ts = uplink ? component->in_stats.sl_nack_period_ts : component->out_stats.sl_nack_period_ts;
	/* Is the NACK too old? */
	if(now-sl_nack_period_ts > 2*G_USEC_PER_SEC) {
		/* Old nacks too old, don't count them */
		if(uplink) {
			component->in_stats.sl_nack_period_ts = now;
			component->in_stats.sl_nack_recent_cnt = 0;
		} else {
			component->out_stats.sl_nack_period_ts = now;
			component->out_stats.sl_nack_recent_cnt = 0;
		}
	}
	if(uplink) {
		component->in_stats.sl_nack_recent_cnt += nacks;
	} else {
		component->out_stats.sl_nack_recent_cnt += nacks;
	}
	gint64 last_slowlink_time = uplink ? component->in_stats.last_slowlink_time : component->out_stats.last_slowlink_time;
	guint sl_nack_recent_cnt = uplink ? component->in_stats.sl_nack_recent_cnt : component->out_stats.sl_nack_recent_cnt;
	if((sl_nack_recent_cnt >= SLOW_LINK_NACKS_PER_SEC) && (now-last_slowlink_time > 1*G_USEC_PER_SEC)) {
		/* Tell the plugin */
		janus_plugin *plugin = (janus_plugin *)handle->app;
		if(plugin && plugin->slow_link && janus_plugin_session_is_alive(handle->app_handle) &&
				!g_atomic_int_get(&handle->app_handle->stopped) &&
				!g_atomic_int_get(&handle->destroyed))
			plugin->slow_link(handle->app_handle, uplink, video);
		/* Notify the user/application too */
		janus_session *session = (janus_session *)handle->session;
		if(session != NULL) {
			json_t *event = json_object();
			json_object_set_new(event, "janus", json_string("slowlink"));
			json_object_set_new(event, "session_id", json_integer(session->session_id));
			json_object_set_new(event, "sender", json_integer(handle->handle_id));
			json_object_set_new(event, "uplink", uplink ? json_true() : json_false());
			json_object_set_new(event, "nacks", json_integer(sl_nack_recent_cnt));
			/* Send the event */
			JANUS_LOG(LOG_VERB, "[%"SCNu64"] Sending event to transport...; %p\n", handle->handle_id, handle);
			janus_session_notify_event(session, event);
			/* Finally, notify event handlers */
			if(janus_events_is_enabled()) {
				json_t *info = json_object();
				json_object_set_new(info, "media", json_string(video ? "video" : "audio"));
				json_object_set_new(info, "slow_link", json_string(uplink ? "uplink" : "downlink"));
				json_object_set_new(info, "nacks_lastsec", json_integer(sl_nack_recent_cnt));
				janus_events_notify_handlers(JANUS_EVENT_TYPE_MEDIA, session->session_id, handle->handle_id, info);
			}
		}
		/* Update the counters */
		if(uplink) {
			component->in_stats.last_slowlink_time = now;
			component->in_stats.sl_nack_period_ts = now;
			component->in_stats.sl_nack_recent_cnt = 0;
		} else {
			component->out_stats.last_slowlink_time = now;
			component->out_stats.sl_nack_period_ts = now;
			component->out_stats.sl_nack_recent_cnt = 0;
		}
	}
}


/* ICE state check timer (needed to check if a failed really is definitive or if things can still improve) */
static gboolean janus_ice_check_failed(gpointer data) {
	janus_ice_component *component = (janus_ice_component *)data;
	if(component == NULL)
		return FALSE;
	janus_ice_stream *stream = component->stream;
	if(!stream)
		goto stoptimer;
	janus_ice_handle *handle = stream->handle;
	if(!handle)
		goto stoptimer;
	if(janus_flags_is_set(&handle->webrtc_flags, JANUS_ICE_HANDLE_WEBRTC_STOP) ||
			janus_flags_is_set(&handle->webrtc_flags, JANUS_ICE_HANDLE_WEBRTC_ALERT))
		goto stoptimer;
	if(component->state == NICE_COMPONENT_STATE_CONNECTED || component->state == NICE_COMPONENT_STATE_READY) {
		/* ICE succeeded in the meanwhile, get rid of this timer */
		JANUS_LOG(LOG_VERB, "[%"SCNu64"] ICE succeeded, disabling ICE state check timer!\n", handle->handle_id);
		goto stoptimer;
	}
	/* Still in the failed state, how much time passed since we first detected it? */
	if(janus_get_monotonic_time() - component->icefailed_detected < 5*G_USEC_PER_SEC) {
		/* Let's wait a little longer */
		return TRUE;
	}
	/* If we got here it means the timer expired, and we should check if this is a failure */
	gboolean trickle_recv = (!janus_flags_is_set(&handle->webrtc_flags, JANUS_ICE_HANDLE_WEBRTC_TRICKLE) || janus_flags_is_set(&handle->webrtc_flags, JANUS_ICE_HANDLE_WEBRTC_ALL_TRICKLES));
	gboolean answer_recv = janus_flags_is_set(&handle->webrtc_flags, JANUS_ICE_HANDLE_WEBRTC_GOT_ANSWER);
	gboolean alert_set = janus_flags_is_set(&handle->webrtc_flags, JANUS_ICE_HANDLE_WEBRTC_ALERT);
	/* We may still be waiting for something... but we don't wait forever */
	gboolean do_wait = TRUE;
	if(janus_get_monotonic_time() - component->icefailed_detected >= 15*G_USEC_PER_SEC) {
		do_wait = FALSE;
	}
	if(!do_wait || (handle && trickle_recv && answer_recv && !alert_set)) {
		/* FIXME Should we really give up for what may be a failure in only one of the media? */
		JANUS_LOG(LOG_ERR, "[%"SCNu64"] ICE failed for component %d in stream %d...\n",
			handle->handle_id, component->component_id, stream->stream_id);
		janus_ice_webrtc_hangup(handle, "ICE failed");
		goto stoptimer;
	}
	/* Let's wait a little longer */
	JANUS_LOG(LOG_WARN, "[%"SCNu64"] ICE failed for component %d in stream %d, but we're still waiting for some info so we don't care... (trickle %s, answer %s, alert %s)\n",
		handle->handle_id, component->component_id, stream->stream_id,
		trickle_recv ? "received" : "pending",
		answer_recv ? "received" : "pending",
		alert_set ? "set" : "not set");
	return TRUE;

stoptimer:
	if(component->icestate_source != NULL) {
		g_source_destroy(component->icestate_source);
		g_source_unref(component->icestate_source);
		component->icestate_source = NULL;
	}
	return FALSE;
}

/* Callbacks */
static void janus_ice_cb_candidate_gathering_done(NiceAgent *agent, guint stream_id, gpointer user_data) {
	janus_ice_handle *handle = (janus_ice_handle *)user_data;
	if(!handle)
		return;
	JANUS_LOG(LOG_VERB, "[%"SCNu64"] Gathering done for stream %d\n", handle->handle_id, stream_id);
	handle->cdone++;
	janus_ice_stream *stream = handle->stream;
	if(!stream || stream->stream_id != stream_id) {
		JANUS_LOG(LOG_ERR, "[%"SCNu64"]  No stream %d??\n", handle->handle_id, stream_id);
		return;
	}
	stream->cdone = 1;
}

static void janus_ice_cb_component_state_changed(NiceAgent *agent, guint stream_id, guint component_id, guint state, gpointer ice) {
	janus_ice_handle *handle = (janus_ice_handle *)ice;
	if(!handle)
		return;
	if(component_id > 1) {
		/* State changed for a component we don't need anymore (rtcp-mux) */
		return;
	}
	JANUS_LOG(LOG_VERB, "[%"SCNu64"] Component state changed for component %d in stream %d: %d (%s)\n",
		handle->handle_id, component_id, stream_id, state, janus_get_ice_state_name(state));
	janus_ice_stream *stream = handle->stream;
	if(!stream || stream->stream_id != stream_id) {
		JANUS_LOG(LOG_ERR, "[%"SCNu64"]     No stream %d??\n", handle->handle_id, stream_id);
		return;
	}
	janus_ice_component *component = stream->component;
	if(!component || component->component_id != component_id) {
		JANUS_LOG(LOG_ERR, "[%"SCNu64"]     No component %d in stream %d??\n", handle->handle_id, component_id, stream_id);
		return;
	}
	component->state = state;
	/* Notify event handlers */
	if(janus_events_is_enabled()) {
		janus_session *session = (janus_session *)handle->session;
		json_t *info = json_object();
		json_object_set_new(info, "ice", json_string(janus_get_ice_state_name(state)));
		json_object_set_new(info, "stream_id", json_integer(stream_id));
		json_object_set_new(info, "component_id", json_integer(component_id));
		janus_events_notify_handlers(JANUS_EVENT_TYPE_WEBRTC, session->session_id, handle->handle_id, info);
	}
	/* Handle new state */
	if((state == NICE_COMPONENT_STATE_CONNECTED || state == NICE_COMPONENT_STATE_READY)) {
		/* Make sure we're not trying to start the thread more than once */
		if(!g_atomic_int_compare_and_exchange(&handle->send_thread_created, 0, 1)) {
			return;
		}
		/* Start the outgoing data thread */
		GError *error = NULL;
		char tname[16];
		g_snprintf(tname, sizeof(tname), "icesend %"SCNu64, handle->handle_id);
		janus_refcount_increase(&handle->ref);
		handle->send_thread = g_thread_try_new(tname, &janus_ice_send_thread, handle, &error);
		if(error != NULL) {
			/* FIXME We should clear some resources... */
			janus_refcount_decrease(&handle->ref);
			JANUS_LOG(LOG_ERR, "[%"SCNu64"] Got error %d (%s) trying to launch the ICE send thread...\n", handle->handle_id, error->code, error->message ? error->message : "??");
			return;
		}
	}
	/* FIXME Even in case the state is 'connected', we wait for the 'new-selected-pair' callback to do anything */
	if(state == NICE_COMPONENT_STATE_FAILED) {
		/* Failed doesn't mean necessarily we need to give up: we may be trickling */
		gboolean alert_set = janus_flags_is_set(&handle->webrtc_flags, JANUS_ICE_HANDLE_WEBRTC_ALERT);
		if(alert_set)
			return;
		gboolean trickle_recv = (!janus_flags_is_set(&handle->webrtc_flags, JANUS_ICE_HANDLE_WEBRTC_TRICKLE) || janus_flags_is_set(&handle->webrtc_flags, JANUS_ICE_HANDLE_WEBRTC_ALL_TRICKLES));
		gboolean answer_recv = janus_flags_is_set(&handle->webrtc_flags, JANUS_ICE_HANDLE_WEBRTC_GOT_ANSWER);
		JANUS_LOG(LOG_WARN, "[%"SCNu64"] ICE failed for component %d in stream %d, but let's give it some time... (trickle %s, answer %s, alert %s)\n",
			handle->handle_id, component_id, stream_id,
			trickle_recv ? "received" : "pending",
			answer_recv ? "received" : "pending",
			alert_set ? "set" : "not set");
		/* In case we haven't started a timer yet, let's do it now */
		if(component->icestate_source == NULL && component->icefailed_detected == 0) {
			component->icefailed_detected = janus_get_monotonic_time();
			component->icestate_source = g_timeout_source_new(500);
			g_source_set_callback(component->icestate_source, janus_ice_check_failed, component, NULL);
			guint id = g_source_attach(component->icestate_source, handle->icectx);
			JANUS_LOG(LOG_VERB, "[%"SCNu64"] Creating ICE state check timer with ID %u\n", handle->handle_id, id);
		}
	}
}

#ifndef HAVE_LIBNICE_TCP
static void janus_ice_cb_new_selected_pair (NiceAgent *agent, guint stream_id, guint component_id, gchar *local, gchar *remote, gpointer ice) {
#else
static void janus_ice_cb_new_selected_pair (NiceAgent *agent, guint stream_id, guint component_id, NiceCandidate *local, NiceCandidate *remote, gpointer ice) {
#endif
	janus_ice_handle *handle = (janus_ice_handle *)ice;
	if(!handle)
		return;
	if(component_id > 1) {
		/* New selected pair for a component we don't need anymore (rtcp-mux) */
		return;
	}
#ifndef HAVE_LIBNICE_TCP
	JANUS_LOG(LOG_VERB, "[%"SCNu64"] New selected pair for component %d in stream %d: %s <-> %s\n", handle ? handle->handle_id : 0, component_id, stream_id, local, remote);
#else
	JANUS_LOG(LOG_VERB, "[%"SCNu64"] New selected pair for component %d in stream %d: %s <-> %s\n", handle ? handle->handle_id : 0, component_id, stream_id, local->foundation, remote->foundation);
#endif
	janus_ice_stream *stream = handle->stream;
	if(!stream || stream->stream_id != stream_id) {
		JANUS_LOG(LOG_ERR, "[%"SCNu64"]     No stream %d??\n", handle->handle_id, stream_id);
		return;
	}
	janus_ice_component *component = stream->component;
	if(!component || component->component_id != component_id) {
		JANUS_LOG(LOG_ERR, "[%"SCNu64"]     No component %d in stream %d??\n", handle->handle_id, component_id, stream_id);
		return;
	}
	char sp[200];
#ifndef HAVE_LIBNICE_TCP
	g_snprintf(sp, 200, "%s <-> %s", local, remote);
#else
	gchar laddress[NICE_ADDRESS_STRING_LEN], raddress[NICE_ADDRESS_STRING_LEN];
	gint lport = 0, rport = 0;
	nice_address_to_string(&(local->addr), (gchar *)&laddress);
	nice_address_to_string(&(remote->addr), (gchar *)&raddress);
	lport = nice_address_get_port(&(local->addr));
	rport = nice_address_get_port(&(remote->addr));
	const char *ltype = NULL, *rtype = NULL; 
	switch(local->type) {
		case NICE_CANDIDATE_TYPE_HOST:
			ltype = "host";
			break;
		case NICE_CANDIDATE_TYPE_SERVER_REFLEXIVE:
			ltype = "srflx";
			break;
		case NICE_CANDIDATE_TYPE_PEER_REFLEXIVE:
			ltype = "prflx";
			break;
		case NICE_CANDIDATE_TYPE_RELAYED:
			ltype = "relay";
			break;
		default:
			break;
	}
	switch(remote->type) {
		case NICE_CANDIDATE_TYPE_HOST:
			rtype = "host";
			break;
		case NICE_CANDIDATE_TYPE_SERVER_REFLEXIVE:
			rtype = "srflx";
			break;
		case NICE_CANDIDATE_TYPE_PEER_REFLEXIVE:
			rtype = "prflx";
			break;
		case NICE_CANDIDATE_TYPE_RELAYED:
			rtype = "relay";
			break;
		default:
			break;
	}
	g_snprintf(sp, 200, "%s:%d [%s,%s] <-> %s:%d [%s,%s]",
		laddress, lport, ltype, local->transport == NICE_CANDIDATE_TRANSPORT_UDP ? "udp" : "tcp",
		raddress, rport, rtype, remote->transport == NICE_CANDIDATE_TRANSPORT_UDP ? "udp" : "tcp");
#endif
	gchar *prev_selected_pair = component->selected_pair;
	component->selected_pair = g_strdup(sp);
	g_clear_pointer(&prev_selected_pair, g_free);
	/* Notify event handlers */
	if(janus_events_is_enabled()) {
		janus_session *session = (janus_session *)handle->session;
		json_t *info = json_object();
		json_object_set_new(info, "selected-pair", json_string(sp));
		json_object_set_new(info, "stream_id", json_integer(stream_id));
		json_object_set_new(info, "component_id", json_integer(component_id));
		janus_events_notify_handlers(JANUS_EVENT_TYPE_WEBRTC, session->session_id, handle->handle_id, info);
	}
	/* Have we been here before? (might happen, when trickling) */
	if(component->component_connected > 0)
		return;
	/* Now we can start the DTLS handshake (FIXME This was on the 'connected' state notification, before) */
	JANUS_LOG(LOG_VERB, "[%"SCNu64"]   Component is ready enough, starting DTLS handshake...\n", handle->handle_id);
	component->component_connected = janus_get_monotonic_time();
<<<<<<< HEAD
	/* Create DTLS-SRTP context, at last */
	component->dtls = janus_dtls_srtp_create(component, stream->dtls_role);
	if(!component->dtls) {
		JANUS_LOG(LOG_ERR, "[%"SCNu64"]     No component DTLS-SRTP session??\n", handle->handle_id);
		return;
	}
	janus_refcount_increase(&component->dtls->ref);
=======
	/* Start the DTLS handshake, at last */
>>>>>>> 5085ef90
	janus_dtls_srtp_handshake(component->dtls);
	/* Create retransmission timer */
	component->dtlsrt_source = g_timeout_source_new(50);
	g_source_set_callback(component->dtlsrt_source, janus_dtls_retry, component->dtls, NULL);
	guint id = g_source_attach(component->dtlsrt_source, handle->icectx);
	JANUS_LOG(LOG_VERB, "[%"SCNu64"] Creating retransmission timer with ID %u\n", handle->handle_id, id);
}

#ifndef HAVE_LIBNICE_TCP
static void janus_ice_cb_new_remote_candidate (NiceAgent *agent, guint stream_id, guint component_id, gchar *foundation, gpointer ice) {
#else
static void janus_ice_cb_new_remote_candidate (NiceAgent *agent, NiceCandidate *candidate, gpointer ice) {
#endif
	janus_ice_handle *handle = (janus_ice_handle *)ice;
#ifndef HAVE_LIBNICE_TCP
	JANUS_LOG(LOG_VERB, "[%"SCNu64"] Discovered new remote candidate for component %d in stream %d: foundation=%s\n", handle ? handle->handle_id : 0, component_id, stream_id, foundation);
#else
	const char *ctype = NULL;
	switch(candidate->type) {
		case NICE_CANDIDATE_TYPE_HOST:
			ctype = "host";
			break;
		case NICE_CANDIDATE_TYPE_SERVER_REFLEXIVE:
			ctype = "srflx";
			break;
		case NICE_CANDIDATE_TYPE_PEER_REFLEXIVE:
			ctype = "prflx";
			break;
		case NICE_CANDIDATE_TYPE_RELAYED:
			ctype = "relay";
			break;
		default:
			break;
	}
	guint stream_id = candidate->stream_id;
	guint component_id = candidate->component_id;
	JANUS_LOG(LOG_VERB, "[%"SCNu64"] Discovered new remote candidate for component %d in stream %d: type=%s\n", handle ? handle->handle_id : 0, component_id, stream_id, ctype);
#endif
	if(!handle)
		return;
	if(component_id > 1) {
		/* New remote candidate for a component we don't need anymore (rtcp-mux) */
		return;
	}
	janus_ice_stream *stream = handle->stream;
	if(!stream || stream->stream_id != stream_id) {
		JANUS_LOG(LOG_ERR, "[%"SCNu64"]     No stream %d??\n", handle->handle_id, stream_id);
		return;
	}
	janus_ice_component *component = stream->component;
	if(!component || component->component_id != component_id) {
		JANUS_LOG(LOG_ERR, "[%"SCNu64"]     No component %d in stream %d??\n", handle->handle_id, component_id, stream_id);
		return;
	}
#ifndef HAVE_LIBNICE_TCP
	/* Get remote candidates and look for the related foundation */
	NiceCandidate *candidate = NULL;
	GSList *candidates = nice_agent_get_remote_candidates(agent, component_id, stream_id), *tmp = candidates;
	while(tmp) {
		NiceCandidate *c = (NiceCandidate *)tmp->data;
		if(candidate == NULL) {
			/* Check if this is what we're looking for */
			if(!strcasecmp(c->foundation, foundation)) {
				/* It is! */
				candidate = c;
				tmp = tmp->next;
				continue;
			}
		}
		nice_candidate_free(c);
		tmp = tmp->next;
	}
	g_slist_free(candidates);
	if(candidate == NULL) {
		JANUS_LOG(LOG_WARN, "Candidate with foundation %s not found?\n", foundation);
		return;
	}
#endif
	/* Render the candidate and add it to the remote_candidates cache for the admin API */
	if(candidate->type != NICE_CANDIDATE_TYPE_PEER_REFLEXIVE) {
		/* ... but only if it's 'prflx', the others we add ourselves */
		goto candidatedone;
	}
	JANUS_LOG(LOG_VERB, "[%"SCNu64"] Stream #%d, Component #%d\n", handle->handle_id, candidate->stream_id, candidate->component_id);
	gchar address[NICE_ADDRESS_STRING_LEN], base_address[NICE_ADDRESS_STRING_LEN];
	gint port = 0, base_port = 0;
	nice_address_to_string(&(candidate->addr), (gchar *)&address);
	port = nice_address_get_port(&(candidate->addr));
	nice_address_to_string(&(candidate->base_addr), (gchar *)&base_address);
	base_port = nice_address_get_port(&(candidate->base_addr));
	JANUS_LOG(LOG_VERB, "[%"SCNu64"]   Address:    %s:%d\n", handle->handle_id, address, port);
	JANUS_LOG(LOG_VERB, "[%"SCNu64"]   Priority:   %d\n", handle->handle_id, candidate->priority);
	JANUS_LOG(LOG_VERB, "[%"SCNu64"]   Foundation: %s\n", handle->handle_id, candidate->foundation);
	char buffer[100];
	if(candidate->transport == NICE_CANDIDATE_TRANSPORT_UDP) {
		g_snprintf(buffer, 100,
			"%s %d %s %d %s %d typ prflx raddr %s rport %d\r\n", 
				candidate->foundation,
				candidate->component_id,
				"udp",
				candidate->priority,
				address,
				port,
				base_address,
				base_port);
	} else {
		if(!janus_ice_tcp_enabled) {
			/* ICETCP support disabled */
			JANUS_LOG(LOG_WARN, "[%"SCNu64"] Skipping prflx TCP candidate, ICETCP support disabled...\n", handle->handle_id);
			goto candidatedone;
		}
#ifndef HAVE_LIBNICE_TCP
		/* TCP candidates are only supported since libnice 0.1.8 */
		JANUS_LOG(LOG_WARN, "[%"SCNu64"] Skipping prflx TCP candidate, the libnice version doesn't support it...\n", handle->handle_id);
			goto candidatedone;
#else
		const char *type = NULL;
		switch(candidate->transport) {
			case NICE_CANDIDATE_TRANSPORT_TCP_ACTIVE:
				type = "active";
				break;
			case NICE_CANDIDATE_TRANSPORT_TCP_PASSIVE:
				type = "passive";
				break;
			case NICE_CANDIDATE_TRANSPORT_TCP_SO:
				type = "so";
				break;
			default:
				break;
		}
		if(type == NULL) {
			/* FIXME Unsupported transport */
			JANUS_LOG(LOG_WARN, "[%"SCNu64"] Unsupported transport, skipping nonUDP/TCP prflx candidate...\n", handle->handle_id);
			goto candidatedone;
		} else {
			g_snprintf(buffer, 100,
				"%s %d %s %d %s %d typ prflx raddr %s rport %d tcptype %s\r\n",
					candidate->foundation,
					candidate->component_id,
					"tcp",
					candidate->priority,
					address,
					port,
					base_address,
					base_port,
					type);
		}
#endif
	}

	/* Save for the summary, in case we need it */
	component->remote_candidates = g_slist_append(component->remote_candidates, g_strdup(buffer));

	/* Notify event handlers */
	if(janus_events_is_enabled()) {
		janus_session *session = (janus_session *)handle->session;
		json_t *info = json_object();
		json_object_set_new(info, "remote-candidate", json_string(buffer));
		json_object_set_new(info, "stream_id", json_integer(stream_id));
		json_object_set_new(info, "component_id", json_integer(component_id));
		janus_events_notify_handlers(JANUS_EVENT_TYPE_WEBRTC, session->session_id, handle->handle_id, info);
	}

candidatedone:
#ifndef HAVE_LIBNICE_TCP
	nice_candidate_free(candidate);
#endif
	return;
}

static void janus_ice_cb_nice_recv(NiceAgent *agent, guint stream_id, guint component_id, guint len, gchar *buf, gpointer ice) {
	janus_ice_component *component = (janus_ice_component *)ice;
	if(!component) {
		JANUS_LOG(LOG_ERR, "No component %d in stream %d??\n", component_id, stream_id);
		return;
	}
	janus_ice_stream *stream = component->stream;
	if(!stream) {
		JANUS_LOG(LOG_ERR, "No stream %d??\n", stream_id);
		return;
	}
	janus_ice_handle *handle = stream->handle;
	if(!handle) {
		JANUS_LOG(LOG_ERR, "No handle for stream %d??\n", stream_id);
		return;
	}
	janus_session *session = (janus_session *)handle->session;
	if(!component->dtls) {	/* Still waiting for the DTLS stack */
		JANUS_LOG(LOG_VERB, "[%"SCNu64"] Still waiting for the DTLS stack for component %d in stream %d...\n", handle->handle_id, component_id, stream_id);
		return;
	}
	/* What is this? */
	if (janus_is_dtls(buf) || (!janus_is_rtp(buf) && !janus_is_rtcp(buf))) {
		/* This is DTLS: either handshake stuff, or data coming from SCTP DataChannels */
		JANUS_LOG(LOG_HUGE, "[%"SCNu64"] Looks like DTLS!\n", handle->handle_id);
		janus_dtls_srtp_incoming_msg(component->dtls, buf, len);
		/* Update stats (TODO Do the same for the last second window as well) */
		component->in_stats.data.packets++;
		component->in_stats.data.bytes += len;
		return;
	}
	/* Not DTLS... RTP or RTCP? (http://tools.ietf.org/html/rfc5761#section-4) */
	if(len < 12)
		return;	/* Definitely nothing useful */
	if(janus_is_rtp(buf)) {
		/* This is RTP */
		if(!component->dtls || !component->dtls->srtp_valid || !component->dtls->srtp_in) {
			JANUS_LOG(LOG_WARN, "[%"SCNu64"]     Missing valid SRTP session (packet arrived too early?), skipping...\n", handle->handle_id);
		} else {
			janus_rtp_header *header = (janus_rtp_header *)buf;
			guint32 packet_ssrc = ntohl(header->ssrc);
			/* Is this audio or video? */
			int video = 0, vindex = 0;
			/* Bundled streams, check SSRC */
			video = ((stream->video_ssrc_peer[0] == packet_ssrc
				|| stream->video_ssrc_peer_rtx == packet_ssrc
				|| stream->video_ssrc_peer[1] == packet_ssrc
				|| stream->video_ssrc_peer[2] == packet_ssrc) ? 1 : 0);
			if(!video && stream->audio_ssrc_peer != packet_ssrc) {
				/* FIXME In case it happens, we should check what it is */
				if(stream->audio_ssrc_peer == 0 || stream->video_ssrc_peer[0] == 0) {
					/* Apparently we were not told the peer SSRCs, try to guess from the payload type */
					gboolean found = FALSE;
					guint16 pt = header->type;
					if(stream->audio_ssrc_peer == 0 && stream->audio_payload_types) {
						GList *pts = stream->audio_payload_types;
						while(pts) {
							guint16 audio_pt = GPOINTER_TO_UINT(pts->data);
							if(pt == audio_pt) {
								JANUS_LOG(LOG_VERB, "[%"SCNu64"] Unadvertized SSRC (%"SCNu32") is audio! (payload type %"SCNu16")\n", handle->handle_id, packet_ssrc, pt);
								video = 0;
								stream->audio_ssrc_peer = packet_ssrc;
								found = TRUE;
								break;
							}
							pts = pts->next;
						}
					}
					if(!found && stream->video_ssrc_peer[0] == 0 && stream->video_payload_types) {
						GList *pts = stream->video_payload_types;
						while(pts) {
							guint16 video_pt = GPOINTER_TO_UINT(pts->data);
							if(pt == video_pt) {
								JANUS_LOG(LOG_VERB, "[%"SCNu64"] Unadvertized SSRC (%"SCNu32") is video! (payload type %"SCNu16")\n", handle->handle_id, packet_ssrc, pt);
								video = 1;
								stream->video_ssrc_peer[0] = packet_ssrc;
								found = TRUE;
								break;
							}
							pts = pts->next;
						}
					}
				}
				if(!video && stream->audio_ssrc_peer != packet_ssrc) {
					JANUS_LOG(LOG_WARN, "[%"SCNu64"] Not video and not audio? dropping (SSRC %"SCNu32")...\n", handle->handle_id, packet_ssrc);
					return;
				}
			}
			if(video) {
				if(stream->video_ssrc_peer_rtx == packet_ssrc) {
					/* FIXME This is a video retransmission using RFC4588, but we don't support it yet,
					 * see https://tools.ietf.org/html/rfc4588#section-4 */
					JANUS_LOG(LOG_WARN, "[%"SCNu64"] RFC4588 rtx packet, dropping (SSRC %"SCNu32")...\n", handle->handle_id, packet_ssrc);
					return;
				} else if(stream->video_ssrc_peer[1] == packet_ssrc) {
					/* FIXME Simulcast (1) */
					JANUS_LOG(LOG_HUGE, "[%"SCNu64"] Simulcast #1 (SSRC %"SCNu32")...\n", handle->handle_id, packet_ssrc);
					vindex = 1;
				} else if(stream->video_ssrc_peer[2] == packet_ssrc) {
					/* FIXME Simulcast (2) */
					JANUS_LOG(LOG_HUGE, "[%"SCNu64"] Simulcast #2 (SSRC %"SCNu32")...\n", handle->handle_id, packet_ssrc);
					vindex = 2;
				}
			}
			/* Make sure we're prepared to receive this media packet */
			if((!video && !stream->audio_recv) || (video && !stream->video_recv))
				return;

			int buflen = len;
			srtp_err_status_t res = srtp_unprotect(component->dtls->srtp_in, buf, &buflen);
			if(res != srtp_err_status_ok) {
				if(res != srtp_err_status_replay_fail && res != srtp_err_status_replay_old) {
					/* Only print the error if it's not a 'replay fail' or 'replay old' (which is probably just the result of us NACKing a packet) */
					guint32 timestamp = ntohl(header->timestamp);
					guint16 seq = ntohs(header->seq_number);
					JANUS_LOG(LOG_ERR, "[%"SCNu64"]     SRTP unprotect error: %s (len=%d-->%d, ts=%"SCNu32", seq=%"SCNu16")\n", handle->handle_id, janus_srtp_error_str(res), len, buflen, timestamp, seq);
				}
			} else {
				if(video) {
					if(stream->video_ssrc_peer[0] == 0) {
						stream->video_ssrc_peer[0] = ntohl(header->ssrc);
						JANUS_LOG(LOG_VERB, "[%"SCNu64"]     Peer video SSRC: %u\n", handle->handle_id, stream->video_ssrc_peer[0]);
					}
				} else {
					if(stream->audio_ssrc_peer == 0) {
						stream->audio_ssrc_peer = ntohl(header->ssrc);
						JANUS_LOG(LOG_VERB, "[%"SCNu64"]     Peer audio SSRC: %u\n", handle->handle_id, stream->audio_ssrc_peer);
					}
				}
				/* Do we need to dump this packet for debugging? */
				if(g_atomic_int_get(&handle->dump_packets))
					janus_text2pcap_dump(handle->text2pcap, JANUS_TEXT2PCAP_RTP, TRUE, buf, buflen,
						"[session=%"SCNu64"][handle=%"SCNu64"]", session->session_id, handle->handle_id);
				/* Backup the RTP header before passing it to the proper RTP switching context */
				janus_rtp_header *header = (janus_rtp_header *)buf;
				janus_rtp_header backup = *header;
				if(!video) {
					if(stream->audio_ssrc_peer_orig == 0)
						stream->audio_ssrc_peer_orig = packet_ssrc;
					janus_rtp_header_update(header, &stream->rtp_ctx[0], FALSE, 0);
					header->ssrc = htonl(stream->audio_ssrc_peer_orig);
				} else {
					if(stream->video_ssrc_peer_orig[vindex] == 0)
						stream->video_ssrc_peer_orig[vindex] = packet_ssrc;
					janus_rtp_header_update(header, &stream->rtp_ctx[vindex], TRUE, 0);
					header->ssrc = htonl(stream->video_ssrc_peer_orig[vindex]);
				}
				/* Keep track of payload types too */
				if(!video && stream->audio_payload_type < 0) {
					stream->audio_payload_type = header->type;
					if(stream->audio_codec == NULL) {
						const char *codec = janus_get_codec_from_pt(handle->local_sdp, stream->audio_payload_type);
						if(codec != NULL)
							stream->audio_codec = g_strdup(codec);
					}
				} else if(video && stream->video_payload_type < 0) {
					stream->video_payload_type = header->type;
					if(stream->video_codec == NULL) {
						const char *codec = janus_get_codec_from_pt(handle->local_sdp, stream->video_payload_type);
						if(codec != NULL)
							stream->video_codec = g_strdup(codec);
					}
					if(stream->video_is_keyframe == NULL && stream->video_codec != NULL) {
						if(!strcasecmp(stream->video_codec, "vp8"))
							stream->video_is_keyframe = &janus_vp8_is_keyframe;
						else if(!strcasecmp(stream->video_codec, "vp9"))
							stream->video_is_keyframe = &janus_vp9_is_keyframe;
						else if(!strcasecmp(stream->video_codec, "h264"))
							stream->video_is_keyframe = &janus_h264_is_keyframe;
					}
				}
				/* Check if we need to handle transport wide cc */
				if (stream->do_transport_wide_cc) {
					guint16 transport_seq_num;
					/* Get transport wide seq num */
					if (janus_rtp_header_extension_parse_transport_wide_cc(buf, buflen, stream->transport_wide_cc_ext_id, &transport_seq_num)==0) {
						/* Get current timestamp */
						struct timeval now;
						gettimeofday(&now,0);
						
						/* Create <seq num, time> pair */
						janus_rtcp_transport_wide_cc_stats* stats = g_malloc0(sizeof(janus_rtcp_transport_wide_cc_stats));
						/* Check if we have a sequence wrap */
						if (transport_seq_num<0x0FFF && (stream->transport_wide_cc_last_seq_num&0xFFFF)>0xF000)
							/* Increase cycles */
							stream->transport_wide_cc_cycles++;

						/* Get extended value */
						guint32 transport_ext_seq_num = stream->transport_wide_cc_cycles<<16 | transport_seq_num;
						
						/* Store last received transport seq num */
						stream->transport_wide_cc_last_seq_num = transport_seq_num;

						/* Set stats values */
						stats->transport_seq_num = transport_ext_seq_num;
						stats->timestamp = (((guint64)now.tv_sec)*1E6+now.tv_usec);
						
						/* Lock & append to received list*/
						janus_mutex_lock(&stream->mutex);
						stream->transport_wide_received_seq_nums =  g_slist_prepend(stream->transport_wide_received_seq_nums, stats);
						janus_mutex_unlock(&stream->mutex);
					}
				}

				/* Pass the data to the responsible plugin */
				janus_plugin *plugin = (janus_plugin *)handle->app;
				if(plugin && plugin->incoming_rtp &&
						!g_atomic_int_get(&handle->app_handle->stopped) &&
						!g_atomic_int_get(&handle->destroyed))
					plugin->incoming_rtp(handle->app_handle, video, buf, buflen);
				/* Restore the header for the stats (plugins may have messed with it) */
				*header = backup;
				/* Update stats (overall data received, and data received in the last second) */
				if(buflen > 0) {
					gint64 now = janus_get_monotonic_time();
					if(!video) {
						if(component->in_stats.audio.bytes == 0 || component->in_stats.audio.notified_lastsec) {
							/* We either received our first audio packet, or we started receiving it again after missing more than a second */
							component->in_stats.audio.notified_lastsec = FALSE;
							janus_ice_notify_media(handle, FALSE, TRUE);
						}
						/* Overall audio data */
						component->in_stats.audio.packets++;
						component->in_stats.audio.bytes += buflen;
						/* Last second audio data */
						if(component->in_stats.audio.updated == 0)
							component->in_stats.audio.updated = now;
						if(now > component->in_stats.audio.updated &&
								now - component->in_stats.audio.updated >= G_USEC_PER_SEC) {
							component->in_stats.audio.bytes_lastsec = component->in_stats.audio.bytes_lastsec_temp;
							component->in_stats.audio.bytes_lastsec_temp = 0;
							component->in_stats.audio.updated = now;
						}
						component->in_stats.audio.bytes_lastsec_temp += buflen;
					} else {
						if(component->in_stats.video[vindex].bytes == 0 || component->in_stats.video[vindex].notified_lastsec) {
							/* We either received our first video packet, or we started receiving it again after missing more than a second */
							component->in_stats.video[vindex].notified_lastsec = FALSE;
							janus_ice_notify_media(handle, TRUE, TRUE);
						}
						/* Overall video data for this SSRC */
						component->in_stats.video[vindex].packets++;
						component->in_stats.video[vindex].bytes += buflen;
						/* Last second video data for this SSRC */
						if(component->in_stats.video[vindex].updated == 0)
							component->in_stats.video[vindex].updated = now;
						if(now > component->in_stats.video[vindex].updated &&
								now - component->in_stats.video[vindex].updated >= G_USEC_PER_SEC) {
							component->in_stats.video[vindex].bytes_lastsec = component->in_stats.video[vindex].bytes_lastsec_temp;
							component->in_stats.video[vindex].bytes_lastsec_temp = 0;
							component->in_stats.video[vindex].updated = now;
						}
						component->in_stats.video[vindex].bytes_lastsec_temp += buflen;
					}
				}

				/* Update the RTCP context as well */
				rtcp_context *rtcp_ctx = video ? stream->video_rtcp_ctx[vindex] : stream->audio_rtcp_ctx;
				janus_rtcp_process_incoming_rtp(rtcp_ctx, buf, buflen);

				/* Keep track of RTP sequence numbers, in case we need to NACK them */
				/* 	Note: unsigned int overflow/underflow wraps (defined behavior) */
				if((!video && !component->do_audio_nacks) || (video && !component->do_video_nacks)) {
					/* ... unless NACKs are disabled for this medium */
					return;
				}
				/* If this is video, check if this is a keyframe: if so, we empty our NACK queue */
				if(video && stream->video_is_keyframe) {
					int plen = 0;
					char *payload = janus_rtp_payload(buf, buflen, &plen);
					if(stream->video_is_keyframe(payload, plen)) {
						JANUS_LOG(LOG_HUGE, "[%"SCNu64"] Keyframe received, resetting NACK queue\n", handle->handle_id);
						if(component->last_seqs_video[vindex])
							janus_seq_list_free(&component->last_seqs_video[vindex]);
					}
				}
				guint16 new_seqn = ntohs(header->seq_number);
				guint16 cur_seqn;
				int last_seqs_len = 0;
				janus_mutex_lock(&component->mutex);
				janus_seq_info **last_seqs = video ? &component->last_seqs_video[vindex] : &component->last_seqs_audio;
				janus_seq_info *cur_seq = *last_seqs;
				if(cur_seq) {
					cur_seq = cur_seq->prev;
					cur_seqn = cur_seq->seq;
				} else {
					/* First seq, set up to add one seq */
					cur_seqn = new_seqn - (guint16)1; /* Can wrap */
				}
				if(!janus_seq_in_range(new_seqn, cur_seqn, LAST_SEQS_MAX_LEN) &&
						!janus_seq_in_range(cur_seqn, new_seqn, 1000)) {
					/* Jump too big, start fresh */
					JANUS_LOG(LOG_WARN, "[%"SCNu64"] Big sequence number jump %hu -> %hu (%s stream #%d)\n",
						handle->handle_id, cur_seqn, new_seqn, video ? "video" : "audio", vindex);
					janus_seq_list_free(last_seqs);
					cur_seq = NULL;
					cur_seqn = new_seqn - (guint16)1;
				}

				GSList *nacks = NULL;
				gint64 now = janus_get_monotonic_time();

				if(janus_seq_in_range(new_seqn, cur_seqn, LAST_SEQS_MAX_LEN)) {
					/* Add new seq objs forward */
					while(cur_seqn != new_seqn) {
						cur_seqn += (guint16)1; /* can wrap */
						janus_seq_info *seq_obj = g_malloc0(sizeof(janus_seq_info));
						seq_obj->seq = cur_seqn;
						seq_obj->ts = now;
						seq_obj->state = (cur_seqn == new_seqn) ? SEQ_RECVED : SEQ_MISSING;
						janus_seq_append(last_seqs, seq_obj);
						last_seqs_len++;
					}
				}
				if(cur_seq) {
					/* Scan old seq objs backwards */
					while(cur_seq != NULL) {
						last_seqs_len++;
						if(cur_seq->seq == new_seqn) {
							JANUS_LOG(LOG_HUGE, "[%"SCNu64"] Received missed sequence number %"SCNu16" (%s stream #%d)\n",
								handle->handle_id, cur_seq->seq, video ? "video" : "audio", vindex);
							cur_seq->state = SEQ_RECVED;
						} else if(cur_seq->state == SEQ_MISSING && now - cur_seq->ts > SEQ_MISSING_WAIT) {
							JANUS_LOG(LOG_HUGE, "[%"SCNu64"] Missed sequence number %"SCNu16" (%s stream #%d), sending 1st NACK\n",
								handle->handle_id, cur_seq->seq, video ? "video" : "audio", vindex);
							nacks = g_slist_append(nacks, GUINT_TO_POINTER(cur_seq->seq));
							cur_seq->state = SEQ_NACKED;
						} else if(cur_seq->state == SEQ_NACKED  && now - cur_seq->ts > SEQ_NACKED_WAIT) {
							JANUS_LOG(LOG_HUGE, "[%"SCNu64"] Missed sequence number %"SCNu16" (%s stream #%d), sending 2nd NACK\n",
								handle->handle_id, cur_seq->seq, video ? "video" : "audio", vindex);
							nacks = g_slist_append(nacks, GUINT_TO_POINTER(cur_seq->seq));
							cur_seq->state = SEQ_GIVEUP;
						}
						if(cur_seq == *last_seqs) {
							/* Just processed head */
							break;
						}
						cur_seq = cur_seq->prev;
					}
				}
				while(last_seqs_len > LAST_SEQS_MAX_LEN) {
					janus_seq_info *node = janus_seq_pop_head(last_seqs);
					g_free(node);
					last_seqs_len--;
				}

				guint nacks_count = g_slist_length(nacks);
				if(nacks_count) {
					/* Generate a NACK and send it */
					JANUS_LOG(LOG_DBG, "[%"SCNu64"] Now sending NACK for %u missed packets (%s stream #%d)\n",
						handle->handle_id, nacks_count, video ? "video" : "audio", vindex);
					char nackbuf[120];
					int res = janus_rtcp_nacks(nackbuf, sizeof(nackbuf), nacks);
					if(res > 0) {
						/* Set the right local and remote SSRC in the RTCP packet */
						janus_rtcp_fix_ssrc(NULL, nackbuf, res, 1,
							video ? stream->video_ssrc : stream->audio_ssrc,
							video ? stream->video_ssrc_peer[vindex] : stream->audio_ssrc_peer);
						janus_ice_relay_rtcp_internal(handle, video, nackbuf, res, FALSE);
					}
					/* Update stats */
					component->nack_sent_recent_cnt += nacks_count;
					if(video) {
						component->out_stats.video[vindex].nacks += nacks_count;
					} else {
						component->out_stats.audio.nacks += nacks_count;
					}
					/* Inform the plugin about the slow downlink in case it's needed */
					janus_slow_link_update(component, handle, nacks_count, video, 0, now);
				}
				if (component->nack_sent_recent_cnt &&
						(now - component->nack_sent_log_ts) > 5*G_USEC_PER_SEC) {
					JANUS_LOG(LOG_VERB, "[%"SCNu64"] Sent NACKs for %u missing packets (%s stream #%d)\n",
						handle->handle_id, component->nack_sent_recent_cnt, video ? "video" : "audio", vindex);
					component->nack_sent_recent_cnt = 0;
					component->nack_sent_log_ts = now;
				}
				janus_mutex_unlock(&component->mutex);
				g_slist_free(nacks);
				nacks = NULL;
			}
		}
		return;
	} else if(janus_is_rtcp(buf)) {
		/* This is RTCP */
		JANUS_LOG(LOG_HUGE, "[%"SCNu64"]  Got an RTCP packet\n", handle->handle_id);
		if(!component->dtls || !component->dtls->srtp_valid || !component->dtls->srtp_in) {
			JANUS_LOG(LOG_WARN, "[%"SCNu64"]     Missing valid SRTP session (packet arrived too early?), skipping...\n", handle->handle_id);
		} else {
			int buflen = len;
			srtp_err_status_t res = srtp_unprotect_rtcp(component->dtls->srtp_in, buf, &buflen);
			if(res != srtp_err_status_ok) {
				JANUS_LOG(LOG_ERR, "[%"SCNu64"]     SRTCP unprotect error: %s (len=%d-->%d)\n", handle->handle_id, janus_srtp_error_str(res), len, buflen);
			} else {
				/* Do we need to dump this packet for debugging? */
				if(g_atomic_int_get(&handle->dump_packets))
					janus_text2pcap_dump(handle->text2pcap, JANUS_TEXT2PCAP_RTCP, TRUE, buf, buflen,
						"[session=%"SCNu64"][handle=%"SCNu64"]", session->session_id, handle->handle_id);
				/* Check if there's an RTCP BYE: in case, let's log it */
				if(janus_rtcp_has_bye(buf, buflen)) {
					/* Note: we used to use this as a trigger to close the PeerConnection, but not anymore
					 * Discussion here, https://groups.google.com/forum/#!topic/meetecho-janus/4XtfbYB7Jvc */
					JANUS_LOG(LOG_VERB, "[%"SCNu64"] Got RTCP BYE on stream %"SCNu16" (component %"SCNu16")\n", handle->handle_id, stream->stream_id, component->component_id);
				}
				/* Is this audio or video? */
				int video = 0, vindex = 0;
				/* Bundled streams, should we check the SSRCs? */
				if(!janus_flags_is_set(&handle->webrtc_flags, JANUS_ICE_HANDLE_WEBRTC_HAS_AUDIO)) {
					/* No audio has been negotiated, definitely video */
					JANUS_LOG(LOG_HUGE, "[%"SCNu64"] Incoming RTCP, bundling: this is video (no audio has been negotiated)\n", handle->handle_id);
					video = 1;
				} else if(!janus_flags_is_set(&handle->webrtc_flags, JANUS_ICE_HANDLE_WEBRTC_HAS_VIDEO)) {
					/* No video has been negotiated, definitely audio */
					JANUS_LOG(LOG_HUGE, "[%"SCNu64"] Incoming RTCP, bundling: this is audio (no video has been negotiated)\n", handle->handle_id);
					video = 0;
				} else {
					if(stream->audio_ssrc_peer == 0 || stream->video_ssrc_peer[0] == 0) {
						/* We don't know the remote SSRC: this can happen for recvonly clients
						 * (see https://groups.google.com/forum/#!topic/discuss-webrtc/5yuZjV7lkNc)
						 * Check the local SSRC, compare it to what we have */
						guint32 rtcp_ssrc = janus_rtcp_get_receiver_ssrc(buf, len);
						if(rtcp_ssrc == stream->audio_ssrc) {
							video = 0;
						} else if(rtcp_ssrc == stream->video_ssrc) {
							video = 1;
						} else {
							/* Mh, no SR or RR? Try checking if there's any FIR, PLI or REMB */
							if(janus_rtcp_has_fir(buf, len) || janus_rtcp_has_pli(buf, len) || janus_rtcp_get_remb(buf, len)) {
								video = 1;
							}
						}
						JANUS_LOG(LOG_HUGE, "[%"SCNu64"] Incoming RTCP, bundling: this is %s (local SSRC: video=%"SCNu32", audio=%"SCNu32", got %"SCNu32")\n",
							handle->handle_id, video ? "video" : "audio", stream->video_ssrc, stream->audio_ssrc, rtcp_ssrc);
					} else {
						/* Check the remote SSRC, compare it to what we have: in case
						 * we're simulcasting, let's compare to the other SSRCs too */
						guint32 rtcp_ssrc = janus_rtcp_get_sender_ssrc(buf, len);
						if(rtcp_ssrc == stream->audio_ssrc_peer) {
							video = 0;
						} else if(rtcp_ssrc == stream->video_ssrc_peer[0]) {
							video = 1;
						} else if(stream->video_ssrc_peer[1] && rtcp_ssrc == stream->video_ssrc_peer[1]) {
							video = 1;
							vindex = 1;
						} else if(stream->video_ssrc_peer[2] && rtcp_ssrc == stream->video_ssrc_peer[2]) {
							video = 1;
							vindex = 2;
						}
						JANUS_LOG(LOG_HUGE, "[%"SCNu64"] Incoming RTCP, bundling: this is %s (remote SSRC: video=%"SCNu32" #%d, audio=%"SCNu32", got %"SCNu32")\n",
							handle->handle_id, video ? "video" : "audio", stream->video_ssrc_peer[vindex], vindex, stream->audio_ssrc_peer, rtcp_ssrc);
					}
				}

				/* Let's process this RTCP (compound?) packet, and update the RTCP context for this stream in case */
				rtcp_context *rtcp_ctx = video ? stream->video_rtcp_ctx[vindex] : stream->audio_rtcp_ctx;
				janus_rtcp_parse(rtcp_ctx, buf, buflen);

				/* Now let's see if there are any NACKs to handle */
				gint64 now = janus_get_monotonic_time();
				GSList *nacks = janus_rtcp_get_nacks(buf, buflen);
				guint nacks_count = g_slist_length(nacks);
				if(nacks_count && ((!video && component->do_audio_nacks) || (video && component->do_video_nacks))) {
					/* Handle NACK */
					JANUS_LOG(LOG_HUGE, "[%"SCNu64"]     Just got some NACKS (%d) we should handle...\n", handle->handle_id, nacks_count);
					GSList *list = nacks;
					int retransmits_cnt = 0;
					janus_mutex_lock(&component->mutex);
					while(list) {
						unsigned int seqnr = GPOINTER_TO_UINT(list->data);
						JANUS_LOG(LOG_DBG, "[%"SCNu64"]   >> %u\n", handle->handle_id, seqnr);
						/* Check if we have the packet */
						janus_rtp_packet *p = g_hash_table_lookup(video ?
							component->video_retransmit_seqs : component->audio_retransmit_seqs, GUINT_TO_POINTER(seqnr));
						if(p == NULL) {
							JANUS_LOG(LOG_HUGE, "[%"SCNu64"]   >> >> Can't retransmit packet %u, we don't have it...\n", handle->handle_id, seqnr);
						} else {
							/* Should we retransmit this packet? */
							if((p->last_retransmit > 0) && (now-p->last_retransmit < MAX_NACK_IGNORE)) {
								JANUS_LOG(LOG_HUGE, "[%"SCNu64"]   >> >> Packet %u was retransmitted just %"SCNi64"ms ago, skipping\n", handle->handle_id, seqnr, now-p->last_retransmit);
								list = list->next;
								continue;
							}
							JANUS_LOG(LOG_HUGE, "[%"SCNu64"]   >> >> Scheduling %u for retransmission due to NACK\n", handle->handle_id, seqnr);
							p->last_retransmit = now;
							retransmits_cnt++;
							/* Enqueue it */
							janus_ice_queued_packet *pkt = (janus_ice_queued_packet *)g_malloc0(sizeof(janus_ice_queued_packet));
							pkt->data = g_malloc0(p->length);
							memcpy(pkt->data, p->data, p->length);
							pkt->length = p->length;
							pkt->type = video ? JANUS_ICE_PACKET_VIDEO : JANUS_ICE_PACKET_AUDIO;
							pkt->control = FALSE;
							pkt->encrypted = TRUE;	/* This was already encrypted before */
							if(handle->queued_packets != NULL)
#if GLIB_CHECK_VERSION(2, 46, 0)
								g_async_queue_push_front(handle->queued_packets, pkt);
#else
								g_async_queue_push(handle->queued_packets, pkt);
#endif
						}
						list = list->next;
					}
					component->retransmit_recent_cnt += retransmits_cnt;
					/* FIXME Remove the NACK compound packet, we've handled it */
					buflen = janus_rtcp_remove_nacks(buf, buflen);
					/* Update stats */
					if(video) {
						component->in_stats.video[vindex].nacks += nacks_count;
					} else {
						component->in_stats.audio.nacks += nacks_count;
					}
					/* Inform the plugin about the slow uplink in case it's needed */
					janus_slow_link_update(component, handle, retransmits_cnt, video, 1, now);
					janus_mutex_unlock(&component->mutex);
					g_slist_free(nacks);
					nacks = NULL;
				}
				if(component->retransmit_recent_cnt &&
						now - component->retransmit_log_ts > 5*G_USEC_PER_SEC) {
					JANUS_LOG(LOG_VERB, "[%"SCNu64"] Retransmitted %u packets due to NACK (%s stream #%d)\n",
						handle->handle_id, component->retransmit_recent_cnt, video ? "video" : "audio", vindex);
					component->retransmit_recent_cnt = 0;
					component->retransmit_log_ts = now;
				}

				janus_plugin *plugin = (janus_plugin *)handle->app;
				if(plugin && plugin->incoming_rtcp &&
						!g_atomic_int_get(&handle->app_handle->stopped) &&
						!g_atomic_int_get(&handle->destroyed))
					plugin->incoming_rtcp(handle->app_handle, video, buf, buflen);
			}
		}
		return;
	} else {
		JANUS_LOG(LOG_VERB, "[%"SCNu64"] Not RTP and not RTCP... may these be data channels?\n", handle->handle_id);
		janus_dtls_srtp_incoming_msg(component->dtls, buf, len);
		/* Update stats (only overall data received) */
		if(len > 0) {
			component->in_stats.data.packets++;
			component->in_stats.data.bytes += len;
		}
		return;
	}
}

void janus_ice_incoming_data(janus_ice_handle *handle, char *buffer, int length) {
	if(handle == NULL || buffer == NULL || length <= 0)
		return;
	janus_plugin *plugin = (janus_plugin *)handle->app;
	if(plugin && plugin->incoming_data &&
			!g_atomic_int_get(&handle->app_handle->stopped) &&
			!g_atomic_int_get(&handle->destroyed))
		plugin->incoming_data(handle->app_handle, buffer, length);
}


/* Thread to create agent */
void *janus_ice_thread(void *data) {
	janus_ice_handle *handle = data;
	JANUS_LOG(LOG_VERB, "[%"SCNu64"] ICE thread started; %p\n", handle->handle_id, handle);
	GMainLoop *loop = handle->iceloop;
	if(loop == NULL) {
		JANUS_LOG(LOG_ERR, "[%"SCNu64"] Invalid loop...\n", handle->handle_id);
		janus_refcount_decrease(&handle->ref);
		g_thread_unref(g_thread_self());
		return NULL;
	}
	JANUS_LOG(LOG_DBG, "[%"SCNu64"] Looping (ICE)...\n", handle->handle_id);
	if(!janus_flags_is_set(&handle->webrtc_flags, JANUS_ICE_HANDLE_WEBRTC_ALERT)) {
		g_main_loop_run (loop);
		JANUS_LOG(LOG_VERB, "[%"SCNu64"] ICE thread quit ICE loop %p\n", handle->handle_id, handle);
	} else {
		JANUS_LOG(LOG_WARN, "[%"SCNu64"] Skipping ICE loop because alert has been set\n", handle->handle_id);
	}
	if(handle->cdone == 0)
		handle->cdone = -1;
	if(g_atomic_int_get(&handle->send_thread_created) && janus_flags_is_set(&handle->webrtc_flags, JANUS_ICE_HANDLE_WEBRTC_STOP)) {
		while(handle->send_thread != NULL)
			g_usleep(100000);
	}
	janus_flags_clear(&handle->webrtc_flags, JANUS_ICE_HANDLE_WEBRTC_ICE_RESTART);
	janus_flags_set(&handle->webrtc_flags, JANUS_ICE_HANDLE_WEBRTC_CLEANING);
	janus_ice_webrtc_free(handle);
	handle->icethread = NULL;
	JANUS_LOG(LOG_VERB, "[%"SCNu64"] ICE thread ended! %p\n", handle->handle_id, handle);
	/* This ICE session is over, unref it */
	janus_refcount_decrease(&handle->ref);
	g_thread_unref(g_thread_self());
	return NULL;
}

/* Helper: candidates */
void janus_ice_candidates_to_sdp(janus_ice_handle *handle, janus_sdp_mline *mline, guint stream_id, guint component_id)
{
	if(!handle || !handle->agent || !mline)
		return;
	janus_ice_stream *stream = handle->stream;
	if(!stream || stream->stream_id != stream_id) {
		JANUS_LOG(LOG_ERR, "[%"SCNu64"]     No stream %d??\n", handle->handle_id, stream_id);
		return;
	}
	janus_ice_component *component = stream->component;
	if(!component || component->component_id != component_id) {
		JANUS_LOG(LOG_ERR, "[%"SCNu64"]     No component %d in stream %d??\n", handle->handle_id, component_id, stream_id);
		return;
	}
	NiceAgent* agent = handle->agent;
	/* adding a stream should cause host candidates to be generated */
	char *host_ip = NULL;
	if(nat_1_1_enabled) {
		/* A 1:1 NAT mapping was specified, overwrite all the host addresses with the public IP */
		host_ip = janus_get_public_ip();
		JANUS_LOG(LOG_VERB, "[%"SCNu64"] Public IP specified and 1:1 NAT mapping enabled (%s), using that as host address in the candidates\n", handle->handle_id, host_ip);
	}
	GSList *candidates, *i;
	candidates = nice_agent_get_local_candidates (agent, stream_id, component_id);
	JANUS_LOG(LOG_VERB, "[%"SCNu64"] We have %d candidates for Stream #%d, Component #%d\n", handle->handle_id, g_slist_length(candidates), stream_id, component_id);
	gboolean log_candidates = (component->local_candidates == NULL);
	for (i = candidates; i; i = i->next) {
		NiceCandidate *c = (NiceCandidate *) i->data;
		JANUS_LOG(LOG_VERB, "[%"SCNu64"] Stream #%d, Component #%d\n", handle->handle_id, c->stream_id, c->component_id);
		gchar address[NICE_ADDRESS_STRING_LEN], base_address[NICE_ADDRESS_STRING_LEN];
		gint port = 0, base_port = 0;
		nice_address_to_string(&(c->addr), (gchar *)&address);
		port = nice_address_get_port(&(c->addr));
		nice_address_to_string(&(c->base_addr), (gchar *)&base_address);
		base_port = nice_address_get_port(&(c->base_addr));
		JANUS_LOG(LOG_VERB, "[%"SCNu64"]   Address:    %s:%d\n", handle->handle_id, address, port);
		JANUS_LOG(LOG_VERB, "[%"SCNu64"]   Priority:   %d\n", handle->handle_id, c->priority);
		JANUS_LOG(LOG_VERB, "[%"SCNu64"]   Foundation: %s\n", handle->handle_id, c->foundation);
		/* SDP time */
		gchar buffer[200];
		if(c->type == NICE_CANDIDATE_TYPE_HOST) {
			/* 'host' candidate */
			if(c->transport == NICE_CANDIDATE_TRANSPORT_UDP) {
				g_snprintf(buffer, sizeof(buffer),
					"%s %d %s %d %s %d typ host",
						c->foundation,
						c->component_id,
						"udp",
						c->priority,
						host_ip ? host_ip : address,
						port);
			} else {
				if(!janus_ice_tcp_enabled) {
					/* ICE-TCP support disabled */
					JANUS_LOG(LOG_VERB, "[%"SCNu64"] Skipping host TCP candidate, ICE-TCP support disabled...\n", handle->handle_id);
					nice_candidate_free(c);
					continue;
				}
#ifndef HAVE_LIBNICE_TCP
				/* TCP candidates are only supported since libnice 0.1.8 */
				JANUS_LOG(LOG_VERB, "[%"SCNu64"] Skipping host TCP candidate, the libnice version doesn't support it...\n", handle->handle_id);
				nice_candidate_free(c);
				continue;
#else
				const char *type = NULL;
				switch(c->transport) {
					case NICE_CANDIDATE_TRANSPORT_TCP_ACTIVE:
						type = "active";
						break;
					case NICE_CANDIDATE_TRANSPORT_TCP_PASSIVE:
						type = "passive";
						break;
					case NICE_CANDIDATE_TRANSPORT_TCP_SO:
						type = "so";
						break;
					default:
						break;
				}
				if(type == NULL) {
					/* FIXME Unsupported transport */
					JANUS_LOG(LOG_WARN, "[%"SCNu64"] Unsupported transport, skipping non-UDP/TCP host candidate...\n", handle->handle_id);
					nice_candidate_free(c);
					continue;
				} else {
					g_snprintf(buffer, sizeof(buffer),
						"%s %d %s %d %s %d typ host tcptype %s",
							c->foundation,
							c->component_id,
							"tcp",
							c->priority,
							host_ip ? host_ip : address,
							port,
							type);
				}
#endif
			}
		} else if(c->type == NICE_CANDIDATE_TYPE_SERVER_REFLEXIVE) {
			/* 'srflx' candidate */
			if(c->transport == NICE_CANDIDATE_TRANSPORT_UDP) {
				nice_address_to_string(&(c->base_addr), (gchar *)&base_address);
				gint base_port = nice_address_get_port(&(c->base_addr));
				g_snprintf(buffer, sizeof(buffer),
					"%s %d %s %d %s %d typ srflx raddr %s rport %d",
						c->foundation,
						c->component_id,
						"udp",
						c->priority,
						address,
						port,
						base_address,
						base_port);
			} else {
				if(!janus_ice_tcp_enabled) {
					/* ICE-TCP support disabled */
					JANUS_LOG(LOG_VERB, "[%"SCNu64"] Skipping srflx TCP candidate, ICE-TCP support disabled...\n", handle->handle_id);
					nice_candidate_free(c);
					continue;
				}
#ifndef HAVE_LIBNICE_TCP
				/* TCP candidates are only supported since libnice 0.1.8 */
				JANUS_LOG(LOG_VERB, "[%"SCNu64"] Skipping srflx TCP candidate, the libnice version doesn't support it...\n", handle->handle_id);
				nice_candidate_free(c);
				continue;
#else
				const char *type = NULL;
				switch(c->transport) {
					case NICE_CANDIDATE_TRANSPORT_TCP_ACTIVE:
						type = "active";
						break;
					case NICE_CANDIDATE_TRANSPORT_TCP_PASSIVE:
						type = "passive";
						break;
					case NICE_CANDIDATE_TRANSPORT_TCP_SO:
						type = "so";
						break;
					default:
						break;
				}
				if(type == NULL) {
					/* FIXME Unsupported transport */
					JANUS_LOG(LOG_WARN, "[%"SCNu64"] Unsupported transport, skipping non-UDP/TCP srflx candidate...\n", handle->handle_id);
					nice_candidate_free(c);
					continue;
				} else {
					g_snprintf(buffer, sizeof(buffer),
						"%s %d %s %d %s %d typ srflx raddr %s rport %d tcptype %s",
							c->foundation,
							c->component_id,
							"tcp",
							c->priority,
							address,
							port,
							base_address,
							base_port,
							type);
				}
#endif
			}
		} else if(c->type == NICE_CANDIDATE_TYPE_PEER_REFLEXIVE) {
			/* 'prflx' candidate: skip it, we don't add them to the SDP */
			JANUS_LOG(LOG_VERB, "[%"SCNu64"] Skipping prflx candidate...\n", handle->handle_id);
			nice_candidate_free(c);
			continue;
		} else if(c->type == NICE_CANDIDATE_TYPE_RELAYED) {
			/* 'relay' candidate */
			if(c->transport == NICE_CANDIDATE_TRANSPORT_UDP) {
				g_snprintf(buffer, sizeof(buffer),
					"%s %d %s %d %s %d typ relay raddr %s rport %d",
						c->foundation,
						c->component_id,
						"udp",
						c->priority,
						address,
						port,
						base_address,
						base_port);
			} else {
				if(!janus_ice_tcp_enabled) {
					/* ICE-TCP support disabled */
					JANUS_LOG(LOG_VERB, "[%"SCNu64"] Skipping relay TCP candidate, ICE-TCP support disabled...\n", handle->handle_id);
					nice_candidate_free(c);
					continue;
				}
#ifndef HAVE_LIBNICE_TCP
				/* TCP candidates are only supported since libnice 0.1.8 */
				JANUS_LOG(LOG_VERB, "[%"SCNu64"] Skipping relay TCP candidate, the libnice version doesn't support it...\n", handle->handle_id);
				nice_candidate_free(c);
				continue;
#else
				const char *type = NULL;
				switch(c->transport) {
					case NICE_CANDIDATE_TRANSPORT_TCP_ACTIVE:
						type = "active";
						break;
					case NICE_CANDIDATE_TRANSPORT_TCP_PASSIVE:
						type = "passive";
						break;
					case NICE_CANDIDATE_TRANSPORT_TCP_SO:
						type = "so";
						break;
					default:
						break;
				}
				if(type == NULL) {
					/* FIXME Unsupported transport */
					JANUS_LOG(LOG_WARN, "[%"SCNu64"] Unsupported transport, skipping non-UDP/TCP relay candidate...\n", handle->handle_id);
					nice_candidate_free(c);
					continue;
				} else {
					g_snprintf(buffer, sizeof(buffer),
						"%s %d %s %d %s %d typ relay raddr %s rport %d tcptype %s",
							c->foundation,
							c->component_id,
							"tcp",
							c->priority,
							address,
							port,
							base_address,
							base_port,
							type);
				}
#endif
			}
		}
		janus_sdp_attribute *a = janus_sdp_attribute_create("candidate", "%s", buffer);
		mline->attributes = g_list_append(mline->attributes, a);
		JANUS_LOG(LOG_VERB, "[%"SCNu64"]     %s", handle->handle_id, buffer); /* buffer already newline terminated */
		if(log_candidates) {
			/* Save for the summary, in case we need it */
			component->local_candidates = g_slist_append(component->local_candidates, g_strdup(buffer));
			/* Notify event handlers */
			if(janus_events_is_enabled()) {
				janus_session *session = (janus_session *)handle->session;
				json_t *info = json_object();
				json_object_set_new(info, "local-candidate", json_string(buffer));
				json_object_set_new(info, "stream_id", json_integer(stream_id));
				json_object_set_new(info, "component_id", json_integer(component_id));
				janus_events_notify_handlers(JANUS_EVENT_TYPE_WEBRTC, session->session_id, handle->handle_id, info);
			}
		}
		nice_candidate_free(c);
	}
	/* Done */
	g_slist_free(candidates);
}

void janus_ice_setup_remote_candidates(janus_ice_handle *handle, guint stream_id, guint component_id) {
	if(!handle || !handle->agent)
		return;
	janus_ice_stream *stream = handle->stream;
	if(!stream || stream->stream_id != stream_id) {
		JANUS_LOG(LOG_ERR, "[%"SCNu64"] No such stream %d: cannot setup remote candidates for component %d\n", handle->handle_id, stream_id, component_id);
		return;
	}
	janus_ice_component *component = stream->component;
	if(!component || component->component_id != component_id) {
		JANUS_LOG(LOG_ERR, "[%"SCNu64"] No such component %d in stream %d: cannot setup remote candidates\n", handle->handle_id, component_id, stream_id);
		return;
	}
	if(component->process_started) {
		JANUS_LOG(LOG_VERB, "[%"SCNu64"] Component %d in stream %d has already been set up\n", handle->handle_id, component_id, stream_id);
		return;
	}
	if(!component->candidates || !component->candidates->data) {
		if(!janus_flags_is_set(&handle->webrtc_flags, JANUS_ICE_HANDLE_WEBRTC_TRICKLE)
				|| janus_flags_is_set(&handle->webrtc_flags, JANUS_ICE_HANDLE_WEBRTC_ALL_TRICKLES)) { 
			JANUS_LOG(LOG_ERR, "[%"SCNu64"] No remote candidates for component %d in stream %d: was the remote SDP parsed?\n", handle->handle_id, component_id, stream_id);
		}
		return;
	}
	JANUS_LOG(LOG_VERB, "[%"SCNu64"] ## Setting remote candidates: stream %d, component %d (%u in the list)\n",
		handle->handle_id, stream_id, component_id, g_slist_length(component->candidates));
	/* Add all candidates */
	NiceCandidate *c = NULL;
	GSList *gsc = component->candidates;
	gchar *rufrag = NULL, *rpwd = NULL;
	while(gsc) {
		c = (NiceCandidate *) gsc->data;
		JANUS_LOG(LOG_VERB, "[%"SCNu64"] >> Remote Stream #%d, Component #%d\n", handle->handle_id, c->stream_id, c->component_id);
		if(c->username && !rufrag)
			rufrag = c->username;
		if(c->password && !rpwd)
			rpwd = c->password;
		gchar address[NICE_ADDRESS_STRING_LEN];
		nice_address_to_string(&(c->addr), (gchar *)&address);
		gint port = nice_address_get_port(&(c->addr));
		JANUS_LOG(LOG_VERB, "[%"SCNu64"]   Address:    %s:%d\n", handle->handle_id, address, port);
		JANUS_LOG(LOG_VERB, "[%"SCNu64"]   Priority:   %d\n", handle->handle_id, c->priority);
		JANUS_LOG(LOG_VERB, "[%"SCNu64"]   Foundation: %s\n", handle->handle_id, c->foundation);
		JANUS_LOG(LOG_VERB, "[%"SCNu64"]   Username:   %s\n", handle->handle_id, c->username);
		JANUS_LOG(LOG_VERB, "[%"SCNu64"]   Password:   %s\n", handle->handle_id, c->password);
		gsc = gsc->next;
	}
	if(rufrag && rpwd) {
		JANUS_LOG(LOG_VERB, "[%"SCNu64"]  Setting remote credentials...\n", handle->handle_id);
		if(!nice_agent_set_remote_credentials(handle->agent, stream_id, rufrag, rpwd)) {
			JANUS_LOG(LOG_ERR, "[%"SCNu64"]  failed to set remote credentials!\n", handle->handle_id);
		}
	}
	guint added = nice_agent_set_remote_candidates(handle->agent, stream_id, component_id, component->candidates);
	if(added < g_slist_length(component->candidates)) {
		JANUS_LOG(LOG_ERR, "[%"SCNu64"] Failed to set remote candidates :-( (added %u, expected %u)\n",
			handle->handle_id, added, g_slist_length(component->candidates));
	} else {
		JANUS_LOG(LOG_VERB, "[%"SCNu64"] Remote candidates set!\n", handle->handle_id);
		component->process_started = TRUE;
	}
}

int janus_ice_setup_local(janus_ice_handle *handle, int offer, int audio, int video, int data, int trickle) {
	if(!handle)
		return -1;
	if(janus_flags_is_set(&handle->webrtc_flags, JANUS_ICE_HANDLE_WEBRTC_HAS_AGENT)) {
		JANUS_LOG(LOG_WARN, "[%"SCNu64"] Agent already exists?\n", handle->handle_id);
		return -2;
	}
	JANUS_LOG(LOG_VERB, "[%"SCNu64"] Setting ICE locally: got %s (%d audios, %d videos)\n", handle->handle_id, offer ? "OFFER" : "ANSWER", audio, video);
	janus_flags_set(&handle->webrtc_flags, JANUS_ICE_HANDLE_WEBRTC_HAS_AGENT);
	janus_flags_clear(&handle->webrtc_flags, JANUS_ICE_HANDLE_WEBRTC_START);
	janus_flags_clear(&handle->webrtc_flags, JANUS_ICE_HANDLE_WEBRTC_READY);
	janus_flags_clear(&handle->webrtc_flags, JANUS_ICE_HANDLE_WEBRTC_STOP);
	janus_flags_clear(&handle->webrtc_flags, JANUS_ICE_HANDLE_WEBRTC_ALERT);
	janus_flags_clear(&handle->webrtc_flags, JANUS_ICE_HANDLE_WEBRTC_CLEANING);
	janus_flags_clear(&handle->webrtc_flags, JANUS_ICE_HANDLE_WEBRTC_HAS_AUDIO);
	janus_flags_clear(&handle->webrtc_flags, JANUS_ICE_HANDLE_WEBRTC_HAS_VIDEO);
	janus_flags_clear(&handle->webrtc_flags, JANUS_ICE_HANDLE_WEBRTC_ICE_RESTART);

	/* Note: in case this is not an OFFER, we don't know whether any medium are supported on the other side or not yet */
	if(audio) {
		janus_flags_set(&handle->webrtc_flags, JANUS_ICE_HANDLE_WEBRTC_HAS_AUDIO);
	} else {
		janus_flags_clear(&handle->webrtc_flags, JANUS_ICE_HANDLE_WEBRTC_HAS_AUDIO);
	}
	if(video) {
		janus_flags_set(&handle->webrtc_flags, JANUS_ICE_HANDLE_WEBRTC_HAS_VIDEO);
	} else {
		janus_flags_clear(&handle->webrtc_flags, JANUS_ICE_HANDLE_WEBRTC_HAS_VIDEO);
	}
	if(data) {
		janus_flags_set(&handle->webrtc_flags, JANUS_ICE_HANDLE_WEBRTC_DATA_CHANNELS);
	} else {
		janus_flags_clear(&handle->webrtc_flags, JANUS_ICE_HANDLE_WEBRTC_DATA_CHANNELS);
	}
	/* Note: in case this is not an OFFER, we don't know whether ICE trickling is supported on the other side or not yet */
	if(offer && trickle) {
		janus_flags_set(&handle->webrtc_flags, JANUS_ICE_HANDLE_WEBRTC_TRICKLE);
	} else {
		janus_flags_clear(&handle->webrtc_flags, JANUS_ICE_HANDLE_WEBRTC_TRICKLE);
	}
	janus_flags_clear(&handle->webrtc_flags, JANUS_ICE_HANDLE_WEBRTC_ALL_TRICKLES);
	janus_flags_clear(&handle->webrtc_flags, JANUS_ICE_HANDLE_WEBRTC_TRICKLE_SYNCED);

	handle->icectx = g_main_context_new();
	handle->iceloop = g_main_loop_new(handle->icectx, FALSE);
	/* Note: NICE_COMPATIBILITY_RFC5245 is only available in more recent versions of libnice */
	handle->controlling = janus_ice_lite_enabled ? FALSE : !offer;
	JANUS_LOG(LOG_INFO, "[%"SCNu64"] Creating ICE agent (ICE %s mode, %s)\n", handle->handle_id,
		janus_ice_lite_enabled ? "Lite" : "Full", handle->controlling ? "controlling" : "controlled");
	handle->agent = g_object_new(NICE_TYPE_AGENT,
		"compatibility", NICE_COMPATIBILITY_DRAFT19,
		"main-context", handle->icectx,
		"reliable", FALSE,
		"full-mode", janus_ice_lite_enabled ? FALSE : TRUE,
#ifdef HAVE_LIBNICE_TCP
		"ice-udp", TRUE,
		"ice-tcp", janus_ice_tcp_enabled ? TRUE : FALSE,
#endif
		NULL);
	handle->agent_created = janus_get_monotonic_time();
	handle->srtp_errors_count = 0;
	handle->last_srtp_error = 0;
	/* Any STUN server to use? */
	if(janus_stun_server != NULL && janus_stun_port > 0) {
		g_object_set(G_OBJECT(handle->agent),
			"stun-server", janus_stun_server,
			"stun-server-port", janus_stun_port,
			NULL);
	}
	/* Any dynamic TURN credentials to retrieve via REST API? */
	gboolean have_turnrest_credentials = FALSE;
#ifdef HAVE_LIBCURL
	janus_turnrest_response *turnrest_credentials = janus_turnrest_request();
	if(turnrest_credentials != NULL) {
		have_turnrest_credentials = TRUE;
		JANUS_LOG(LOG_VERB, "[%"SCNu64"] Got credentials from the TURN REST API backend!\n", handle->handle_id);
		JANUS_LOG(LOG_HUGE, "  -- Username: %s\n", turnrest_credentials->username);
		JANUS_LOG(LOG_HUGE, "  -- Password: %s\n", turnrest_credentials->password);
		JANUS_LOG(LOG_HUGE, "  -- TTL:      %"SCNu32"\n", turnrest_credentials->ttl);
		JANUS_LOG(LOG_HUGE, "  -- Servers:  %d\n", g_list_length(turnrest_credentials->servers));
		GList *server = turnrest_credentials->servers;
		while(server != NULL) {
			janus_turnrest_instance *instance = (janus_turnrest_instance *)server->data;
			JANUS_LOG(LOG_HUGE, "  -- -- URI: %s:%"SCNu16" (%d)\n", instance->server, instance->port, instance->transport);
			server = server->next;
		}
	}
#endif
	g_object_set(G_OBJECT(handle->agent), "upnp", FALSE, NULL);
	g_object_set(G_OBJECT(handle->agent), "controlling-mode", handle->controlling, NULL);
	g_signal_connect (G_OBJECT (handle->agent), "candidate-gathering-done",
		G_CALLBACK (janus_ice_cb_candidate_gathering_done), handle);
	g_signal_connect (G_OBJECT (handle->agent), "component-state-changed",
		G_CALLBACK (janus_ice_cb_component_state_changed), handle);
#ifndef HAVE_LIBNICE_TCP
	g_signal_connect (G_OBJECT (handle->agent), "new-selected-pair",
#else
	g_signal_connect (G_OBJECT (handle->agent), "new-selected-pair-full",
#endif
		G_CALLBACK (janus_ice_cb_new_selected_pair), handle);
#ifndef HAVE_LIBNICE_TCP
	g_signal_connect (G_OBJECT (handle->agent), "new-remote-candidate",
#else
	g_signal_connect (G_OBJECT (handle->agent), "new-remote-candidate-full",
#endif
		G_CALLBACK (janus_ice_cb_new_remote_candidate), handle);

	/* Add all local addresses, except those in the ignore list */
	struct ifaddrs *ifaddr, *ifa;
	int family, s, n;
	char host[NI_MAXHOST];
	if(getifaddrs(&ifaddr) == -1) {
		JANUS_LOG(LOG_ERR, "[%"SCNu64"] Error getting list of interfaces...", handle->handle_id);
	} else {
		for(ifa = ifaddr, n = 0; ifa != NULL; ifa = ifa->ifa_next, n++) {
			if(ifa->ifa_addr == NULL)
				continue;
			/* Skip interfaces which are not up and running */
			if (!((ifa->ifa_flags & IFF_UP) && (ifa->ifa_flags & IFF_RUNNING)))
				continue;
			/* Skip loopback interfaces */
			if (ifa->ifa_flags & IFF_LOOPBACK)
				continue;
			family = ifa->ifa_addr->sa_family;
			if(family != AF_INET && family != AF_INET6)
				continue;
			/* We only add IPv6 addresses if support for them has been explicitly enabled (still WIP, mostly) */
			if(family == AF_INET6 && !janus_ipv6_enabled)
				continue;
			/* Check the interface name first, we can ignore that as well: enforce list would be checked later */
			if(janus_ice_enforce_list == NULL && ifa->ifa_name != NULL && janus_ice_is_ignored(ifa->ifa_name))
				continue;
			s = getnameinfo(ifa->ifa_addr,
					(family == AF_INET) ? sizeof(struct sockaddr_in) : sizeof(struct sockaddr_in6),
					host, NI_MAXHOST, NULL, 0, NI_NUMERICHOST);
			if(s != 0) {
				JANUS_LOG(LOG_ERR, "[%"SCNu64"] getnameinfo() failed: %s\n", handle->handle_id, gai_strerror(s));
				continue;
			}
			/* Skip 0.0.0.0, :: and local scoped addresses  */
			if(!strcmp(host, "0.0.0.0") || !strcmp(host, "::") || !strncmp(host, "fe80:", 5))
				continue;
			/* Check if this IP address is in the ignore/enforce list, now: the enforce list has the precedence */
			if(janus_ice_enforce_list != NULL) {
				if(ifa->ifa_name != NULL && !janus_ice_is_enforced(ifa->ifa_name) && !janus_ice_is_enforced(host))
					continue;
			} else {
				if(janus_ice_is_ignored(host))
					continue;
			}
			/* Ok, add interface to the ICE agent */
			JANUS_LOG(LOG_VERB, "[%"SCNu64"] Adding %s to the addresses to gather candidates for\n", handle->handle_id, host);
			NiceAddress addr_local;
			nice_address_init (&addr_local);
			if(!nice_address_set_from_string (&addr_local, host)) {
				JANUS_LOG(LOG_WARN, "[%"SCNu64"] Skipping invalid address %s\n", handle->handle_id, host);
				continue;
			}
			nice_agent_add_local_address (handle->agent, &addr_local);
		}
		freeifaddrs(ifaddr);
	}

	handle->cdone = 0;
	handle->stream_id = 0;
	/* Now create an ICE stream for all the media we'll handle */
	handle->stream_id = nice_agent_add_stream(handle->agent, 1);
	janus_ice_stream *stream = (janus_ice_stream *)g_malloc0(sizeof(janus_ice_stream));
	janus_refcount_init(&stream->ref, janus_ice_stream_free);
	janus_refcount_increase(&handle->ref);
	stream->stream_id = handle->stream_id;
	stream->handle = handle;
	stream->audio_payload_type = -1;
	stream->video_payload_type = -1;
	/* FIXME By default, if we're being called we're DTLS clients, but this may be changed by ICE... */
	stream->dtls_role = offer ? JANUS_DTLS_ROLE_CLIENT : JANUS_DTLS_ROLE_ACTPASS;
	if(audio) {
		stream->audio_ssrc = janus_random_uint32();	/* FIXME Should we look for conflicts? */
		stream->audio_rtcp_ctx = g_malloc0(sizeof(janus_rtcp_context));
		stream->audio_rtcp_ctx->tb = 48000;	/* May change later */
	}
	if(video) {
		stream->video_ssrc = janus_random_uint32();	/* FIXME Should we look for conflicts? */
		stream->video_rtcp_ctx[0] = g_malloc0(sizeof(janus_rtcp_context));
		stream->video_rtcp_ctx[0]->tb = 90000;
	}
	janus_mutex_init(&stream->mutex);
	if(!have_turnrest_credentials) {
		/* No TURN REST API server and credentials, any static ones? */
		if(janus_turn_server != NULL) {
			/* We need relay candidates as well */
			gboolean ok = nice_agent_set_relay_info(handle->agent, handle->stream_id, 1,
				janus_turn_server, janus_turn_port, janus_turn_user, janus_turn_pwd, janus_turn_type);
			if(!ok) {
				JANUS_LOG(LOG_WARN, "Could not set TURN server, is the address correct? (%s:%"SCNu16")\n",
					janus_turn_server, janus_turn_port);
			}
		}
#ifdef HAVE_LIBCURL
	} else {
		/* We need relay candidates as well: add all those we got */
		GList *server = turnrest_credentials->servers;
		while(server != NULL) {
			janus_turnrest_instance *instance = (janus_turnrest_instance *)server->data;
			gboolean ok = nice_agent_set_relay_info(handle->agent, handle->stream_id, 1,
				instance->server, instance->port,
				turnrest_credentials->username, turnrest_credentials->password,
				instance->transport);
			if(!ok) {
				JANUS_LOG(LOG_WARN, "Could not set TURN server, is the address correct? (%s:%"SCNu16")\n",
					instance->server, instance->port);
			}
			server = server->next;
		}
#endif
	}
	handle->stream = stream;
	janus_ice_component *component = (janus_ice_component *)g_malloc0(sizeof(janus_ice_component));
	janus_refcount_init(&component->ref, janus_ice_component_free);
	component->stream = stream;
	janus_refcount_increase(&stream->ref);
	component->stream_id = stream->stream_id;
	component->component_id = 1;
	janus_mutex_init(&component->mutex);
	stream->component = component;
#ifdef HAVE_PORTRANGE
	/* FIXME: libnice supports this since 0.1.0, but the 0.1.3 on Fedora fails with an undefined reference! */
	nice_agent_set_port_range(handle->agent, handle->stream_id, 1, rtp_range_min, rtp_range_max);
#endif
	nice_agent_gather_candidates(handle->agent, handle->stream_id);
	nice_agent_attach_recv(handle->agent, handle->stream_id, 1, g_main_loop_get_context(handle->iceloop), janus_ice_cb_nice_recv, component);
#ifdef HAVE_LIBCURL
	if(turnrest_credentials != NULL) {
		janus_turnrest_response_destroy(turnrest_credentials);
		turnrest_credentials = NULL;
	}
#endif
	/* Create DTLS-SRTP context, at last */
	component->dtls = janus_dtls_srtp_create(component, stream->dtls_role);
	if(!component->dtls) {
		/* FIXME We should clear some resources... */
		JANUS_LOG(LOG_ERR, "[%"SCNu64"] Error creating DTLS-SRTP stack...\n", handle->handle_id);
		janus_flags_clear(&handle->webrtc_flags, JANUS_ICE_HANDLE_WEBRTC_HAS_AGENT);
		return -1;
	}
	GError *error = NULL;
	char tname[16];
	g_snprintf(tname, sizeof(tname), "iceloop %"SCNu64, handle->handle_id);
	janus_refcount_increase(&handle->ref);
	handle->icethread = g_thread_try_new(tname, &janus_ice_thread, handle, &error);
	if(error != NULL) {
		/* FIXME We should clear some resources... */
		JANUS_LOG(LOG_ERR, "[%"SCNu64"] Got error %d (%s) trying to launch the ICE thread...\n", handle->handle_id, error->code, error->message ? error->message : "??");
		janus_flags_clear(&handle->webrtc_flags, JANUS_ICE_HANDLE_WEBRTC_HAS_AGENT);
		janus_refcount_decrease(&handle->ref);
		return -1;
	}
	return 0;
}

void janus_ice_restart(janus_ice_handle *handle) {
	if(!handle || !handle->agent || !handle->stream)
		return;
	/* Restart ICE */
	if(nice_agent_restart(handle->agent) == FALSE) {
		JANUS_LOG(LOG_WARN, "[%"SCNu64"] ICE restart failed...\n", handle->handle_id);
	}
	janus_flags_clear(&handle->webrtc_flags, JANUS_ICE_HANDLE_WEBRTC_ICE_RESTART);
}

static gint rtcp_transport_wide_cc_stats_comparator(gconstpointer item1, gconstpointer item2) {
	return ((rtcp_transport_wide_cc_stats*)item1)->transport_seq_num - ((rtcp_transport_wide_cc_stats*)item2)->transport_seq_num;
}

void *janus_ice_send_thread(void *data) {
	janus_ice_handle *handle = (janus_ice_handle *)data;
	janus_session *session = (janus_session *)handle->session;
	JANUS_LOG(LOG_VERB, "[%"SCNu64"] ICE send thread started...; %p\n", handle->handle_id, handle);
	janus_ice_queued_packet *pkt = NULL;
	gint64 before = janus_get_monotonic_time(),
		rtcp_last_sr_rr = before, last_event = before,
		last_srtp_summary = before, last_nack_cleanup = before;
	gboolean alert_sent = FALSE;
	while(!janus_flags_is_set(&handle->webrtc_flags, JANUS_ICE_HANDLE_WEBRTC_STOP)) {
		if(handle->queued_packets != NULL) {
			pkt = g_async_queue_timeout_pop(handle->queued_packets, 500000);
		} else {
			g_usleep(100000);
		}
		if(pkt == &janus_ice_dtls_alert) {
			/* The session is over, send an alert on all streams and components */
<<<<<<< HEAD
			if(handle->stream) {
				janus_ice_stream *stream = handle->stream;
				janus_refcount_increase(&stream->ref);
				if(stream->component)
					janus_dtls_srtp_send_alert(stream->component->dtls);
				janus_refcount_decrease(&stream->ref);
=======
			if(!alert_sent && handle->stream && handle->stream->component && janus_flags_is_set(&handle->webrtc_flags, JANUS_ICE_HANDLE_WEBRTC_READY)) {
				janus_dtls_srtp_send_alert(handle->stream->component->dtls);
				alert_sent = TRUE;
>>>>>>> 5085ef90
			}
			while(g_async_queue_length(handle->queued_packets) > 0) {
				pkt = g_async_queue_try_pop(handle->queued_packets);
				if(pkt != NULL && pkt != &janus_ice_dtls_alert) {
					g_free(pkt->data);
					pkt->data = NULL;
					g_free(pkt);
					pkt = NULL;
				}
			}
			if(handle->iceloop != NULL && g_main_loop_is_running(handle->iceloop)) {
				g_main_loop_quit(handle->iceloop);
				if (handle->icectx != NULL) {
					g_main_context_wakeup(handle->icectx);
				}
			}
			continue;
		}
		if(!janus_flags_is_set(&handle->webrtc_flags, JANUS_ICE_HANDLE_WEBRTC_READY)) {
			if(pkt)
				g_free(pkt->data);
			g_free(pkt);
			pkt = NULL;
			continue;
		}
		if(alert_sent)
			alert_sent = FALSE;
		/* Reset the last second counters if too much time passed with no data in or out */
		gint64 now = janus_get_monotonic_time();
		janus_ice_stream *stream = handle->stream;
		if(stream && stream->component) {
			janus_ice_component *component = stream->component;
			/* Audio */
			gint64 last = component->in_stats.audio.updated;
			if(last && now > last && now-last >= 2*G_USEC_PER_SEC && component->in_stats.audio.bytes_lastsec_temp > 0) {
				component->in_stats.audio.bytes_lastsec = 0;
				component->in_stats.audio.bytes_lastsec_temp = 0;
			}
			last = component->out_stats.audio.updated;
			if(last && now > last && now-last >= 2*G_USEC_PER_SEC && component->out_stats.audio.bytes_lastsec_temp > 0) {
				component->out_stats.audio.bytes_lastsec = 0;
				component->out_stats.audio.bytes_lastsec_temp = 0;
			}
			/* Video */
			int vindex = 0;
			for(vindex=0; vindex < 3; vindex++) {
				gint64 last = component->in_stats.video[vindex].updated;
				if(last && now > last && now-last >= 2*G_USEC_PER_SEC && component->in_stats.video[vindex].bytes_lastsec_temp > 0) {
					component->in_stats.video[vindex].bytes_lastsec = 0;
					component->in_stats.video[vindex].bytes_lastsec_temp = 0;
				}
				last = component->out_stats.video[vindex].updated;
				if(last && now > last && now-last >= 2*G_USEC_PER_SEC && component->out_stats.video[vindex].bytes_lastsec_temp > 0) {
					component->out_stats.video[vindex].bytes_lastsec = 0;
					component->out_stats.video[vindex].bytes_lastsec_temp = 0;
				}
			}
		}
		/* Let's see if we need to notify the user about no incoming audio or video */
		if(no_media_timer > 0 && now-before >= G_USEC_PER_SEC) {
			stream = handle->stream;
			if(stream && stream->component) {
				janus_ice_component *component = stream->component;
				/* Audio */
				gint64 last = component->in_stats.audio.updated;
				if(!component->in_stats.audio.notified_lastsec && last && now-last >= (gint64)no_media_timer*G_USEC_PER_SEC) {
					/* We missed more than no_second_timer seconds of audio! */
					component->in_stats.audio.notified_lastsec = TRUE;
					JANUS_LOG(LOG_WARN, "[%"SCNu64"] Didn't receive audio for more than %d seconds...\n", handle->handle_id, no_media_timer);
					janus_ice_notify_media(handle, FALSE, FALSE);
				}
				/* Video */
				last = component->in_stats.video[0].updated;
				if(!component->in_stats.video[0].notified_lastsec && last && now-last >= (gint64)no_media_timer*G_USEC_PER_SEC) {
					/* We missed more than no_second_timer seconds of video! */
					component->in_stats.video[0].notified_lastsec = TRUE;
					JANUS_LOG(LOG_WARN, "[%"SCNu64"] Didn't receive video for more than a second...\n", handle->handle_id);
					janus_ice_notify_media(handle, TRUE, FALSE);
				}
			}
			before = now;
		}
		/* Let's check if it's time to send a RTCP SR/SDES/RR as well */
		if(now-rtcp_last_sr_rr >= 1*G_USEC_PER_SEC) {
			rtcp_last_sr_rr = now;
			janus_ice_stream *stream = handle->stream;
			/* Audio */
			if(stream && stream->component && stream->component->out_stats.audio.packets > 0) {
				/* Create a SR/SDES compound */
				int srlen = 28;
				int sdeslen = 20;
				char rtcpbuf[srlen+sdeslen];
				memset(rtcpbuf, 0, sizeof(rtcpbuf));
				rtcp_sr *sr = (rtcp_sr *)&rtcpbuf;
				sr->header.version = 2;
				sr->header.type = RTCP_SR;
				sr->header.rc = 0;
				sr->header.length = htons((srlen/4)-1);
				sr->ssrc = htonl(stream->audio_ssrc);
				struct timeval tv;
				gettimeofday(&tv, NULL);
				uint32_t s = tv.tv_sec + 2208988800u;
				uint32_t u = tv.tv_usec;
				uint32_t f = (u << 12) + (u << 8) - ((u * 3650) >> 6);
				sr->si.ntp_ts_msw = htonl(s);
				sr->si.ntp_ts_lsw = htonl(f);
				/* Compute an RTP timestamp coherent with the NTP one */
				rtcp_context *rtcp_ctx = stream->audio_rtcp_ctx;
				if(rtcp_ctx == NULL) {
					sr->si.rtp_ts = htonl(stream->audio_last_ts);	/* FIXME */
				} else {
					int64_t ntp = tv.tv_sec*G_USEC_PER_SEC + tv.tv_usec;
					uint32_t rtp_ts = ((ntp-stream->audio_first_ntp_ts)/1000)*(rtcp_ctx->tb/1000) + stream->audio_first_rtp_ts;
					sr->si.rtp_ts = htonl(rtp_ts);
				}
				sr->si.s_packets = htonl(stream->component->out_stats.audio.packets);
				sr->si.s_octets = htonl(stream->component->out_stats.audio.bytes);
				rtcp_sdes *sdes = (rtcp_sdes *)&rtcpbuf[28];
				janus_rtcp_sdes_cname((char *)sdes, sdeslen, "janusaudio", 10);
				sdes->chunk.ssrc = htonl(stream->audio_ssrc);
				/* Enqueue it, we'll send it later */
				janus_ice_relay_rtcp_internal(handle, 0, rtcpbuf, srlen+sdeslen, FALSE);
			}
			if(stream) {
				/* Create a RR too */
				int rrlen = 32;
				char rtcpbuf[32];
				memset(rtcpbuf, 0, sizeof(rtcpbuf));
				rtcp_rr *rr = (rtcp_rr *)&rtcpbuf;
				rr->header.version = 2;
				rr->header.type = RTCP_RR;
				rr->header.rc = 1;
				rr->header.length = htons((rrlen/4)-1);
				rr->ssrc = htonl(stream->audio_ssrc);
				janus_rtcp_report_block(stream->audio_rtcp_ctx, &rr->rb[0]);
				rr->rb[0].ssrc = htonl(stream->audio_ssrc_peer);
				/* Enqueue it, we'll send it later */
				janus_ice_relay_rtcp_internal(handle, 0, rtcpbuf, 32, FALSE);
			}
			/* Now do the same for video */
			if(stream && stream->component && stream->component->out_stats.video[0].packets > 0) {
				/* Create a SR/SDES compound */
				int srlen = 28;
				int sdeslen = 20;
				char rtcpbuf[srlen+sdeslen];
				memset(rtcpbuf, 0, sizeof(rtcpbuf));
				rtcp_sr *sr = (rtcp_sr *)&rtcpbuf;
				sr->header.version = 2;
				sr->header.type = RTCP_SR;
				sr->header.rc = 0;
				sr->header.length = htons((srlen/4)-1);
				sr->ssrc = htonl(stream->video_ssrc);
				struct timeval tv;
				gettimeofday(&tv, NULL);
				uint32_t s = tv.tv_sec + 2208988800u;
				uint32_t u = tv.tv_usec;
				uint32_t f = (u << 12) + (u << 8) - ((u * 3650) >> 6);
				sr->si.ntp_ts_msw = htonl(s);
				sr->si.ntp_ts_lsw = htonl(f);
				/* Compute an RTP timestamp coherent with the NTP one */
				rtcp_context *rtcp_ctx = stream->video_rtcp_ctx[0];
				if(rtcp_ctx == NULL) {
					sr->si.rtp_ts = htonl(stream->video_last_ts);	/* FIXME */
				} else {
					int64_t ntp = tv.tv_sec*G_USEC_PER_SEC + tv.tv_usec;
					uint32_t rtp_ts = ((ntp-stream->video_first_ntp_ts[0])/1000)*(rtcp_ctx->tb/1000) + stream->video_first_rtp_ts[0];
					sr->si.rtp_ts = htonl(rtp_ts);
				}
				sr->si.s_packets = htonl(stream->component->out_stats.video[0].packets);
				sr->si.s_octets = htonl(stream->component->out_stats.video[0].bytes);
				rtcp_sdes *sdes = (rtcp_sdes *)&rtcpbuf[28];
				janus_rtcp_sdes_cname((char *)sdes, sdeslen, "janusvideo", 10);
				sdes->chunk.ssrc = htonl(stream->video_ssrc);
				/* Enqueue it, we'll send it later */
				janus_ice_relay_rtcp_internal(handle, 1, rtcpbuf, srlen+sdeslen, FALSE);
			}
			if(stream) {
				/* Create a RR too (for each SSRC, if we're simulcasting) */
				int vindex=0;
				for(vindex=0; vindex<3; vindex++) {
					if(stream->video_rtcp_ctx[vindex] && stream->video_rtcp_ctx[vindex]->rtp_recvd) {
						/* Create a RR */
						int rrlen = 32;
						char rtcpbuf[32];
						memset(rtcpbuf, 0, sizeof(rtcpbuf));
						rtcp_rr *rr = (rtcp_rr *)&rtcpbuf;
						rr->header.version = 2;
						rr->header.type = RTCP_RR;
						rr->header.rc = 1;
						rr->header.length = htons((rrlen/4)-1);
						rr->ssrc = htonl(stream->video_ssrc);
						janus_rtcp_report_block(stream->video_rtcp_ctx[vindex], &rr->rb[0]);
						rr->rb[0].ssrc = htonl(stream->video_ssrc_peer[vindex]);
						/* Enqueue it, we'll send it later */
						janus_ice_relay_rtcp_internal(handle, 1, rtcpbuf, 32, FALSE);
					}
				}
			}
			if (stream && stream->do_transport_wide_cc) {
				/* Create a transport wide feedback message */
				size_t size = 1300;
				char rtcpbuf[1300];
				
				/* Lock session */
				janus_mutex_lock(&handle->stream->mutex);
				
				/* Order packet list */
				GSList* sorted = g_slist_sort(handle->stream->transport_wide_received_seq_nums, rtcp_transport_wide_cc_stats_comparator);
				
				/* Create full stats queue */
				GQueue* packets = g_queue_new();
				
				/* For all packets */
				GSList *it = NULL;
				for (it = sorted; it; it = it->next) {
					/* Get stat */
					janus_rtcp_transport_wide_cc_stats* stats = (janus_rtcp_transport_wide_cc_stats*)it->data;
					
					/* Get transport seq */
					guint32 transport_seq_num = stats->transport_seq_num;
					
					/* Check if it is an out of order  */
					if (transport_seq_num < handle->stream->transport_wide_cc_last_feedback_seq_num)
						/* Skip, it was already reported as lost */
						continue;
					
					/* If not first */
					if (handle->stream->transport_wide_cc_last_feedback_seq_num) {
						/* For each lost */
						guint32 i = 0;
						for (i = handle->stream->transport_wide_cc_last_feedback_seq_num+1; i<transport_seq_num; ++i) {
							/* Create new stat */
							janus_rtcp_transport_wide_cc_stats* missing = g_malloc0(sizeof(janus_rtcp_transport_wide_cc_stats));
							/* Add missing packet */
							missing->transport_seq_num = i;
							missing->timestamp = 0;
							/* Add it */
							g_queue_push_tail(packets, missing);
						}
					}
					
					/* Store last */
					handle->stream->transport_wide_cc_last_feedback_seq_num = transport_seq_num;

					/* Add this one */
					g_queue_push_tail(packets, stats);
				}
				
				/* Clear stats */
				g_slist_free(handle->stream->transport_wide_received_seq_nums);
				
				/* Reset list */
				handle->stream->transport_wide_received_seq_nums = NULL;
				
				/* Get feedback pacakte count and increase it for next one */
				guint8 feedback_packet_count = handle->stream->transport_wide_cc_feedback_count++;
				
				/* Unlock session */
				janus_mutex_unlock(&handle->stream->mutex);
				
				/* Create rtcp packet */
				int len = janus_rtcp_transport_wide_cc_feedback(rtcpbuf, size, handle->stream->video_ssrc, stream->video_ssrc_peer[0] , feedback_packet_count, packets);

				/* Enqueue it, we'll send it later */
				janus_ice_relay_rtcp_internal(handle, 1, rtcpbuf, len, FALSE);

				/* Free mem */
				g_queue_free(packets);
			}
		}
		/* We tell event handlers once per second about RTCP-related stuff
		 * FIXME Should we really do this here? Would this slow down this thread and add delay? */
		if(janus_ice_event_stats_period > 0 && now-last_event >= (gint64)janus_ice_event_stats_period*G_USEC_PER_SEC) {
			last_event = now;
			janus_ice_stream *stream = handle->stream;
			/* Audio */
			if(janus_events_is_enabled() && janus_flags_is_set(&handle->webrtc_flags, JANUS_ICE_HANDLE_WEBRTC_HAS_AUDIO)) {
				if(stream && stream->audio_rtcp_ctx) {
					json_t *info = json_object();
					json_object_set_new(info, "media", json_string("audio"));
					json_object_set_new(info, "base", json_integer(stream->audio_rtcp_ctx->tb));
					json_object_set_new(info, "rtt", json_integer(janus_rtcp_context_get_rtt(stream->audio_rtcp_ctx)));
					json_object_set_new(info, "lost", json_integer(janus_rtcp_context_get_lost_all(stream->audio_rtcp_ctx, FALSE)));
					json_object_set_new(info, "lost-by-remote", json_integer(janus_rtcp_context_get_lost_all(stream->audio_rtcp_ctx, TRUE)));
					json_object_set_new(info, "jitter-local", json_integer(janus_rtcp_context_get_jitter(stream->audio_rtcp_ctx, FALSE)));
					json_object_set_new(info, "jitter-remote", json_integer(janus_rtcp_context_get_jitter(stream->audio_rtcp_ctx, TRUE)));
					if(stream->component) {
						json_object_set_new(info, "packets-received", json_integer(stream->component->in_stats.audio.packets));
						json_object_set_new(info, "packets-sent", json_integer(stream->component->out_stats.audio.packets));
						json_object_set_new(info, "bytes-received", json_integer(stream->component->in_stats.audio.bytes));
						json_object_set_new(info, "bytes-sent", json_integer(stream->component->out_stats.audio.bytes));
						json_object_set_new(info, "bytes-received-lastsec", json_integer(stream->component->in_stats.audio.bytes_lastsec));
						json_object_set_new(info, "bytes-sent-lastsec", json_integer(stream->component->out_stats.audio.bytes_lastsec));
						json_object_set_new(info, "nacks-received", json_integer(stream->component->in_stats.audio.nacks));
						json_object_set_new(info, "nacks-sent", json_integer(stream->component->out_stats.audio.nacks));
					}
					janus_events_notify_handlers(JANUS_EVENT_TYPE_MEDIA, session->session_id, handle->handle_id, info);
				}
			}
			/* Do the same for video */
			if(janus_events_is_enabled() && janus_flags_is_set(&handle->webrtc_flags, JANUS_ICE_HANDLE_WEBRTC_HAS_VIDEO)) {
				int vindex=0;
				for(vindex=0; vindex<3; vindex++) {
					if(stream && stream->video_rtcp_ctx[vindex]) {
						json_t *info = json_object();
						if(vindex == 0)
							json_object_set_new(info, "media", json_string("video"));
						else if(vindex == 1)
							json_object_set_new(info, "media", json_string("video-sim1"));
						else
							json_object_set_new(info, "media", json_string("video-sim2"));
						json_object_set_new(info, "base", json_integer(stream->video_rtcp_ctx[vindex]->tb));
						if(vindex == 0)
							json_object_set_new(info, "rtt", json_integer(janus_rtcp_context_get_rtt(stream->video_rtcp_ctx[vindex])));
						json_object_set_new(info, "lost", json_integer(janus_rtcp_context_get_lost_all(stream->video_rtcp_ctx[vindex], FALSE)));
						json_object_set_new(info, "lost-by-remote", json_integer(janus_rtcp_context_get_lost_all(stream->video_rtcp_ctx[vindex], TRUE)));
						json_object_set_new(info, "jitter-local", json_integer(janus_rtcp_context_get_jitter(stream->video_rtcp_ctx[vindex], FALSE)));
						json_object_set_new(info, "jitter-remote", json_integer(janus_rtcp_context_get_jitter(stream->video_rtcp_ctx[vindex], TRUE)));
						if(stream->component) {
							json_object_set_new(info, "packets-received", json_integer(stream->component->in_stats.video[vindex].packets));
							json_object_set_new(info, "packets-sent", json_integer(stream->component->out_stats.video[vindex].packets));
							json_object_set_new(info, "bytes-received", json_integer(stream->component->in_stats.video[vindex].bytes));
							json_object_set_new(info, "bytes-sent", json_integer(stream->component->out_stats.video[vindex].bytes));
							json_object_set_new(info, "bytes-received-lastsec", json_integer(stream->component->in_stats.video[vindex].bytes_lastsec));
							json_object_set_new(info, "bytes-sent-lastsec", json_integer(stream->component->out_stats.video[vindex].bytes_lastsec));
							json_object_set_new(info, "nacks-received", json_integer(stream->component->in_stats.video[vindex].nacks));
							json_object_set_new(info, "nacks-sent", json_integer(stream->component->out_stats.video[vindex].nacks));
						}
						janus_events_notify_handlers(JANUS_EVENT_TYPE_MEDIA, session->session_id, handle->handle_id, info);
					}
				}
			}
		}
		/* Should we clean up old NACK buffers? (we check each 1/4 of the max_nack_queue time) */
		if(max_nack_queue > 0 && (now-last_nack_cleanup >= (max_nack_queue*250))) {
			/* Check if we do for all streams */
			janus_cleanup_nack_buffer(now, handle->stream, TRUE, TRUE);
			last_nack_cleanup = now;
		}
		/* Check if we should also print a summary of SRTP-related errors */
		if(now-last_srtp_summary >= (2*G_USEC_PER_SEC)) {
			if(handle->srtp_errors_count > 0) {
				JANUS_LOG(LOG_ERR, "[%"SCNu64"] Got %d SRTP/SRTCP errors in the last few seconds (last error: %s)\n",
					handle->handle_id, handle->srtp_errors_count, janus_srtp_error_str(handle->last_srtp_error));
				handle->srtp_errors_count = 0;
				handle->last_srtp_error = 0;
			}
			last_srtp_summary = now;
		}

		/* Now let's get on with the packets */
		if(pkt == NULL) {
			continue;
		}
		if(pkt->data == NULL) {
			g_free(pkt);
			pkt = NULL;
			continue;
		}
		if(pkt->control) {
			/* RTCP */
			int video = (pkt->type == JANUS_ICE_PACKET_VIDEO);
			janus_ice_stream *stream = handle->stream;
			if(!stream) {
				g_free(pkt->data);
				pkt->data = NULL;
				g_free(pkt);
				pkt = NULL;
				continue;
			}
			janus_ice_component *component = stream->component;
			if(!component) {
				g_free(pkt->data);
				pkt->data = NULL;
				g_free(pkt);
				pkt = NULL;
				continue;
			}
			if(!stream->cdone) {
				if(!janus_flags_is_set(&handle->webrtc_flags, JANUS_ICE_HANDLE_WEBRTC_ALERT) && !stream->noerrorlog) {
					JANUS_LOG(LOG_ERR, "[%"SCNu64"]     %s candidates not gathered yet for stream??\n", handle->handle_id, video ? "video" : "audio");
					stream->noerrorlog = TRUE;	/* Don't flood with the same error all over again */
				}
				g_free(pkt->data);
				pkt->data = NULL;
				g_free(pkt);
				pkt = NULL;
				continue;
			}
			stream->noerrorlog = FALSE;
			if(!component->dtls || !component->dtls->srtp_valid || !component->dtls->srtp_out) {
				if(!janus_flags_is_set(&handle->webrtc_flags, JANUS_ICE_HANDLE_WEBRTC_ALERT) && !component->noerrorlog) {
					JANUS_LOG(LOG_WARN, "[%"SCNu64"]     %s stream (#%u) component has no valid SRTP session (yet?)\n", handle->handle_id, video ? "video" : "audio", stream->stream_id);
					component->noerrorlog = TRUE;	/* Don't flood with the same error all over again */
				}
				g_free(pkt->data);
				pkt->data = NULL;
				g_free(pkt);
				pkt = NULL;
				continue;
			}
			component->noerrorlog = FALSE;
			if(pkt->encrypted) {
				/* Already SRTCP */
				int sent = nice_agent_send(handle->agent, stream->stream_id, component->component_id, pkt->length, (const gchar *)pkt->data);
				if(sent < pkt->length) {
					JANUS_LOG(LOG_ERR, "[%"SCNu64"] ... only sent %d bytes? (was %d)\n", handle->handle_id, sent, pkt->length);
				}
			} else {
				/* Check if there's anything we need to do before sending */
				uint32_t bitrate = janus_rtcp_get_remb(pkt->data, pkt->length);
				if(bitrate > 0) {
					/* There's a REMB, prepend a RR as it won't work otherwise */
					int rrlen = 32;
					char *rtcpbuf = g_malloc0(rrlen+pkt->length);
					memset(rtcpbuf, 0, rrlen+pkt->length);
					rtcp_rr *rr = (rtcp_rr *)rtcpbuf;
					rr->header.version = 2;
					rr->header.type = RTCP_RR;
					rr->header.rc = 0;
					rr->header.length = htons((rrlen/4)-1);
					janus_ice_stream *stream = handle->stream;
					if(stream && stream->video_rtcp_ctx[0] && stream->video_rtcp_ctx[0]->rtp_recvd) {
						rr->header.rc = 1;
						janus_rtcp_report_block(stream->video_rtcp_ctx[0], &rr->rb[0]);
					}
					/* Append REMB */
					memcpy(rtcpbuf+rrlen, pkt->data, pkt->length);
					/* If we're simulcasting, set the extra SSRCs (the first one will be set by janus_rtcp_fix_ssrc) */
					if(stream->video_ssrc_peer[1] && pkt->length >= 28) {
						rtcp_fb *rtcpfb = (rtcp_fb *)(rtcpbuf+rrlen);
						rtcp_remb *remb = (rtcp_remb *)rtcpfb->fci;
						remb->ssrc[1] = htonl(stream->video_ssrc_peer[1]);
						if(stream->video_ssrc_peer[2] && pkt->length >= 32) {
							remb->ssrc[2] = htonl(stream->video_ssrc_peer[2]);
						}
					}
					/* Free old packet and update */
					char *prev_data = pkt->data;
					pkt->data = rtcpbuf;
					pkt->length = rrlen+pkt->length;
					g_clear_pointer(&prev_data, g_free);
				}
				/* FIXME Copy in a buffer and fix SSRC */
				char sbuf[JANUS_BUFSIZE];
				memcpy(sbuf, pkt->data, pkt->length);
				/* Do we need to dump this packet for debugging? */
				if(g_atomic_int_get(&handle->dump_packets))
					janus_text2pcap_dump(handle->text2pcap, JANUS_TEXT2PCAP_RTCP, FALSE, sbuf, pkt->length,
						"[session=%"SCNu64"][handle=%"SCNu64"]", session->session_id, handle->handle_id);
				/* Encrypt SRTCP */
				int protected = pkt->length;
				int res = srtp_protect_rtcp(component->dtls->srtp_out, sbuf, &protected);
				if(res != srtp_err_status_ok) {
					/* We don't spam the logs for every SRTP error: just take note of this, and print a summary later */
					handle->srtp_errors_count++;
					handle->last_srtp_error = res;
					/* If we're debugging, though, print every occurrence */
					JANUS_LOG(LOG_DBG, "[%"SCNu64"] ... SRTCP protect error... %s (len=%d-->%d)...\n", handle->handle_id, janus_srtp_error_str(res), pkt->length, protected);
				} else {
					/* Shoot! */
					int sent = nice_agent_send(handle->agent, stream->stream_id, component->component_id, protected, sbuf);
					if(sent < protected) {
						JANUS_LOG(LOG_ERR, "[%"SCNu64"] ... only sent %d bytes? (was %d)\n", handle->handle_id, sent, protected);
					}
				}
			}
			g_free(pkt->data);
			g_free(pkt);
			continue;
		} else {
			/* RTP or data */
			if(pkt->type == JANUS_ICE_PACKET_AUDIO || pkt->type == JANUS_ICE_PACKET_VIDEO) {
				/* RTP */
				int video = (pkt->type == JANUS_ICE_PACKET_VIDEO);
				janus_ice_stream *stream = handle->stream;
				if(!stream) {
					g_free(pkt->data);
					pkt->data = NULL;
					g_free(pkt);
					pkt = NULL;
					continue;
				}
				if((!video && !stream->audio_send) || (video && !stream->video_send)) {
					g_free(pkt->data);
					pkt->data = NULL;
					g_free(pkt);
					pkt = NULL;
					continue;
				}
				janus_ice_component *component = stream->component;
				if(!component) {
					g_free(pkt->data);
					pkt->data = NULL;
					g_free(pkt);
					pkt = NULL;
					continue;
				}
				if(!stream->cdone) {
					if(!janus_flags_is_set(&handle->webrtc_flags, JANUS_ICE_HANDLE_WEBRTC_ALERT) && !stream->noerrorlog) {
						JANUS_LOG(LOG_ERR, "[%"SCNu64"]     %s candidates not gathered yet for stream??\n", handle->handle_id, video ? "video" : "audio");
						stream->noerrorlog = TRUE;	/* Don't flood with the same error all over again */
					}
					g_free(pkt->data);
					pkt->data = NULL;
					g_free(pkt);
					pkt = NULL;
					continue;
				}
				stream->noerrorlog = FALSE;
				if(!component->dtls || !component->dtls->srtp_valid || !component->dtls->srtp_out) {
					if(!janus_flags_is_set(&handle->webrtc_flags, JANUS_ICE_HANDLE_WEBRTC_ALERT) && !component->noerrorlog) {
						JANUS_LOG(LOG_WARN, "[%"SCNu64"]     %s stream component has no valid SRTP session (yet?)\n", handle->handle_id, video ? "video" : "audio");
						component->noerrorlog = TRUE;	/* Don't flood with the same error all over again */
					}
					g_free(pkt->data);
					pkt->data = NULL;
					g_free(pkt);
					pkt = NULL;
					continue;
				}
				component->noerrorlog = FALSE;
				if(pkt->encrypted) {
					/* Already RTP (probably a retransmission?) */
					janus_rtp_header *header = (janus_rtp_header *)pkt->data;
					JANUS_LOG(LOG_HUGE, "[%"SCNu64"] ... Retransmitting seq.nr %"SCNu16"\n\n", handle->handle_id, ntohs(header->seq_number));
					int sent = nice_agent_send(handle->agent, stream->stream_id, component->component_id, pkt->length, (const gchar *)pkt->data);
					if(sent < pkt->length) {
						JANUS_LOG(LOG_ERR, "[%"SCNu64"] ... only sent %d bytes? (was %d)\n", handle->handle_id, sent, pkt->length);
					}
				} else {
					/* FIXME Copy in a buffer and fix SSRC */
					char sbuf[JANUS_BUFSIZE];
					memcpy(sbuf, pkt->data, pkt->length);
					/* Overwrite SSRC */
					janus_rtp_header *header = (janus_rtp_header *)sbuf;
					header->ssrc = htonl(video ? stream->video_ssrc : stream->audio_ssrc);
					/* Keep track of payload types too */
					if(!video && stream->audio_payload_type < 0) {
						stream->audio_payload_type = header->type;
						if(stream->audio_codec == NULL) {
							const char *codec = janus_get_codec_from_pt(handle->local_sdp, stream->audio_payload_type);
							if(codec != NULL)
								stream->audio_codec = g_strdup(codec);
						}
					} else if(video && stream->video_payload_type < 0) {
						stream->video_payload_type = header->type;
						if(stream->video_codec == NULL) {
							const char *codec = janus_get_codec_from_pt(handle->local_sdp, stream->video_payload_type);
							if(codec != NULL)
								stream->video_codec = g_strdup(codec);
						}
						if(stream->video_is_keyframe == NULL && stream->video_codec != NULL) {
							if(!strcasecmp(stream->video_codec, "vp8"))
								stream->video_is_keyframe = &janus_vp8_is_keyframe;
							else if(!strcasecmp(stream->video_codec, "vp9"))
								stream->video_is_keyframe = &janus_vp9_is_keyframe;
							else if(!strcasecmp(stream->video_codec, "h264"))
								stream->video_is_keyframe = &janus_h264_is_keyframe;
						}
					}
					/* Do we need to dump this packet for debugging? */
					if(g_atomic_int_get(&handle->dump_packets))
						janus_text2pcap_dump(handle->text2pcap, JANUS_TEXT2PCAP_RTP, FALSE, sbuf, pkt->length,
							"[session=%"SCNu64"][handle=%"SCNu64"]", session->session_id, handle->handle_id);
					/* If this is video, check if this is a keyframe: if so, we empty our retransmit buffer for incoming NACKs */
					if(video && stream->video_is_keyframe) {
						int plen = 0;
						char *payload = janus_rtp_payload(sbuf, pkt->length, &plen);
						if(stream->video_is_keyframe(payload, plen)) {
							JANUS_LOG(LOG_HUGE, "[%"SCNu64"] Keyframe sent, cleaning retransmit buffer\n", handle->handle_id);
							janus_cleanup_nack_buffer(0, stream, FALSE, TRUE);
						}
					}
					/* Encrypt SRTP */
					int protected = pkt->length;
					int res = srtp_protect(component->dtls->srtp_out, sbuf, &protected);
					if(res != srtp_err_status_ok) {
						/* We don't spam the logs for every SRTP error: just take note of this, and print a summary later */
						handle->srtp_errors_count++;
						handle->last_srtp_error = res;
						/* If we're debugging, though, print every occurrence */
						janus_rtp_header *header = (janus_rtp_header *)sbuf;
						guint32 timestamp = ntohl(header->timestamp);
						guint16 seq = ntohs(header->seq_number);
						JANUS_LOG(LOG_DBG, "[%"SCNu64"] ... SRTP protect error... %s (len=%d-->%d, ts=%"SCNu32", seq=%"SCNu16")...\n", handle->handle_id, janus_srtp_error_str(res), pkt->length, protected, timestamp, seq);
					} else {
						/* Shoot! */
						int sent = nice_agent_send(handle->agent, stream->stream_id, component->component_id, protected, sbuf);
						if(sent < protected) {
							JANUS_LOG(LOG_ERR, "[%"SCNu64"] ... only sent %d bytes? (was %d)\n", handle->handle_id, sent, protected);
						}
						/* Update stats */
						if(sent > 0) {
							/* Update the RTCP context as well */
							janus_rtp_header *header = (janus_rtp_header *)sbuf;
							guint32 timestamp = ntohl(header->timestamp);
							if(pkt->type == JANUS_ICE_PACKET_AUDIO) {
								component->out_stats.audio.packets++;
								component->out_stats.audio.bytes += pkt->length;
								/* Last second outgoing audio */
								gint64 now = janus_get_monotonic_time();
								if(component->out_stats.audio.updated == 0)
									component->out_stats.audio.updated = now;
								if(now > component->out_stats.audio.updated &&
										now - component->out_stats.audio.updated >= G_USEC_PER_SEC) {
									component->out_stats.audio.bytes_lastsec = component->out_stats.audio.bytes_lastsec_temp;
									component->out_stats.audio.bytes_lastsec_temp = 0;
									component->out_stats.audio.updated = now;
								}
								component->out_stats.audio.bytes_lastsec_temp += pkt->length;
								stream->audio_last_ts = timestamp;
								if(stream->audio_first_ntp_ts == 0) {
									struct timeval tv;
									gettimeofday(&tv, NULL);
									stream->audio_first_ntp_ts = (gint64)tv.tv_sec*G_USEC_PER_SEC + tv.tv_usec;
									stream->audio_first_rtp_ts = timestamp;
								}
								/* Let's check if this was G.711: in case we may need to change the timestamp base */
								rtcp_context *rtcp_ctx = stream->audio_rtcp_ctx;
								int pt = header->type;
								if((pt == 0 || pt == 8) && (rtcp_ctx->tb == 48000))
									rtcp_ctx->tb = 8000;
							} else if(pkt->type == JANUS_ICE_PACKET_VIDEO) {
								component->out_stats.video[0].packets++;
								component->out_stats.video[0].bytes += pkt->length;
								/* Last second outgoing video */
								gint64 now = janus_get_monotonic_time();
								if(component->out_stats.video[0].updated == 0)
									component->out_stats.video[0].updated = now;
								if(now > component->out_stats.video[0].updated &&
										now - component->out_stats.video[0].updated >= G_USEC_PER_SEC) {
									component->out_stats.video[0].bytes_lastsec = component->out_stats.video[0].bytes_lastsec_temp;
									component->out_stats.video[0].bytes_lastsec_temp = 0;
									component->out_stats.video[0].updated = now;
								}
								component->out_stats.video[0].bytes_lastsec_temp += pkt->length;
								stream->video_last_ts = timestamp;
								if(stream->video_first_ntp_ts[0] == 0) {
									struct timeval tv;
									gettimeofday(&tv, NULL);
									stream->video_first_ntp_ts[0] = (gint64)tv.tv_sec*G_USEC_PER_SEC + tv.tv_usec;
									stream->video_first_rtp_ts[0] = timestamp;
								}
							}
						}
						if(max_nack_queue > 0) {
							/* Save the packet for retransmissions that may be needed later */
							if((pkt->type == JANUS_ICE_PACKET_AUDIO && !component->do_audio_nacks) ||
									(pkt->type == JANUS_ICE_PACKET_VIDEO && !component->do_video_nacks)) {
								/* ... unless NACKs are disabled for this medium */
								g_free(pkt->data);
								pkt->data = NULL;
								g_free(pkt);
								pkt = NULL;
								continue;
							}
							janus_rtp_packet *p = (janus_rtp_packet *)g_malloc0(sizeof(janus_rtp_packet));
							p->data = (char *)g_malloc0(protected);
							memcpy(p->data, sbuf, protected);
							p->length = protected;
							p->created = janus_get_monotonic_time();
							p->last_retransmit = 0;
							janus_mutex_lock(&component->mutex);
							janus_rtp_header *header = (janus_rtp_header *)sbuf;
							guint16 seq = ntohs(header->seq_number);
							if(!video) {
								if(component->audio_retransmit_buffer == NULL) {
									component->audio_retransmit_buffer = g_queue_new();
									component->audio_retransmit_seqs = g_hash_table_new(NULL, NULL);
								}
								g_queue_push_tail(component->audio_retransmit_buffer, p);
								/* Insert in the table too, for quick lookup */
								g_hash_table_insert(component->audio_retransmit_seqs, GUINT_TO_POINTER(seq), p);
							} else {
								if(component->video_retransmit_buffer == NULL) {
									component->video_retransmit_buffer = g_queue_new();
									component->video_retransmit_seqs = g_hash_table_new(NULL, NULL);
								}
								g_queue_push_tail(component->video_retransmit_buffer, p);
								/* Insert in the table too, for quick lookup */
								g_hash_table_insert(component->video_retransmit_seqs, GUINT_TO_POINTER(seq), p);
							}
							janus_mutex_unlock(&component->mutex);
						}
					}
				}
			} else {
				/* Data */
				if(!janus_flags_is_set(&handle->webrtc_flags, JANUS_ICE_HANDLE_WEBRTC_DATA_CHANNELS)) {
					g_free(pkt->data);
					pkt->data = NULL;
					g_free(pkt);
					pkt = NULL;
					continue;
				}
#ifdef HAVE_SCTP
				janus_ice_stream *stream = handle->stream;
				if(!stream) {
					g_free(pkt->data);
					pkt->data = NULL;
					g_free(pkt);
					pkt = NULL;
					continue;
				}
				janus_ice_component *component = stream->component;
				if(!component) {
					g_free(pkt->data);
					pkt->data = NULL;
					g_free(pkt);
					pkt = NULL;
					continue;
				}
				if(!stream->cdone) {
					if(!janus_flags_is_set(&handle->webrtc_flags, JANUS_ICE_HANDLE_WEBRTC_ALERT) && !stream->noerrorlog) {
						JANUS_LOG(LOG_ERR, "[%"SCNu64"]     SCTP candidates not gathered yet for stream??\n", handle->handle_id);
						stream->noerrorlog = TRUE;	/* Don't flood with the same error all over again */
					}
					g_free(pkt->data);
					pkt->data = NULL;
					g_free(pkt);
					pkt = NULL;
					continue;
				}
				stream->noerrorlog = FALSE;
				if(!component->dtls) {
					if(!janus_flags_is_set(&handle->webrtc_flags, JANUS_ICE_HANDLE_WEBRTC_ALERT) && !component->noerrorlog) {
						JANUS_LOG(LOG_WARN, "[%"SCNu64"]     SCTP stream component has no valid DTLS session (yet?)\n", handle->handle_id);
						component->noerrorlog = TRUE;	/* Don't flood with the same error all over again */
					}
					g_free(pkt->data);
					pkt->data = NULL;
					g_free(pkt);
					pkt = NULL;
					continue;
				}
				component->noerrorlog = FALSE;
				janus_dtls_wrap_sctp_data(component->dtls, pkt->data, pkt->length);
#endif
			}
			g_free(pkt->data);
			pkt->data = NULL;
			g_free(pkt);
			pkt = NULL;
			continue;
		}
	}
	if(handle->iceloop != NULL && g_main_loop_is_running(handle->iceloop)) {
		g_main_loop_quit(handle->iceloop);
		if (handle->icectx != NULL) {
			g_main_context_wakeup(handle->icectx);
		}
	}
	JANUS_LOG(LOG_VERB, "[%"SCNu64"] ICE send thread leaving...; %p\n", handle->handle_id, handle);
	handle->send_thread = NULL;
	g_thread_unref(g_thread_self());
	janus_refcount_decrease(&handle->ref);
	return NULL;
}

void janus_ice_relay_rtp(janus_ice_handle *handle, int video, char *buf, int len) {
	if(!handle || buf == NULL || len < 1)
		return;
	if((!video && !janus_flags_is_set(&handle->webrtc_flags, JANUS_ICE_HANDLE_WEBRTC_HAS_AUDIO))
			|| (video && !janus_flags_is_set(&handle->webrtc_flags, JANUS_ICE_HANDLE_WEBRTC_HAS_VIDEO)))
		return;
	/* Queue this packet */
	janus_ice_queued_packet *pkt = (janus_ice_queued_packet *)g_malloc0(sizeof(janus_ice_queued_packet));
	if(pkt == NULL) {
		JANUS_LOG(LOG_FATAL, "Memory error!\n");
		return;
	}
	pkt->data = g_malloc0(len);
	if(pkt->data == NULL) {
		JANUS_LOG(LOG_FATAL, "Memory error!\n");
		g_free(pkt);
		return;
	}
	memcpy(pkt->data, buf, len);
	pkt->length = len;
	pkt->type = video ? JANUS_ICE_PACKET_VIDEO : JANUS_ICE_PACKET_AUDIO;
	pkt->control = FALSE;
	pkt->encrypted = FALSE;
	if(handle->queued_packets != NULL)
		g_async_queue_push(handle->queued_packets, pkt);
}

void janus_ice_relay_rtcp_internal(janus_ice_handle *handle, int video, char *buf, int len, gboolean filter_rtcp) {
	if(!handle || buf == NULL || len < 1)
		return;
	/* We use this internal method to check whether we need to filter RTCP (e.g., to make
	 * sure we don't just forward any SR/RR from peers/plugins, but use our own) or it has
	 * already been done, and so this is actually a packet added by the ICE send thread */
	char *rtcp_buf = buf;
	int rtcp_len = len;
	if(filter_rtcp) {
		/* FIXME Strip RR/SR/SDES/NACKs/etc. */
		janus_ice_stream *stream = handle->stream;
		if(stream == NULL)
			return;
		rtcp_buf = janus_rtcp_filter(buf, len, &rtcp_len);
		if(rtcp_buf == NULL || rtcp_len < 1)
			return;
		/* Fix all SSRCs before enqueueing, as we need to use the ones for this media
		 * leg. Note that this is only needed for RTCP packets coming from plugins: the
		 * ones created by the core already have the right SSRCs in the right place */
		JANUS_LOG(LOG_HUGE, "[%"SCNu64"] Fixing SSRCs (local %u, peer %u)\n", handle->handle_id,
			video ? stream->video_ssrc : stream->audio_ssrc,
			video ? stream->video_ssrc_peer[0] : stream->audio_ssrc_peer);
		janus_rtcp_fix_ssrc(NULL, rtcp_buf, rtcp_len, 1,
			video ? stream->video_ssrc : stream->audio_ssrc,
			video ? stream->video_ssrc_peer[0] : stream->audio_ssrc_peer);
	}
	/* Queue this packet */
	janus_ice_queued_packet *pkt = (janus_ice_queued_packet *)g_malloc0(sizeof(janus_ice_queued_packet));
	if(pkt == NULL) {
		JANUS_LOG(LOG_FATAL, "Memory error!\n");
		return;
	}
	pkt->data = g_malloc0(len);
	if(pkt->data == NULL) {
		JANUS_LOG(LOG_FATAL, "Memory error!\n");
		g_free(pkt);
		return;
	}
	memcpy(pkt->data, rtcp_buf, rtcp_len);
	pkt->length = rtcp_len;
	pkt->type = video ? JANUS_ICE_PACKET_VIDEO : JANUS_ICE_PACKET_AUDIO;
	pkt->control = TRUE;
	pkt->encrypted = FALSE;
	if(handle->queued_packets != NULL)
		g_async_queue_push(handle->queued_packets, pkt);
	if(rtcp_buf != buf) {
		/* We filtered the original packet, deallocate it */
		g_free(rtcp_buf);
	}
}

void janus_ice_relay_rtcp(janus_ice_handle *handle, int video, char *buf, int len) {
	janus_ice_relay_rtcp_internal(handle, video, buf, len, TRUE);
}

#ifdef HAVE_SCTP
void janus_ice_relay_data(janus_ice_handle *handle, char *buf, int len) {
	if(!handle || buf == NULL || len < 1)
		return;
	/* Queue this packet */
	janus_ice_queued_packet *pkt = (janus_ice_queued_packet *)g_malloc0(sizeof(janus_ice_queued_packet));
	if(pkt == NULL) {
		JANUS_LOG(LOG_FATAL, "Memory error!\n");
		return;
	}
	pkt->data = g_malloc0(len);
	if(pkt->data == NULL) {
		JANUS_LOG(LOG_FATAL, "Memory error!\n");
		g_free(pkt);
		return;
	}
	memcpy(pkt->data, buf, len);
	pkt->length = len;
	pkt->type = JANUS_ICE_PACKET_DATA;
	pkt->control = FALSE;
	pkt->encrypted = FALSE;
	if(handle->queued_packets != NULL)
		g_async_queue_push(handle->queued_packets, pkt);
}
#endif

void janus_ice_dtls_handshake_done(janus_ice_handle *handle, janus_ice_component *component) {
	if(!handle || !component)
		return;
	JANUS_LOG(LOG_VERB, "[%"SCNu64"] The DTLS handshake for the component %d in stream %d has been completed\n",
		handle->handle_id, component->component_id, component->stream_id);
	/* Check if all components are ready */
	janus_mutex_lock(&handle->mutex);
	if(handle->stream) {
		if(handle->stream->component && (!handle->stream->component->dtls ||
				!handle->stream->component->dtls->srtp_valid)) {
			/* Still waiting for this component to become ready */
			janus_mutex_unlock(&handle->mutex);
			return;
		}
	}
	/* Clear the queue before we wake the send thread */
	janus_ice_queued_packet *pkt = NULL;
	while(g_async_queue_length(handle->queued_packets) > 0) {
		pkt = g_async_queue_try_pop(handle->queued_packets);
		if(pkt != NULL && pkt != &janus_ice_dtls_alert) {
			g_free(pkt->data);
			g_free(pkt);
		}
	}
	if(janus_flags_is_set(&handle->webrtc_flags, JANUS_ICE_HANDLE_WEBRTC_READY)) {
		/* Already notified */
		janus_mutex_unlock(&handle->mutex);
		return;
	}
	janus_flags_set(&handle->webrtc_flags, JANUS_ICE_HANDLE_WEBRTC_READY);
	janus_mutex_unlock(&handle->mutex);
	JANUS_LOG(LOG_INFO, "[%"SCNu64"] The DTLS handshake has been completed\n", handle->handle_id);
	/* Notify the plugin that the WebRTC PeerConnection is ready to be used */
	janus_plugin *plugin = (janus_plugin *)handle->app;
	if(plugin != NULL) {
		JANUS_LOG(LOG_VERB, "[%"SCNu64"] Telling the plugin about it (%s)\n", handle->handle_id, plugin->get_name());
		if(plugin && plugin->setup_media && janus_plugin_session_is_alive(handle->app_handle))
			plugin->setup_media(handle->app_handle);
	}
	/* Also prepare JSON event to notify user/application */
	janus_session *session = (janus_session *)handle->session;
	if(session == NULL)
		return;
	json_t *event = json_object();
	json_object_set_new(event, "janus", json_string("webrtcup"));
	json_object_set_new(event, "session_id", json_integer(session->session_id));
	json_object_set_new(event, "sender", json_integer(handle->handle_id));
	/* Send the event */
	JANUS_LOG(LOG_VERB, "[%"SCNu64"] Sending event to transport...; %p\n", handle->handle_id, handle);
	janus_session_notify_event(session, event);
	/* Notify event handlers as well */
	if(janus_events_is_enabled()) {
		json_t *info = json_object();
		json_object_set_new(info, "connection", json_string("webrtcup"));
		janus_events_notify_handlers(JANUS_EVENT_TYPE_WEBRTC, session->session_id, handle->handle_id, info);
	}
}<|MERGE_RESOLUTION|>--- conflicted
+++ resolved
@@ -988,7 +988,6 @@
 		return;
 	janus_flags_set(&handle->webrtc_flags, JANUS_ICE_HANDLE_WEBRTC_ALERT);
 	janus_flags_set(&handle->webrtc_flags, JANUS_ICE_HANDLE_WEBRTC_CLEANING);
-<<<<<<< HEAD
 	if(!janus_flags_is_set(&handle->webrtc_flags, JANUS_ICE_HANDLE_WEBRTC_STOP)) {
 		janus_plugin *plugin = (janus_plugin *)handle->app;
 		if(plugin != NULL) {
@@ -999,16 +998,6 @@
 			/* User will be notified only after the actual hangup */
 			handle->hangup_reason = reason;
 		}
-=======
-	janus_plugin *plugin = (janus_plugin *)handle->app;
-	if(plugin != NULL) {
-		JANUS_LOG(LOG_VERB, "[%"SCNu64"] Telling the plugin about the hangup because of a %s (%s)\n",
-			handle->handle_id, reason, plugin->get_name());
-		if(plugin && plugin->hangup_media && janus_plugin_session_is_alive(handle->app_handle))
-			plugin->hangup_media(handle->app_handle);
-		/* User will be notified only after the actual hangup */
-		handle->hangup_reason = reason;
->>>>>>> 5085ef90
 	}
 	if(handle->queued_packets != NULL && handle->send_thread_created)
 #if GLIB_CHECK_VERSION(2, 46, 0)
@@ -1564,17 +1553,7 @@
 	/* Now we can start the DTLS handshake (FIXME This was on the 'connected' state notification, before) */
 	JANUS_LOG(LOG_VERB, "[%"SCNu64"]   Component is ready enough, starting DTLS handshake...\n", handle->handle_id);
 	component->component_connected = janus_get_monotonic_time();
-<<<<<<< HEAD
-	/* Create DTLS-SRTP context, at last */
-	component->dtls = janus_dtls_srtp_create(component, stream->dtls_role);
-	if(!component->dtls) {
-		JANUS_LOG(LOG_ERR, "[%"SCNu64"]     No component DTLS-SRTP session??\n", handle->handle_id);
-		return;
-	}
-	janus_refcount_increase(&component->dtls->ref);
-=======
 	/* Start the DTLS handshake, at last */
->>>>>>> 5085ef90
 	janus_dtls_srtp_handshake(component->dtls);
 	/* Create retransmission timer */
 	component->dtlsrt_source = g_timeout_source_new(50);
@@ -2889,8 +2868,10 @@
 		/* FIXME We should clear some resources... */
 		JANUS_LOG(LOG_ERR, "[%"SCNu64"] Error creating DTLS-SRTP stack...\n", handle->handle_id);
 		janus_flags_clear(&handle->webrtc_flags, JANUS_ICE_HANDLE_WEBRTC_HAS_AGENT);
+		janus_refcount_decrease(&handle->ref);
 		return -1;
 	}
+	janus_refcount_increase(&component->dtls->ref);
 	GError *error = NULL;
 	char tname[16];
 	g_snprintf(tname, sizeof(tname), "iceloop %"SCNu64, handle->handle_id);
@@ -2937,18 +2918,9 @@
 		}
 		if(pkt == &janus_ice_dtls_alert) {
 			/* The session is over, send an alert on all streams and components */
-<<<<<<< HEAD
-			if(handle->stream) {
-				janus_ice_stream *stream = handle->stream;
-				janus_refcount_increase(&stream->ref);
-				if(stream->component)
-					janus_dtls_srtp_send_alert(stream->component->dtls);
-				janus_refcount_decrease(&stream->ref);
-=======
 			if(!alert_sent && handle->stream && handle->stream->component && janus_flags_is_set(&handle->webrtc_flags, JANUS_ICE_HANDLE_WEBRTC_READY)) {
 				janus_dtls_srtp_send_alert(handle->stream->component->dtls);
 				alert_sent = TRUE;
->>>>>>> 5085ef90
 			}
 			while(g_async_queue_length(handle->queued_packets) > 0) {
 				pkt = g_async_queue_try_pop(handle->queued_packets);
