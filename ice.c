--- conflicted
+++ resolved
@@ -2892,17 +2892,8 @@
 			return -1;
 		}
 		audio_stream->audio_rtcp_ctx->tb = 48000;	/* May change later */
-<<<<<<< HEAD
-		audio_stream->video_rtcp_ctx = g_malloc0(sizeof(rtcp_context));
-		if(audio_stream->video_rtcp_ctx == NULL) {
-			JANUS_LOG(LOG_FATAL, "Memory error!\n");
-			return -1;
-		}
-		audio_stream->video_rtcp_ctx->tb = 90000;
-=======
 		audio_stream->video_rtcp_ctx[0] = g_malloc0(sizeof(rtcp_context));
 		audio_stream->video_rtcp_ctx[0]->tb = 90000;
->>>>>>> bb77c61a
 		audio_stream->noerrorlog = FALSE;
 		janus_mutex_init(&audio_stream->mutex);
 		audio_stream->components = g_hash_table_new(NULL, NULL);
@@ -3067,23 +3058,8 @@
 		/* FIXME By default, if we're being called we're DTLS clients, but this may be changed by ICE... */
 		video_stream->dtls_role = offer ? JANUS_DTLS_ROLE_CLIENT : JANUS_DTLS_ROLE_ACTPASS;
 		video_stream->video_ssrc = janus_random_uint32();	/* FIXME Should we look for conflicts? */
-<<<<<<< HEAD
-		video_stream->video_ssrc_peer = 0;	/* FIXME Right now we don't know what this will be */
-		video_stream->video_ssrc_peer_rtx = 0;		/* FIXME Right now we don't know if and what this will be */
-		video_stream->video_ssrc_peer_sim_1 = 0;	/* FIXME Right now we don't know if and what this will be */
-		video_stream->video_ssrc_peer_sim_2 = 0;	/* FIXME Right now we don't know if and what this will be */
-		video_stream->audio_ssrc = 0;
-		video_stream->audio_ssrc_peer = 0;
-		video_stream->video_rtcp_ctx = g_malloc0(sizeof(rtcp_context));
-		if(video_stream->video_rtcp_ctx == NULL) {
-			JANUS_LOG(LOG_FATAL, "Memory error!\n");
-			return -1;
-		}
-		video_stream->video_rtcp_ctx->tb = 90000;
-=======
 		video_stream->video_rtcp_ctx[0] = g_malloc0(sizeof(rtcp_context));
 		video_stream->video_rtcp_ctx[0]->tb = 90000;
->>>>>>> bb77c61a
 		video_stream->components = g_hash_table_new(NULL, NULL);
 		video_stream->noerrorlog = FALSE;
 		janus_mutex_init(&video_stream->mutex);
