/*! \file    ice.c
 * \author   Lorenzo Miniero <lorenzo@meetecho.com>
 * \copyright GNU General Public License v3
 * \brief    ICE/STUN/TURN processing
 * \details  Implementation (based on libnice) of the ICE process. The
 * code handles the whole ICE process, from the gathering of candidates
 * to the final setup of a virtual channel RTP and RTCP can be transported
 * on. Incoming RTP and RTCP packets from peers are relayed to the associated
 * plugins by means of the incoming_rtp and incoming_rtcp callbacks. Packets
 * to be sent to peers are relayed by peers invoking the relay_rtp and
 * relay_rtcp gateway callbacks instead. 
 * 
 * \ingroup protocols
 * \ref protocols
 */
 
#include <ifaddrs.h>
#include <poll.h>
#include <net/if.h>
#include <sys/socket.h>
#include <netdb.h>
#include <fcntl.h>
#include <stun/usages/bind.h>
#include <nice/debug.h>

#include "janus.h"
#include "debug.h"
#include "ice.h"
#include "turnrest.h"
#include "sdp.h"
#include "rtp.h"
#include "rtcp.h"
#include "apierror.h"

/* STUN server/port, if any */
static char *janus_stun_server = NULL;
static uint16_t janus_stun_port = 0;

char *janus_ice_get_stun_server(void) {
	return janus_stun_server;
}
uint16_t janus_ice_get_stun_port(void) {
	return janus_stun_port;
}


/* TURN server/port and credentials, if any */
static char *janus_turn_server = NULL;
static uint16_t janus_turn_port = 0;
static char *janus_turn_user = NULL, *janus_turn_pwd = NULL;
static NiceRelayType janus_turn_type = NICE_RELAY_TYPE_TURN_UDP;

char *janus_ice_get_turn_server(void) {
	return janus_turn_server;
}
uint16_t janus_ice_get_turn_port(void) {
	return janus_turn_port;
}


/* TURN REST API support, if any */
char *janus_ice_get_turn_rest_api(void) {
#ifndef HAVE_LIBCURL
	return NULL;
#else
	return (char *)janus_turnrest_get_backend();
#endif
}


/* ICE-Lite status */
static gboolean janus_ice_lite_enabled;
gboolean janus_ice_is_ice_lite_enabled(void) {
	return janus_ice_lite_enabled;
}

/* ICE-TCP support (only libnice >= 0.1.8, currently broken) */
static gboolean janus_ice_tcp_enabled;
gboolean janus_ice_is_ice_tcp_enabled(void) {
	return janus_ice_tcp_enabled;
}

/* IPv6 support (still mostly WIP) */
static gboolean janus_ipv6_enabled;
gboolean janus_ice_is_ipv6_enabled(void) {
	return janus_ipv6_enabled;
}

/* Whether BUNDLE support is mandatory or not (false by default) */
static gboolean janus_force_bundle;
void janus_ice_force_bundle(gboolean forced) {
	janus_force_bundle = forced;
	JANUS_LOG(LOG_INFO, "BUNDLE %s going to be forced\n", janus_force_bundle ? "is" : "is NOT");
}
gboolean janus_ice_is_bundle_forced(void) {
	return janus_force_bundle;
}

/* Whether rtcp-mux support is mandatory or not (false by default) */
static gboolean janus_force_rtcpmux;
static gint janus_force_rtcpmux_blackhole_port = 1234;
static gint janus_force_rtcpmux_blackhole_fd = -1;
void janus_ice_force_rtcpmux(gboolean forced) {
	janus_force_rtcpmux = forced;
	JANUS_LOG(LOG_INFO, "rtcp-mux %s going to be forced\n", janus_force_rtcpmux ? "is" : "is NOT");
	if(!janus_force_rtcpmux) {
		/*
		 * Since rtcp-mux is NOT going to be forced, we need to do some magic to get rid of unneeded
		 * RTCP components when rtcp-mux is indeed negotiated when creating a PeerConnection. In
		 * particular, there's no way to remove a component in libnice (you can only remove streams),
		 * and you can read why this is a problem here:
		 * 		https://github.com/meetecho/janus-gateway/issues/154
		 * 		https://github.com/meetecho/janus-gateway/pull/362
		 * This means that, to effectively do that without just ignoring the component, we need
		 * to set a dummy candidate on it to "trick" libnice into thinking ICE is done for it.
		 * Since libnice will still occasionally send keepalives to the dummy peer, and we don't
		 * want it to send messages to a service that might not like it, we create a "blackhole"
		 * UDP server to receive all those keepalives and then just discard them.
		 */
		int blackhole = socket(AF_INET, SOCK_DGRAM, 0);
		if(blackhole < 0) {
			JANUS_LOG(LOG_WARN, "Error creating RTCP component blackhole socket, using port %d instead\n", janus_force_rtcpmux_blackhole_port);
			return;
		}
		fcntl(blackhole, F_SETFL, O_NONBLOCK);
		struct sockaddr_in serveraddr;
		serveraddr.sin_family = AF_INET;
		serveraddr.sin_addr.s_addr = htonl(INADDR_ANY);
		serveraddr.sin_port = htons(0);		/* Choose a random port, that works for us */
		if(bind(blackhole, (struct sockaddr *)&serveraddr, sizeof(serveraddr)) < 0) {
			JANUS_LOG(LOG_WARN, "Error binding RTCP component blackhole socket, using port %d instead\n", janus_force_rtcpmux_blackhole_port);
			close(blackhole);
			return;
		}
		socklen_t len = sizeof(serveraddr);
		if(getsockname(blackhole, (struct sockaddr *)&serveraddr, &len) < 0) {
			JANUS_LOG(LOG_WARN, "Error retrieving port assigned to RTCP component blackhole socket, using port %d instead\n", janus_force_rtcpmux_blackhole_port);
			close(blackhole);
			return;
		}
		janus_force_rtcpmux_blackhole_port = ntohs(serveraddr.sin_port);
		JANUS_LOG(LOG_VERB, "  -- RTCP component blackhole socket bound to port %d\n", janus_force_rtcpmux_blackhole_port);
		janus_force_rtcpmux_blackhole_fd = blackhole;
	}
}
gint janus_ice_get_rtcpmux_blackhole_port(void) {
	return janus_force_rtcpmux_blackhole_port;
}
gboolean janus_ice_is_rtcpmux_forced(void) {
	return janus_force_rtcpmux;
}


/* libnice debugging */
static gboolean janus_ice_debugging_enabled;
gboolean janus_ice_is_ice_debugging_enabled(void) {
	return janus_ice_debugging_enabled;
}
void janus_ice_debugging_enable(void) {
	JANUS_LOG(LOG_VERB, "Enabling libnice debugging...\n");
	if(g_getenv("NICE_DEBUG") == NULL) {
		JANUS_LOG(LOG_WARN, "No NICE_DEBUG environment variable set, setting maximum debug\n");
		g_setenv("NICE_DEBUG", "all", TRUE);
	}
	if(g_getenv("G_MESSAGES_DEBUG") == NULL) {
		JANUS_LOG(LOG_WARN, "No G_MESSAGES_DEBUG environment variable set, setting maximum debug\n");
		g_setenv("G_MESSAGES_DEBUG", "all", TRUE);
	}
	JANUS_LOG(LOG_VERB, "Debugging NICE_DEBUG=%s G_MESSAGES_DEBUG=%s\n",
		g_getenv("NICE_DEBUG"), g_getenv("G_MESSAGES_DEBUG"));
	janus_ice_debugging_enabled = TRUE;
	nice_debug_enable(strstr(g_getenv("NICE_DEBUG"), "all") || strstr(g_getenv("NICE_DEBUG"), "stun"));
}
void janus_ice_debugging_disable(void) {
	JANUS_LOG(LOG_VERB, "Disabling libnice debugging...\n");
	janus_ice_debugging_enabled = FALSE;
	nice_debug_disable(TRUE);
}


/* NAT 1:1 stuff */
static gboolean nat_1_1_enabled = FALSE;
void janus_ice_enable_nat_1_1(void) {
	nat_1_1_enabled = TRUE;
}

/* Interface/IP enforce/ignore lists */
GList *janus_ice_enforce_list = NULL, *janus_ice_ignore_list = NULL;
janus_mutex ice_list_mutex;

void janus_ice_enforce_interface(const char *ip) {
	if(ip == NULL)
		return;
	/* Is this an IP or an interface? */
	janus_mutex_lock(&ice_list_mutex);
	janus_ice_enforce_list = g_list_append(janus_ice_enforce_list, (gpointer)ip);
	janus_mutex_unlock(&ice_list_mutex);
}
gboolean janus_ice_is_enforced(const char *ip) {
	if(ip == NULL || janus_ice_enforce_list == NULL)
		return false;
	janus_mutex_lock(&ice_list_mutex);
	GList *temp = janus_ice_enforce_list;
	while(temp) {
		const char *enforced = (const char *)temp->data;
		if(enforced != NULL && strstr(ip, enforced)) {
			janus_mutex_unlock(&ice_list_mutex);
			return true;
		}
		temp = temp->next;
	}
	janus_mutex_unlock(&ice_list_mutex);
	return false;
}

void janus_ice_ignore_interface(const char *ip) {
	if(ip == NULL)
		return;
	/* Is this an IP or an interface? */
	janus_mutex_lock(&ice_list_mutex);
	janus_ice_ignore_list = g_list_append(janus_ice_ignore_list, (gpointer)ip);
	if(janus_ice_enforce_list != NULL) {
		JANUS_LOG(LOG_WARN, "Added %s to the ICE ignore list, but the ICE enforce list is not empty: the ICE ignore list will not be used\n", ip);
	}
	janus_mutex_unlock(&ice_list_mutex);
}
gboolean janus_ice_is_ignored(const char *ip) {
	if(ip == NULL || janus_ice_ignore_list == NULL)
		return false;
	janus_mutex_lock(&ice_list_mutex);
	GList *temp = janus_ice_ignore_list;
	while(temp) {
		const char *ignored = (const char *)temp->data;
		if(ignored != NULL && strstr(ip, ignored)) {
			janus_mutex_unlock(&ice_list_mutex);
			return true;
		}
		temp = temp->next;
	}
	janus_mutex_unlock(&ice_list_mutex);
	return false;
}


/* RTP/RTCP port range */
uint16_t rtp_range_min = 0;
uint16_t rtp_range_max = 0;


/* Helpers to demultiplex protocols */
static gboolean janus_is_dtls(gchar *buf) {
	return ((*buf >= 20) && (*buf <= 64));
}

static gboolean janus_is_rtp(gchar *buf) {
	rtp_header *header = (rtp_header *)buf;
	return ((header->type < 64) || (header->type >= 96));
}

static gboolean janus_is_rtcp(gchar *buf) {
	rtp_header *header = (rtp_header *)buf;
	return ((header->type >= 64) && (header->type < 96));
}


#define JANUS_ICE_PACKET_AUDIO	0
#define JANUS_ICE_PACKET_VIDEO	1
#define JANUS_ICE_PACKET_DATA	2
/* Janus enqueued (S)RTP/(S)RTCP packet to send */
typedef struct janus_ice_queued_packet {
	char *data;
	gint length;
	gint type;
	gboolean control;
	gboolean encrypted;
} janus_ice_queued_packet;
/* This is a static, fake, message we use as a trigger to send a DTLS alert */
static janus_ice_queued_packet janus_ice_dtls_alert;


/* Maximum value, in milliseconds, for the NACK queue/retransmissions (default=1000ms=1s) */
#define DEFAULT_MAX_NACK_QUEUE	1000
/* Maximum ignore count after retransmission (100ms) */
#define MAX_NACK_IGNORE			100000

static uint max_nack_queue = DEFAULT_MAX_NACK_QUEUE;
void janus_set_max_nack_queue(uint mnq) {
	max_nack_queue = mnq;
	if(max_nack_queue == 0)
		JANUS_LOG(LOG_VERB, "Disabling NACK queue\n");
	else
		JANUS_LOG(LOG_VERB, "Setting max NACK queue to %ds\n", max_nack_queue);
}
uint janus_get_max_nack_queue(void) {
	return max_nack_queue;
}
/* Helper to clean old NACK packets in the buffer when they exceed the queue time limit */
static void janus_cleanup_nack_buffer(gint64 now, janus_ice_stream *stream) {
	if(stream && stream->rtp_component) {
		janus_ice_component *component = stream->rtp_component;
		janus_mutex_lock(&component->mutex);
		if(component->retransmit_buffer) {
			GList *first = g_list_first(component->retransmit_buffer);
			janus_rtp_packet *p = (janus_rtp_packet *)first->data;
			while(p && (now - p->created >= max_nack_queue*1000)) {
				/* Packet is too old, get rid of it */
				first->data = NULL;
				component->retransmit_buffer = g_list_delete_link(component->retransmit_buffer, first);
				g_free(p->data);
				p->data = NULL;
				g_free(p);
				first = g_list_first(component->retransmit_buffer);
				p = (janus_rtp_packet *)(first ? first->data : NULL);
			}
		}
		janus_mutex_unlock(&component->mutex);
	}
}


#define SEQ_MISSING_WAIT 12000 /*  12ms */
#define SEQ_NACKED_WAIT 155000 /* 155ms */
/* seq_info_t list functions */
static void janus_seq_append(seq_info_t **head, seq_info_t *new_seq) {
	if(*head == NULL) {
		new_seq->prev = new_seq;
		new_seq->next = new_seq;
		*head = new_seq;
	} else {
		seq_info_t *last_seq = (*head)->prev;
		new_seq->prev = last_seq;
		new_seq->next = *head;
		(*head)->prev = new_seq;
		last_seq->next = new_seq;
	}
}
static seq_info_t *janus_seq_pop_head(seq_info_t **head) {
	seq_info_t *pop_seq = *head;
	if(pop_seq) {
		seq_info_t *new_head = pop_seq->next;
		if (pop_seq == new_head) {
			*head = NULL;
		} else {
			*head = new_head;
			new_head->prev = pop_seq->prev;
			new_head->prev->next = new_head;
		}
	}
	return pop_seq;
}
static void janus_seq_list_free(seq_info_t **head) {
	if(!*head) return;
	seq_info_t *cur = *head;
	do {
		seq_info_t *next = cur->next;
		g_free(cur);
		cur = next;
	} while(cur != *head);
	*head = NULL;
}
static int janus_seq_in_range(guint16 seqn, guint16 start, guint16 len) {
	/* Supports wrapping sequence (easier with int range) */
	int n = seqn;
	int nh = (1<<16) + n;
	int s = start;
	int e = s + len;
	return (s <= n && n < e) || (s <= nh && nh < e);
}


/* Internal method for relaying RTCP messages, optionally filtering them in case they come from plugins */
void janus_ice_relay_rtcp_internal(janus_ice_handle *handle, int video, char *buf, int len, gboolean filter_rtcp);


/* Map of old plugin sessions that have been closed */
static GHashTable *old_plugin_sessions;
static janus_mutex old_plugin_sessions_mutex;
gboolean janus_plugin_session_is_alive(janus_plugin_session *plugin_session) {
	/* Make sure this plugin session is still alive */
	janus_mutex_lock(&old_plugin_sessions_mutex);
	janus_plugin_session *result = g_hash_table_lookup(old_plugin_sessions, plugin_session);
	janus_mutex_unlock(&old_plugin_sessions_mutex);
	if(result != NULL) {
		JANUS_LOG(LOG_ERR, "Invalid plugin session (%p)\n", plugin_session);
	}
	return (result == NULL);
}

static void janus_ice_notify_media(janus_ice_handle *handle, gboolean video, gboolean up) {
	if(handle == NULL)
		return;
	/* Prepare JSON event to notify user/application */
	JANUS_LOG(LOG_VERB, "[%"SCNu64"] Notifying that we %s receiving %s\n",
		handle->handle_id, up ? "are" : "are NOT", video ? "video" : "audio");
	janus_session *session = (janus_session *)handle->session;
	if(session == NULL)
		return;
	json_t *event = json_object();
	json_object_set_new(event, "janus", json_string("media"));
	json_object_set_new(event, "session_id", json_integer(session->session_id));
	json_object_set_new(event, "sender", json_integer(handle->handle_id));
	json_object_set_new(event, "type", json_string(video ? "video" : "audio"));
	json_object_set_new(event, "receiving", up ? json_true() : json_false());
	/* Send the event */
	JANUS_LOG(LOG_VERB, "[%"SCNu64"] Sending event to transport...\n", handle->handle_id);
	janus_session_notify_event(session, event);
}

void janus_ice_notify_hangup(janus_ice_handle *handle, const char *reason) {
	if(handle == NULL)
		return;
	/* Prepare JSON event to notify user/application */
	JANUS_LOG(LOG_VERB, "[%"SCNu64"] Notifying WebRTC hangup\n", handle->handle_id);
	janus_session *session = (janus_session *)handle->session;
	if(session == NULL)
		return;
	json_t *event = json_object();
	json_object_set_new(event, "janus", json_string("hangup"));
	json_object_set_new(event, "session_id", json_integer(session->session_id));
	json_object_set_new(event, "sender", json_integer(handle->handle_id));
	if(reason != NULL)
		json_object_set_new(event, "reason", json_string(reason));
	/* Send the event */
	JANUS_LOG(LOG_VERB, "[%"SCNu64"] Sending event to transport...\n", handle->handle_id);
	janus_session_notify_event(session, event);
}


/* Trickle helpers */
janus_ice_trickle *janus_ice_trickle_new(janus_ice_handle *handle, const char *transaction, json_t *candidate) {
	if(transaction == NULL || candidate == NULL)
		return NULL;
	janus_ice_trickle *trickle = g_malloc0(sizeof(janus_ice_trickle));
	trickle->handle = handle;
	janus_refcount_increase(&handle->ref);
	trickle->received = janus_get_monotonic_time();
	trickle->transaction = g_strdup(transaction);
	trickle->candidate = json_deep_copy(candidate);
	return trickle;
}

gint janus_ice_trickle_parse(janus_ice_handle *handle, json_t *candidate, const char **error) {
	const char *ignore_error = NULL;
	if (error == NULL) {
		error = &ignore_error;
	}
	if(handle == NULL) {
		*error = "Invalid handle";
		return JANUS_ERROR_HANDLE_NOT_FOUND;
	}
	/* Parse trickle candidate */
	if(!json_is_object(candidate) || json_object_get(candidate, "completed") != NULL) {
		JANUS_LOG(LOG_VERB, "No more remote candidates for handle %"SCNu64"!\n", handle->handle_id);
		janus_flags_set(&handle->webrtc_flags, JANUS_ICE_HANDLE_WEBRTC_ALL_TRICKLES);
	} else {
		/* Handle remote candidate */
		json_t *mid = json_object_get(candidate, "sdpMid");
		if(!mid) {
			*error = "Trickle error: missing mandatory element (sdpMid)";
			return JANUS_ERROR_MISSING_MANDATORY_ELEMENT;
		}
		if(!json_is_string(mid)) {
			*error = "Trickle error: invalid element type (sdpMid should be a string)";
			return JANUS_ERROR_INVALID_ELEMENT_TYPE;
		}
		json_t *mline = json_object_get(candidate, "sdpMLineIndex");
		if(!mline) {
			*error = "Trickle error: missing mandatory element (sdpMLineIndex)";
			return JANUS_ERROR_MISSING_MANDATORY_ELEMENT;
		}
		if(!json_is_integer(mline) || json_integer_value(mline) < 0) {
			*error = "Trickle error: invalid element type (sdpMLineIndex should be an integer)";
			return JANUS_ERROR_INVALID_ELEMENT_TYPE;
		}
		json_t *rc = json_object_get(candidate, "candidate");
		if(!rc) {
			*error = "Trickle error: missing mandatory element (candidate)";
			return JANUS_ERROR_MISSING_MANDATORY_ELEMENT;
		}
		if(!json_is_string(rc)) {
			*error = "Trickle error: invalid element type (candidate should be a string)";
			return JANUS_ERROR_INVALID_ELEMENT_TYPE;
		}
		JANUS_LOG(LOG_VERB, "[%"SCNu64"] Trickle candidate (%s): %s\n", handle->handle_id, json_string_value(mid), json_string_value(rc));
		/* Parse it */
		int sdpMLineIndex = json_integer_value(mline);
		if(janus_flags_is_set(&handle->webrtc_flags, JANUS_ICE_HANDLE_WEBRTC_BUNDLE) && sdpMLineIndex != 0) {
			JANUS_LOG(LOG_VERB, "[%"SCNu64"] Got a %s candidate but we're bundling, ignoring...\n", handle->handle_id, json_string_value(mid));
			return 0;
		}
		int video = 0, data = 0;
		/* FIXME badly, we should have an array of m-lines in the handle object */
		switch(sdpMLineIndex) {
			case 0:
				if(handle->audio_stream == NULL) {
					video = handle->video_stream ? 1 : 0;
					data = !video;
				}
				break;
			case 1:
				if(handle->audio_stream == NULL) {
					data = 1;
				} else {
					video = handle->video_stream ? 1 : 0;
					data = !video;
				}
				break;
			case 2:
				data = 1;
				break;
			default:
				/* FIXME We don't support more than 3 m-lines right now */
				*error = "Trickle error: invalid element type (sdpMLineIndex not [0,2])";
				return JANUS_ERROR_INVALID_ELEMENT_TYPE;
		}
#ifndef HAVE_SCTP
		data = 0;
#endif
		janus_ice_stream *stream = video ? handle->video_stream : (data ? handle->data_stream : handle->audio_stream);
		if(stream == NULL) {
			*error = "Trickle error: invalid element type (no such stream)";
			return JANUS_ERROR_TRICKE_INVALID_STREAM;
		}
		int res = janus_sdp_parse_candidate(stream, json_string_value(rc), 1);
		if(res != 0) {
			JANUS_LOG(LOG_ERR, "[%"SCNu64"] Failed to parse candidate... (%d)\n", handle->handle_id, res);
			/* FIXME Should we return an error? */
		}
	}
	return 0;
}

void janus_ice_trickle_destroy(janus_ice_trickle *trickle) {
	if(trickle == NULL)
		return;
	janus_refcount_decrease(&trickle->handle->ref);
	trickle->handle = NULL;
	g_free(trickle->transaction);
	trickle->transaction = NULL;
	if(trickle->candidate)
		json_decref(trickle->candidate);
	trickle->candidate = NULL;
	g_free(trickle);
}


/* libnice initialization */
void janus_ice_init(gboolean ice_lite, gboolean ice_tcp, gboolean ipv6, uint16_t rtp_min_port, uint16_t rtp_max_port) {
	janus_ice_lite_enabled = ice_lite;
	janus_ice_tcp_enabled = ice_tcp;
	janus_ipv6_enabled = ipv6;
	JANUS_LOG(LOG_INFO, "Initializing ICE stuff (%s mode, ICE-TCP candidates %s, IPv6 support %s)\n",
		janus_ice_lite_enabled ? "Lite" : "Full",
		janus_ice_tcp_enabled ? "enabled" : "disabled",
		janus_ipv6_enabled ? "enabled" : "disabled");
	if(janus_ice_tcp_enabled) {
#ifndef HAVE_LIBNICE_TCP
		JANUS_LOG(LOG_WARN, "libnice version < 0.1.8, disabling ICE-TCP support\n");
		janus_ice_tcp_enabled = FALSE;
#else
		if(!janus_ice_lite_enabled) {
			JANUS_LOG(LOG_WARN, "ICE-TCP only works in libnice if you enable ICE Lite too: disabling ICE-TCP support\n");
			janus_ice_tcp_enabled = FALSE;
		}
#endif
	}
	/* libnice debugging is disabled unless explicitly stated */
	nice_debug_disable(TRUE);

	/*! \note The RTP/RTCP port range configuration may be just a placeholder: for
	 * instance, libnice supports this since 0.1.0, but the 0.1.3 on Fedora fails
	 * when linking with an undefined reference to \c nice_agent_set_port_range 
	 * so this is checked by the install.sh script in advance. */
	rtp_range_min = rtp_min_port;
	rtp_range_max = rtp_max_port;
	if(rtp_range_max < rtp_range_min) {
		JANUS_LOG(LOG_WARN, "Invalid ICE port range: %"SCNu16" > %"SCNu16"\n", rtp_range_min, rtp_range_max);
	} else if(rtp_range_min > 0 || rtp_range_max > 0) {
#ifndef HAVE_PORTRANGE
		JANUS_LOG(LOG_WARN, "nice_agent_set_port_range unavailable, port range disabled\n");
#else
		JANUS_LOG(LOG_INFO, "ICE port range: %"SCNu16"-%"SCNu16"\n", rtp_range_min, rtp_range_max);
#endif
	}

	/* We keep track of old plugin sessions to avoid problems */
	old_plugin_sessions = g_hash_table_new(NULL, NULL);
	janus_mutex_init(&old_plugin_sessions_mutex);

#ifdef HAVE_LIBCURL
	/* Initialize the TURN REST API client stack, whether we're going to use it or not */
	janus_turnrest_init();
#endif

}

void janus_ice_deinit(void) {
	if(janus_force_rtcpmux_blackhole_fd >= 0)
		close(janus_force_rtcpmux_blackhole_fd);
#ifdef HAVE_LIBCURL
	janus_turnrest_deinit();
#endif
}

int janus_ice_set_stun_server(gchar *stun_server, uint16_t stun_port) {
	if(stun_server == NULL)
		return 0;	/* No initialization needed */
	if(stun_port == 0)
		stun_port = 3478;
	JANUS_LOG(LOG_INFO, "STUN server to use: %s:%u\n", stun_server, stun_port);
	/* Resolve address to get an IP */
	struct addrinfo *res = NULL;
	if(getaddrinfo(stun_server, NULL, NULL, &res) != 0) {
		JANUS_LOG(LOG_ERR, "Could not resolve %s...\n", stun_server);
		if(res)
			freeaddrinfo(res);
		return -1;
	}
	janus_stun_server = janus_address_to_ip(res->ai_addr);
	freeaddrinfo(res);
	if(janus_stun_server == NULL) {
		JANUS_LOG(LOG_ERR, "Could not resolve %s...\n", stun_server);
		return -1;
	}
	janus_stun_port = stun_port;
	JANUS_LOG(LOG_VERB, "  >> %s:%u\n", janus_stun_server, janus_stun_port);
	/* Test the STUN server */
	StunAgent stun;
	stun_agent_init (&stun, STUN_ALL_KNOWN_ATTRIBUTES, STUN_COMPATIBILITY_RFC5389, 0);
	StunMessage msg;
	uint8_t buf[1500];
	size_t len = stun_usage_bind_create(&stun, &msg, buf, 1500);
	JANUS_LOG(LOG_INFO, "Testing STUN server: message is of %zu bytes\n", len);
	int fd = socket(AF_INET, SOCK_DGRAM, 0);
	struct sockaddr_in address, remote;
	address.sin_family = AF_INET;
	address.sin_port = 0;
	address.sin_addr.s_addr = INADDR_ANY;
	remote.sin_family = AF_INET;
	remote.sin_port = htons(janus_stun_port);
	remote.sin_addr.s_addr = inet_addr(janus_stun_server);
	if(bind(fd, (struct sockaddr *)(&address), sizeof(struct sockaddr)) < 0) {
		JANUS_LOG(LOG_FATAL, "Bind failed for STUN BINDING test\n");
		close(fd);
		return -1;
	}
	int bytes = sendto(fd, buf, len, 0, (struct sockaddr*)&remote, sizeof(remote));
	if(bytes < 0) {
		JANUS_LOG(LOG_FATAL, "Error sending STUN BINDING test\n");
		close(fd);
		return -1;
	}
	JANUS_LOG(LOG_VERB, "  >> Sent %d bytes %s:%u, waiting for reply...\n", bytes, janus_stun_server, janus_stun_port);
	struct timeval timeout;
	fd_set readfds;
	FD_ZERO(&readfds);
	FD_SET(fd, &readfds);
	timeout.tv_sec = 5;	/* FIXME Don't wait forever */
	timeout.tv_usec = 0;
	select(fd+1, &readfds, NULL, NULL, &timeout);
	if(!FD_ISSET(fd, &readfds)) {
		JANUS_LOG(LOG_FATAL, "No response to our STUN BINDING test\n");
		close(fd);
		return -1;
	}
	socklen_t addrlen = sizeof(remote);
	bytes = recvfrom(fd, buf, 1500, 0, (struct sockaddr*)&remote, &addrlen);
	JANUS_LOG(LOG_VERB, "  >> Got %d bytes...\n", bytes);
	if(stun_agent_validate (&stun, &msg, buf, bytes, NULL, NULL) != STUN_VALIDATION_SUCCESS) {
		JANUS_LOG(LOG_FATAL, "Failed to validate STUN BINDING response\n");
		close(fd);
		return -1;
	}
	StunClass class = stun_message_get_class(&msg);
	StunMethod method = stun_message_get_method(&msg);
	if(class != STUN_RESPONSE || method != STUN_BINDING) {
		JANUS_LOG(LOG_FATAL, "Unexpected STUN response: %d/%d\n", class, method);
		close(fd);
		return -1;
	}
	StunMessageReturn ret = stun_message_find_xor_addr(&msg, STUN_ATTRIBUTE_XOR_MAPPED_ADDRESS, (struct sockaddr_storage *)&address, &addrlen);
	JANUS_LOG(LOG_VERB, "  >> XOR-MAPPED-ADDRESS: %d\n", ret);
	if(ret == STUN_MESSAGE_RETURN_SUCCESS) {
		char *public_ip = janus_address_to_ip((struct sockaddr *)&address);
		JANUS_LOG(LOG_INFO, "  >> Our public address is %s\n", public_ip);
		janus_set_public_ip(public_ip);
		g_free(public_ip);
		close(fd);
		return 0;
	}
	ret = stun_message_find_addr(&msg, STUN_ATTRIBUTE_MAPPED_ADDRESS, (struct sockaddr_storage *)&address, &addrlen);
	JANUS_LOG(LOG_VERB, "  >> MAPPED-ADDRESS: %d\n", ret);
	if(ret == STUN_MESSAGE_RETURN_SUCCESS) {
		char *public_ip = janus_address_to_ip((struct sockaddr *)&address);
		JANUS_LOG(LOG_INFO, "  >> Our public address is %s\n", public_ip);
		janus_set_public_ip(public_ip);
		g_free(public_ip);
		close(fd);
		return 0;
	}
	close(fd);
	return -1;
}

int janus_ice_set_turn_server(gchar *turn_server, uint16_t turn_port, gchar *turn_type, gchar *turn_user, gchar *turn_pwd) {
	if(turn_server == NULL)
		return 0;	/* No initialization needed */
	if(turn_type == NULL)
		turn_type = (char *)"udp";
	if(turn_port == 0)
		turn_port = 3478;
	JANUS_LOG(LOG_INFO, "TURN server to use: %s:%u (%s)\n", turn_server, turn_port, turn_type);
	if(!strcasecmp(turn_type, "udp")) {
		janus_turn_type = NICE_RELAY_TYPE_TURN_UDP;
	} else if(!strcasecmp(turn_type, "tcp")) {
		janus_turn_type = NICE_RELAY_TYPE_TURN_TCP;
	} else if(!strcasecmp(turn_type, "tls")) {
		janus_turn_type = NICE_RELAY_TYPE_TURN_TLS;
	} else {
		JANUS_LOG(LOG_ERR, "Unsupported relay type '%s'...\n", turn_type);
		return -1;
	}
	/* Resolve address to get an IP */
	struct addrinfo *res = NULL;
	if(getaddrinfo(turn_server, NULL, NULL, &res) != 0) {
		JANUS_LOG(LOG_ERR, "Could not resolve %s...\n", turn_server);
		if(res)
			freeaddrinfo(res);
		return -1;
	}
	g_free(janus_turn_server);
	janus_turn_server = janus_address_to_ip(res->ai_addr);
	freeaddrinfo(res);
	if(janus_turn_server == NULL) {
		JANUS_LOG(LOG_ERR, "Could not resolve %s...\n", turn_server);
		return -1;
	}
	janus_turn_port = turn_port;
	JANUS_LOG(LOG_VERB, "  >> %s:%u\n", janus_turn_server, janus_turn_port);
	g_free(janus_turn_user);
	janus_turn_user = NULL;
	if(turn_user)
		janus_turn_user = g_strdup(turn_user);
	g_free(janus_turn_pwd);
	janus_turn_pwd = NULL;
	if(turn_pwd)
		janus_turn_pwd = g_strdup(turn_pwd);
	return 0;
}

int janus_ice_set_turn_rest_api(gchar *api_server, gchar *api_key, gchar *api_method) {
#ifndef HAVE_LIBCURL
	JANUS_LOG(LOG_ERR, "Janus has been nuilt with no libcurl support, TURN REST API unavailable\n");
	return -1; 
#else
	if(api_server != NULL &&
			(strstr(api_server, "http://") != api_server && strstr(api_server, "https://") != api_server)) {
		JANUS_LOG(LOG_ERR, "Invalid TURN REST API backend: not an HTTP address\n");
		return -1;
	}
	janus_turnrest_set_backend(api_server, api_key, api_method);
	JANUS_LOG(LOG_INFO, "TURN REST API backend: %s\n", api_server ? api_server : "(disabled)");
#endif
	return 0;
}


/* ICE stuff */
static const gchar *janus_ice_state_name[] = 
{
	"disconnected",
	"gathering",
	"connecting",
	"connected",
	"ready",
	"failed"
};
const gchar *janus_get_ice_state_name(gint state) {
	if(state < 0 || state > 5)
		return NULL;
	return janus_ice_state_name[state];
}

/* Stats */
static void janus_ice_stats_queue_free(gpointer data) {
	janus_ice_stats_item *s = (janus_ice_stats_item *)data;
	g_free(s);
}

void janus_ice_stats_reset(janus_ice_stats *stats) {
	if(stats == NULL)
		return;
	stats->audio_packets = 0;
	stats->audio_bytes = 0;
	if(stats->audio_bytes_lastsec)
		g_list_free_full(stats->audio_bytes_lastsec, &janus_ice_stats_queue_free);
	stats->audio_bytes_lastsec = NULL;
	stats->audio_notified_lastsec = FALSE;
	stats->audio_nacks = 0;
	stats->video_packets = 0;
	stats->video_bytes = 0;
	if(stats->video_bytes_lastsec)
		g_list_free_full(stats->video_bytes_lastsec, &janus_ice_stats_queue_free);
	stats->video_bytes_lastsec = NULL;
	stats->video_notified_lastsec = FALSE;
	stats->video_nacks = 0;
	stats->data_packets = 0;
	stats->data_bytes = 0;
	stats->last_slowlink_time = 0;
	stats->sl_nack_period_ts = 0;
	stats->sl_nack_recent_cnt = 0;
}


/* ICE Handles */
void janus_ice_free(const janus_refcount *handle_ref);
void janus_ice_plugin_session_free(const janus_refcount *app_handle_ref);
void janus_ice_stream_free(const janus_refcount *handle_ref);
void janus_ice_component_free(const janus_refcount *handle_ref);

janus_ice_handle *janus_ice_handle_create(void *core_session) {
	if(core_session == NULL)
		return NULL;
	janus_session *session = (janus_session *)core_session;
	janus_ice_handle *handle = NULL;
	guint64 handle_id = 0;
	while(handle_id == 0) {
		handle_id = janus_random_uint64();
		handle = janus_session_handles_find(session, handle_id);
		if(handle != NULL) {
			/* Handle ID already taken, try another one */
			janus_refcount_decrease(&handle->ref);	/* janus_session_handles_find increases it */
			handle_id = 0;
		}
	}
	JANUS_LOG(LOG_INFO, "Creating new handle in session %"SCNu64": %"SCNu64"\n", session->session_id, handle_id);
	handle = (janus_ice_handle *)g_malloc0(sizeof(janus_ice_handle));
	if(handle == NULL) {
		JANUS_LOG(LOG_FATAL, "Memory error!\n");
		return NULL;
	}
	janus_refcount_init(&handle->ref, janus_ice_free);
	janus_refcount_increase(&session->ref);
	handle->session = core_session;
	handle->created = janus_get_monotonic_time();
	handle->handle_id = handle_id;
	handle->app = NULL;
	handle->app_handle = NULL;
	janus_mutex_init(&handle->mutex);
	janus_session_handles_insert(session, handle);
	return handle;
}

gint janus_ice_handle_attach_plugin(void *core_session, janus_ice_handle *handle, janus_plugin *plugin) {
	if(core_session == NULL)
		return JANUS_ERROR_SESSION_NOT_FOUND;
	janus_session *session = (janus_session *)core_session;
	if(plugin == NULL)
		return JANUS_ERROR_PLUGIN_NOT_FOUND;
	if(handle == NULL)
		return JANUS_ERROR_HANDLE_NOT_FOUND;
	janus_mutex_lock(&session->mutex);
	if(handle->app != NULL) {
		/* This handle is already attached to a plugin */
		janus_mutex_unlock(&session->mutex);
		return JANUS_ERROR_PLUGIN_ATTACH;
	}
	int error = 0;
	janus_plugin_session *session_handle = g_malloc0(sizeof(janus_plugin_session));
	if(session_handle == NULL) {
		JANUS_LOG(LOG_FATAL, "Memory error!\n");
		janus_mutex_unlock(&session->mutex);
		return JANUS_ERROR_UNKNOWN;	/* FIXME Do we need something like "Internal Server Error"? */
	}
	session_handle->gateway_handle = handle;
	session_handle->plugin_handle = NULL;
	g_atomic_int_set(&session_handle->stopped, 0);
	plugin->create_session(session_handle, &error);
	if(error) {
		/* TODO Make error struct to pass verbose information */
		g_free(session_handle);
		janus_mutex_unlock(&session->mutex);
		return error;
	}
	janus_refcount_init(&session_handle->ref, janus_ice_plugin_session_free);
	/* Handle and plugin session reference each other */
	janus_refcount_increase(&session_handle->ref);
	//~ janus_refcount_increase(&handle->ref);
	handle->app = plugin;
	handle->app_handle = session_handle;
	/* Make sure this plugin session is not in the old sessions list */
	janus_mutex_lock(&old_plugin_sessions_mutex);
	g_hash_table_remove(old_plugin_sessions, session_handle);
	janus_mutex_unlock(&old_plugin_sessions_mutex);
	janus_mutex_unlock(&session->mutex);
	return 0;
}

gint janus_ice_handle_destroy(void *core_session, janus_ice_handle *handle) {
	/* session->mutex has to be locked when calling this function */
	if(core_session == NULL)
		return JANUS_ERROR_SESSION_NOT_FOUND;
	janus_session *session = (janus_session *)core_session;
	if(handle == NULL)
		return JANUS_ERROR_HANDLE_NOT_FOUND;
	if(!g_atomic_int_compare_and_exchange(&handle->destroyed, 0, 1))
		return 0;
	janus_plugin *plugin_t = (janus_plugin *)handle->app;
	if(plugin_t == NULL) {
		/* There was no plugin attached, probably something went wrong there */
		janus_refcount_decrease(&handle->ref);
		janus_flags_set(&handle->webrtc_flags, JANUS_ICE_HANDLE_WEBRTC_ALERT);
		janus_flags_set(&handle->webrtc_flags, JANUS_ICE_HANDLE_WEBRTC_STOP);
		if(handle->iceloop) {
			if(handle->audio_id > 0) {
				nice_agent_attach_recv(handle->agent, handle->audio_id, 1, g_main_loop_get_context (handle->iceloop), NULL, NULL);
				if(!janus_flags_is_set(&handle->webrtc_flags, JANUS_ICE_HANDLE_WEBRTC_RTCPMUX))
					nice_agent_attach_recv(handle->agent, handle->audio_id, 2, g_main_loop_get_context (handle->iceloop), NULL, NULL);
			}
			if(handle->video_id > 0) {
				nice_agent_attach_recv(handle->agent, handle->video_id, 1, g_main_loop_get_context (handle->iceloop), NULL, NULL);
				if(!janus_flags_is_set(&handle->webrtc_flags, JANUS_ICE_HANDLE_WEBRTC_RTCPMUX))
					nice_agent_attach_recv(handle->agent, handle->video_id, 2, g_main_loop_get_context (handle->iceloop), NULL, NULL);
			}
			if(handle->data_id > 0) {
				nice_agent_attach_recv(handle->agent, handle->data_id, 1, g_main_loop_get_context (handle->iceloop), NULL, NULL);
			}
			g_main_loop_quit(handle->iceloop);
		}
		return 0;
	}
	JANUS_LOG(LOG_INFO, "Detaching handle from %s\n", plugin_t->get_name());
	/* TODO Actually detach handle... */
	int error = 0;
	if(g_atomic_int_compare_and_exchange(&handle->app_handle->stopped, 0, 1)) {
		handle->app_handle->gateway_handle = NULL;
		/* Put the plugin session in the old sessions list, to avoid it being used */
		janus_mutex_lock(&old_plugin_sessions_mutex);
		g_hash_table_insert(old_plugin_sessions, handle->app_handle, handle->app_handle);
		janus_mutex_unlock(&old_plugin_sessions_mutex);
		/* Notify the plugin that the session's over */
		plugin_t->destroy_session(handle->app_handle, &error);
		/* We only unref when actually freeing the ICE handle */
	}
	/* Get rid of the handle now */
	janus_flags_set(&handle->webrtc_flags, JANUS_ICE_HANDLE_WEBRTC_ALERT);
	janus_flags_set(&handle->webrtc_flags, JANUS_ICE_HANDLE_WEBRTC_STOP);
	if(handle->iceloop) {
		if(handle->audio_id > 0) {
			nice_agent_attach_recv(handle->agent, handle->audio_id, 1, g_main_loop_get_context (handle->iceloop), NULL, NULL);
			if(!janus_flags_is_set(&handle->webrtc_flags, JANUS_ICE_HANDLE_WEBRTC_RTCPMUX))
				nice_agent_attach_recv(handle->agent, handle->audio_id, 2, g_main_loop_get_context (handle->iceloop), NULL, NULL);
		}
		if(handle->video_id > 0) {
			nice_agent_attach_recv(handle->agent, handle->video_id, 1, g_main_loop_get_context (handle->iceloop), NULL, NULL);
			if(!janus_flags_is_set(&handle->webrtc_flags, JANUS_ICE_HANDLE_WEBRTC_RTCPMUX))
				nice_agent_attach_recv(handle->agent, handle->video_id, 2, g_main_loop_get_context (handle->iceloop), NULL, NULL);
		}
		if(handle->data_id > 0) {
			nice_agent_attach_recv(handle->agent, handle->data_id, 1, g_main_loop_get_context (handle->iceloop), NULL, NULL);
		}
		g_main_loop_quit(handle->iceloop);
	}

	/* Prepare JSON event to notify user/application */
	json_t *event = json_object();
	json_object_set_new(event, "janus", json_string("detached"));
	json_object_set_new(event, "session_id", json_integer(session->session_id));
	json_object_set_new(event, "sender", json_integer(handle->handle_id));
	/* Send the event */
	JANUS_LOG(LOG_VERB, "[%"SCNu64"] Sending event to transport...\n", handle->handle_id);
	janus_session_notify_event(session, event);
	/* We only actually destroy the handle later */
	JANUS_LOG(LOG_VERB, "[%"SCNu64"] Handle detached (error=%d), scheduling destruction\n", handle->handle_id, error);
	/* Unref the handle: we only unref the session too when actually freeing the handle, so that it is freed before that */
	janus_refcount_decrease(&handle->ref);
	return error;
}

void janus_ice_free(const janus_refcount *handle_ref) {
	janus_ice_handle *handle = janus_refcount_containerof(handle_ref, janus_ice_handle, ref);
	/* This stack can be destroyed, free all the resources */
	janus_mutex_lock(&handle->mutex);
	if(handle->app_handle != NULL)
		janus_refcount_decrease(&handle->app_handle->ref);
	janus_mutex_unlock(&handle->mutex);
	janus_ice_webrtc_free(handle);
	JANUS_LOG(LOG_INFO, "[%"SCNu64"] Handle and related resources freed\n", handle->handle_id);
	/* Finally, unref the session and free the handle */
	if(handle->session != NULL) {
		janus_session *session = (janus_session *)handle->session;
		janus_refcount_decrease(&session->ref);
	}
	g_free(handle);
}

void janus_ice_plugin_session_free(const janus_refcount *app_handle_ref) {
	janus_plugin_session *app_handle = janus_refcount_containerof(app_handle_ref, janus_plugin_session, ref);
	/* This app handle can be destroyed, free all the resources */
	g_free(app_handle);
}

void janus_ice_webrtc_hangup(janus_ice_handle *handle) {
	if(handle == NULL)
		return;
	if(handle->queued_packets != NULL)
		g_async_queue_push(handle->queued_packets, &janus_ice_dtls_alert);
	if(handle->send_thread == NULL) {
		/* Get rid of the loop */
		if(handle->iceloop) {
			if(handle->audio_id > 0) {
				nice_agent_attach_recv(handle->agent, handle->audio_id, 1, g_main_loop_get_context (handle->iceloop), NULL, NULL);
				if(!janus_flags_is_set(&handle->webrtc_flags, JANUS_ICE_HANDLE_WEBRTC_RTCPMUX))
					nice_agent_attach_recv(handle->agent, handle->audio_id, 2, g_main_loop_get_context (handle->iceloop), NULL, NULL);
			}
			if(handle->video_id > 0) {
				nice_agent_attach_recv(handle->agent, handle->video_id, 1, g_main_loop_get_context (handle->iceloop), NULL, NULL);
				if(!janus_flags_is_set(&handle->webrtc_flags, JANUS_ICE_HANDLE_WEBRTC_RTCPMUX))
					nice_agent_attach_recv(handle->agent, handle->video_id, 2, g_main_loop_get_context (handle->iceloop), NULL, NULL);
			}
			if(handle->data_id > 0) {
				nice_agent_attach_recv(handle->agent, handle->data_id, 1, g_main_loop_get_context (handle->iceloop), NULL, NULL);
			}
			gint64 waited = 0;
			while(handle->iceloop && !g_main_loop_is_running(handle->iceloop)) {
				JANUS_LOG(LOG_VERB, "[%"SCNu64"] ICE loop exists but is not running, waiting for it to run\n", handle->handle_id);
				g_usleep (100000);
				waited += 100000;
				if(waited >= G_USEC_PER_SEC) {
					JANUS_LOG(LOG_VERB, "[%"SCNu64"]   -- Waited a second, that's enough!\n", handle->handle_id);
					break;
				}
			}
			if(handle->iceloop && g_main_loop_is_running(handle->iceloop)) {
				JANUS_LOG(LOG_VERB, "[%"SCNu64"] Forcing ICE loop to quit (%s)\n", handle->handle_id, g_main_loop_is_running(handle->iceloop) ? "running" : "NOT running");
				g_main_loop_quit(handle->iceloop);
				g_main_context_wakeup(handle->icectx);
			}
		}
	}
}

void janus_ice_webrtc_free(janus_ice_handle *handle) {
	if(handle == NULL)
		return;
	if(handle->send_thread)
		g_thread_join(handle->send_thread);
	janus_mutex_lock(&handle->mutex);
	if(handle->iceloop != NULL) {
		g_main_loop_unref (handle->iceloop);
		handle->iceloop = NULL;
	}
	if(handle->icectx != NULL) {
		g_main_context_unref (handle->icectx);
		handle->icectx = NULL;
	}
	if(handle->streams != NULL) {
		janus_ice_stream_destroy(handle->streams, handle->audio_stream);
		handle->audio_stream = NULL;
		janus_ice_stream_destroy(handle->streams, handle->video_stream);
		handle->video_stream = NULL;
		janus_ice_stream_destroy(handle->streams, handle->data_stream);
		handle->data_stream = NULL;
		g_hash_table_destroy(handle->streams);
		handle->streams = NULL;
	}
	if(handle->agent != NULL) {
		if(G_IS_OBJECT(handle->agent))
			g_object_unref(handle->agent);
		handle->agent = NULL;
	}
	handle->agent_created = 0;
	if(handle->pending_trickles) {
		while(handle->pending_trickles) {
			GList *temp = g_list_first(handle->pending_trickles);
			handle->pending_trickles = g_list_remove_link(handle->pending_trickles, temp);
			janus_ice_trickle *trickle = (janus_ice_trickle *)temp->data;
			g_list_free(temp);
			janus_ice_trickle_destroy(trickle);
		}
	}
	handle->pending_trickles = NULL;
	g_free(handle->rtp_profile);
	handle->rtp_profile = NULL;
	g_free(handle->local_sdp);
	handle->local_sdp = NULL;
	g_free(handle->remote_sdp);
	handle->remote_sdp = NULL;
	if(handle->queued_packets != NULL) {
		janus_ice_queued_packet *pkt = NULL;
		while(g_async_queue_length(handle->queued_packets) > 0) {
			pkt = g_async_queue_try_pop(handle->queued_packets);
			if(pkt != NULL && pkt != &janus_ice_dtls_alert) {
				g_free(pkt->data);
				pkt->data = NULL;
				g_free(pkt);
				pkt = NULL;
			}
		}
		g_async_queue_unref(handle->queued_packets);
		handle->queued_packets = NULL;
	}
	g_free(handle->audio_mid);
	handle->audio_mid = NULL;
	g_free(handle->video_mid);
	handle->video_mid = NULL;
	g_free(handle->data_mid);
	handle->data_mid = NULL;
	handle->icethread = NULL;
	janus_flags_clear(&handle->webrtc_flags, JANUS_ICE_HANDLE_WEBRTC_READY);
	janus_flags_clear(&handle->webrtc_flags, JANUS_ICE_HANDLE_WEBRTC_CLEANING);
	g_atomic_int_set(&handle->send_thread_created, 0);
	janus_mutex_unlock(&handle->mutex);
	JANUS_LOG(LOG_INFO, "[%"SCNu64"] WebRTC resources freed\n", handle->handle_id);
}

void janus_ice_stream_destroy(GHashTable *container, janus_ice_stream *stream) {
	if(!stream || !g_atomic_int_compare_and_exchange(&stream->destroyed, 0, 1))
		return;
	if(container != NULL)
		g_hash_table_remove(container, GUINT_TO_POINTER(stream->stream_id));
	if(stream->components != NULL) {
		janus_ice_component_destroy(stream->components, stream->rtp_component);
		stream->rtp_component = NULL;
		janus_ice_component_destroy(stream->components, stream->rtcp_component);
		stream->rtcp_component = NULL;
		g_hash_table_destroy(stream->components);
	}
	janus_ice_handle *handle = stream->handle;
	if(handle != NULL) {
		janus_refcount_decrease(&handle->ref);
		stream->handle = NULL;
	}
	janus_refcount_decrease(&stream->ref);
}

void janus_ice_stream_free(const janus_refcount *stream_ref) {
	janus_ice_stream *stream = janus_refcount_containerof(stream_ref, janus_ice_stream, ref);
	/* This stream can be destroyed, free all the resources */
	stream->handle = NULL;
	g_free(stream->remote_hashing);
	stream->remote_hashing = NULL;
	g_free(stream->remote_fingerprint);
	stream->remote_fingerprint = NULL;
	g_free(stream->ruser);
	stream->ruser = NULL;
	g_free(stream->rpass);
	stream->rpass = NULL;
	g_list_free(stream->audio_payload_types);
	stream->audio_payload_types = NULL;
	g_list_free(stream->video_payload_types);
	stream->video_payload_types = NULL;
	g_free(stream->audio_rtcp_ctx);
	stream->audio_rtcp_ctx = NULL;
	g_free(stream->video_rtcp_ctx);
	stream->video_rtcp_ctx = NULL;
	stream->audio_last_ts = 0;
	stream->video_last_ts = 0;
	g_free(stream);
	stream = NULL;
}

void janus_ice_component_destroy(GHashTable *container, janus_ice_component *component) {
	if(!component || !g_atomic_int_compare_and_exchange(&component->destroyed, 0, 1))
		return;
	if(container != NULL)
		g_hash_table_remove(container, GUINT_TO_POINTER(component->component_id));
	janus_ice_stream *stream = component->stream;
	if(stream != NULL) {
		janus_refcount_decrease(&stream->ref);
		component->stream = NULL;
	}
	janus_refcount_decrease(&component->ref);
}

void janus_ice_component_free(const janus_refcount *component_ref) {
	janus_ice_component *component = janus_refcount_containerof(component_ref, janus_ice_component, ref);
	if(component->source != NULL) {
		g_source_destroy(component->source);
		g_source_unref(component->source);
		component->source = NULL;
	}
	if(component->dtls != NULL) {
		janus_dtls_srtp_destroy(component->dtls);
		janus_refcount_decrease(&component->dtls->ref);
		component->dtls = NULL;
	}
	if(component->retransmit_buffer != NULL) {
		janus_rtp_packet *p = NULL;
		GList *first = g_list_first(component->retransmit_buffer);
		while(first != NULL) {
			p = (janus_rtp_packet *)first->data;
			first->data = NULL;
			component->retransmit_buffer = g_list_delete_link(component->retransmit_buffer, first);
			g_free(p->data);
			p->data = NULL;
			g_free(p);
			first = g_list_first(component->retransmit_buffer);
		}
	}
	if(component->candidates != NULL) {
		GSList *i = NULL, *candidates = component->candidates;
		for (i = candidates; i; i = i->next) {
			NiceCandidate *c = (NiceCandidate *) i->data;
			if(c != NULL) {
				nice_candidate_free(c);
				c = NULL;
			}
		}
		g_slist_free(candidates);
		candidates = NULL;
	}
	component->candidates = NULL;
	if(component->local_candidates != NULL) {
		GSList *i = NULL, *candidates = component->local_candidates;
		for (i = candidates; i; i = i->next) {
			gchar *c = (gchar *) i->data;
			g_free(c);
		}
		g_slist_free(candidates);
		candidates = NULL;
	}
	component->local_candidates = NULL;
	if(component->remote_candidates != NULL) {
		GSList *i = NULL, *candidates = component->remote_candidates;
		for (i = candidates; i; i = i->next) {
			gchar *c = (gchar *) i->data;
			g_free(c);
		}
		g_slist_free(candidates);
		candidates = NULL;
	}
	component->remote_candidates = NULL;
	g_free(component->selected_pair);
	component->selected_pair = NULL;
	if(component->last_seqs_audio)
		janus_seq_list_free(&component->last_seqs_audio);
	if(component->last_seqs_video)
		janus_seq_list_free(&component->last_seqs_video);
	janus_ice_stats_reset(&component->in_stats);
	janus_ice_stats_reset(&component->out_stats);
	g_free(component);
	//~ janus_mutex_unlock(&handle->mutex);
}

/* Call plugin slow_link callback if enough NACKs within a second */
#define SLOW_LINK_NACKS_PER_SEC 8
static void
janus_slow_link_update(janus_ice_component *component, janus_ice_handle *handle,
		guint nacks, int video, int uplink, gint64 now) {
	/* We keep the counters in different janus_ice_stats objects, depending on the direction */
	gint64 sl_nack_period_ts = uplink ? component->in_stats.sl_nack_period_ts : component->out_stats.sl_nack_period_ts;
	/* Is the NACK too old? */
	if(now-sl_nack_period_ts > 2*G_USEC_PER_SEC) {
		/* Old nacks too old, don't count them */
		if(uplink) {
			component->in_stats.sl_nack_period_ts = now;
			component->in_stats.sl_nack_recent_cnt = 0;
		} else {
			component->out_stats.sl_nack_period_ts = now;
			component->out_stats.sl_nack_recent_cnt = 0;
		}
	}
	if(uplink) {
		component->in_stats.sl_nack_recent_cnt += nacks;
	} else {
		component->out_stats.sl_nack_recent_cnt += nacks;
	}
	gint64 last_slowlink_time = uplink ? component->in_stats.last_slowlink_time : component->out_stats.last_slowlink_time;
	guint sl_nack_recent_cnt = uplink ? component->in_stats.sl_nack_recent_cnt : component->out_stats.sl_nack_recent_cnt;
	if((sl_nack_recent_cnt >= SLOW_LINK_NACKS_PER_SEC) && (now-last_slowlink_time > 1*G_USEC_PER_SEC)) {
		/* Tell the plugin */
		janus_plugin *plugin = (janus_plugin *)handle->app;
		if(plugin && plugin->slow_link && janus_plugin_session_is_alive(handle->app_handle) &&
				!g_atomic_int_get(&handle->app_handle->stopped) &&
				!g_atomic_int_get(&handle->destroyed))
			plugin->slow_link(handle->app_handle, uplink, video);
		/* Notify the user/application too */
		janus_session *session = (janus_session *)handle->session;
		if(session != NULL) {
			json_t *event = json_object();
			json_object_set_new(event, "janus", json_string("slowlink"));
			json_object_set_new(event, "session_id", json_integer(session->session_id));
			json_object_set_new(event, "sender", json_integer(handle->handle_id));
			json_object_set_new(event, "uplink", uplink ? json_true() : json_false());
			json_object_set_new(event, "nacks", json_integer(sl_nack_recent_cnt));
			/* Send the event */
			JANUS_LOG(LOG_VERB, "[%"SCNu64"] Sending event to transport...\n", handle->handle_id);
			janus_session_notify_event(session, event);
		}
		/* Update the counters */
		if(uplink) {
			component->in_stats.last_slowlink_time = now;
			component->in_stats.sl_nack_period_ts = now;
			component->in_stats.sl_nack_recent_cnt = 0;
		} else {
			component->out_stats.last_slowlink_time = now;
			component->out_stats.sl_nack_period_ts = now;
			component->out_stats.sl_nack_recent_cnt = 0;
		}
	}
}


/* Callbacks */
void janus_ice_cb_candidate_gathering_done(NiceAgent *agent, guint stream_id, gpointer user_data) {
	janus_ice_handle *handle = (janus_ice_handle *)user_data;
	if(!handle)
		return;
	JANUS_LOG(LOG_VERB, "[%"SCNu64"] Gathering done for stream %d\n", handle->handle_id, stream_id);
	handle->cdone++;
	janus_ice_stream *stream = g_hash_table_lookup(handle->streams, GUINT_TO_POINTER(stream_id));
	if(!stream) {
		JANUS_LOG(LOG_ERR, "[%"SCNu64"]  No stream %d??\n", handle->handle_id, stream_id);
		return;
	}
	stream->cdone = 1;
}

void janus_ice_cb_component_state_changed(NiceAgent *agent, guint stream_id, guint component_id, guint state, gpointer ice) {
	janus_ice_handle *handle = (janus_ice_handle *)ice;
	if(!handle)
		return;
	if(component_id > 1 && janus_flags_is_set(&handle->webrtc_flags, JANUS_ICE_HANDLE_WEBRTC_RTCPMUX)) {
		/* State changed for a component we don't need anymore (rtcp-mux) */
		return;
	}
	JANUS_LOG(LOG_VERB, "[%"SCNu64"] Component state changed for component %d in stream %d: %d (%s)\n",
		handle->handle_id, component_id, stream_id, state, janus_get_ice_state_name(state));
	janus_ice_stream *stream = g_hash_table_lookup(handle->streams, GUINT_TO_POINTER(stream_id));
	if(!stream) {
		JANUS_LOG(LOG_ERR, "[%"SCNu64"]     No stream %d??\n", handle->handle_id, stream_id);
		return;
	}
	janus_ice_component *component = g_hash_table_lookup(stream->components, GUINT_TO_POINTER(component_id));
	if(!component) {
		JANUS_LOG(LOG_ERR, "[%"SCNu64"]     No component %d in stream %d??\n", handle->handle_id, component_id, stream_id);
		return;
	}
	component->state = state;
	if((state == NICE_COMPONENT_STATE_CONNECTED || state == NICE_COMPONENT_STATE_READY)
			&& handle->send_thread == NULL) {
		/* Make sure we're not trying to start the thread more than once */
		if(!g_atomic_int_compare_and_exchange(&handle->send_thread_created, 0, 1)) {
			return;
		}
		/* Start the outgoing data thread */
		GError *error = NULL;
		char tname[16];
		g_snprintf(tname, sizeof(tname), "icesend %"SCNu64, handle->handle_id);
		handle->send_thread = g_thread_try_new(tname, &janus_ice_send_thread, handle, &error);
		if(error != NULL) {
			/* FIXME We should clear some resources... */
			JANUS_LOG(LOG_ERR, "[%"SCNu64"] Got error %d (%s) trying to launch the ICE send thread...\n", handle->handle_id, error->code, error->message ? error->message : "??");
			return;
		}
	}
	/* FIXME Even in case the state is 'connected', we wait for the 'new-selected-pair' callback to do anything */
	if(state == NICE_COMPONENT_STATE_FAILED) {
		/* Failed doesn't mean necessarily we need to give up: we may be trickling */
		gboolean trickle_recv = (!janus_flags_is_set(&handle->webrtc_flags, JANUS_ICE_HANDLE_WEBRTC_TRICKLE) || janus_flags_is_set(&handle->webrtc_flags, JANUS_ICE_HANDLE_WEBRTC_ALL_TRICKLES));
		gboolean answer_recv = janus_flags_is_set(&handle->webrtc_flags, JANUS_ICE_HANDLE_WEBRTC_GOT_ANSWER);
		gboolean alert_set = janus_flags_is_set(&handle->webrtc_flags, JANUS_ICE_HANDLE_WEBRTC_ALERT);
		if(handle && trickle_recv && answer_recv && !alert_set) {
			/* FIXME Should we really give up for what may be a failure in only one of the media? */
			if(stream->disabled) {
				JANUS_LOG(LOG_WARN, "[%"SCNu64"] ICE failed for component %d in stream %d, but stream is disabled so we don't care...\n", handle->handle_id, component_id, stream_id);
				return;
			}
			JANUS_LOG(LOG_ERR, "[%"SCNu64"] ICE failed for component %d in stream %d...\n", handle->handle_id, component_id, stream_id);
			janus_flags_set(&handle->webrtc_flags, JANUS_ICE_HANDLE_WEBRTC_ALERT);
			janus_plugin *plugin = (janus_plugin *)handle->app;
			if(plugin != NULL) {
				JANUS_LOG(LOG_VERB, "[%"SCNu64"] Telling the plugin about it (%s)\n", handle->handle_id, plugin->get_name());
				if(plugin && plugin->hangup_media)
					plugin->hangup_media(handle->app_handle);
			}
			janus_ice_notify_hangup(handle, "ICE failed");
		} else {
			JANUS_LOG(LOG_WARN, "[%"SCNu64"] ICE failed for component %d in stream %d, but we're still waiting for some info so we don't care... (trickle %s, answer %s, alert %s)\n",
				handle->handle_id, component_id, stream_id,
				trickle_recv ? "received" : "pending",
				answer_recv ? "received" : "pending",
				alert_set ? "set" : "not set");
		}
	}
}

#ifndef HAVE_LIBNICE_TCP
void janus_ice_cb_new_selected_pair (NiceAgent *agent, guint stream_id, guint component_id, gchar *local, gchar *remote, gpointer ice) {
#else
void janus_ice_cb_new_selected_pair (NiceAgent *agent, guint stream_id, guint component_id, NiceCandidate *local, NiceCandidate *remote, gpointer ice) {
#endif
	janus_ice_handle *handle = (janus_ice_handle *)ice;
	if(!handle)
		return;
	if(component_id > 1 && janus_flags_is_set(&handle->webrtc_flags, JANUS_ICE_HANDLE_WEBRTC_RTCPMUX)) {
		/* New selected pair for a component we don't need anymore (rtcp-mux) */
		return;
	}
#ifndef HAVE_LIBNICE_TCP
	JANUS_LOG(LOG_VERB, "[%"SCNu64"] New selected pair for component %d in stream %d: %s <-> %s\n", handle ? handle->handle_id : 0, component_id, stream_id, local, remote);
#else
	JANUS_LOG(LOG_VERB, "[%"SCNu64"] New selected pair for component %d in stream %d: %s <-> %s\n", handle ? handle->handle_id : 0, component_id, stream_id, local->foundation, remote->foundation);
#endif
	janus_ice_stream *stream = g_hash_table_lookup(handle->streams, GUINT_TO_POINTER(stream_id));
	if(!stream) {
		JANUS_LOG(LOG_ERR, "[%"SCNu64"]     No stream %d??\n", handle->handle_id, stream_id);
		return;
	}
	janus_ice_component *component = g_hash_table_lookup(stream->components, GUINT_TO_POINTER(component_id));
	if(!component) {
		JANUS_LOG(LOG_ERR, "[%"SCNu64"]     No component %d in stream %d??\n", handle->handle_id, component_id, stream_id);
		return;
	}
<<<<<<< HEAD
	g_free(component->selected_pair);
=======
>>>>>>> 0a1c1f9a
	char sp[200];
#ifndef HAVE_LIBNICE_TCP
	g_snprintf(sp, 200, "%s <-> %s", local, remote);
#else
	gchar laddress[NICE_ADDRESS_STRING_LEN], raddress[NICE_ADDRESS_STRING_LEN];
	gint lport = 0, rport = 0;
	nice_address_to_string(&(local->addr), (gchar *)&laddress);
	nice_address_to_string(&(remote->addr), (gchar *)&raddress);
	lport = nice_address_get_port(&(local->addr));
	rport = nice_address_get_port(&(remote->addr));
	const char *ltype = NULL, *rtype = NULL; 
	switch(local->type) {
		case NICE_CANDIDATE_TYPE_HOST:
			ltype = "host";
			break;
		case NICE_CANDIDATE_TYPE_SERVER_REFLEXIVE:
			ltype = "srflx";
			break;
		case NICE_CANDIDATE_TYPE_PEER_REFLEXIVE:
			ltype = "prflx";
			break;
		case NICE_CANDIDATE_TYPE_RELAYED:
			ltype = "relay";
			break;
		default:
			break;
	}
	switch(remote->type) {
		case NICE_CANDIDATE_TYPE_HOST:
			rtype = "host";
			break;
		case NICE_CANDIDATE_TYPE_SERVER_REFLEXIVE:
			rtype = "srflx";
			break;
		case NICE_CANDIDATE_TYPE_PEER_REFLEXIVE:
			rtype = "prflx";
			break;
		case NICE_CANDIDATE_TYPE_RELAYED:
			rtype = "relay";
			break;
		default:
			break;
	}
	g_snprintf(sp, 200, "%s:%d [%s,%s] <-> %s:%d [%s,%s]",
		laddress, lport, ltype, local->transport == NICE_CANDIDATE_TRANSPORT_UDP ? "udp" : "tcp",
		raddress, rport, rtype, remote->transport == NICE_CANDIDATE_TRANSPORT_UDP ? "udp" : "tcp");
#endif
	gchar *prev_selected_pair = component->selected_pair;
	component->selected_pair = g_strdup(sp);
	g_clear_pointer(&prev_selected_pair, g_free);
	/* Now we can start the DTLS handshake (FIXME This was on the 'connected' state notification, before) */
	JANUS_LOG(LOG_VERB, "[%"SCNu64"]   Component is ready enough, starting DTLS handshake...\n", handle->handle_id);
	/* Have we been here before? (might happen, when trickling) */
	if(component->dtls != NULL)
		return;
	component->component_connected = janus_get_monotonic_time();
	/* Create DTLS-SRTP context, at last */
	component->dtls = janus_dtls_srtp_create(component, stream->dtls_role);
	if(!component->dtls) {
		JANUS_LOG(LOG_ERR, "[%"SCNu64"]     No component DTLS-SRTP session??\n", handle->handle_id);
		return;
	}
	janus_refcount_increase(&component->dtls->ref);
	janus_dtls_srtp_handshake(component->dtls);
	/* Create retransmission timer */
	component->source = g_timeout_source_new(100);
	g_source_set_callback(component->source, janus_dtls_retry, component->dtls, NULL);
	guint id = g_source_attach(component->source, handle->icectx);
	JANUS_LOG(LOG_VERB, "[%"SCNu64"] Creating retransmission timer with ID %u\n", handle->handle_id, id);
}

#ifndef HAVE_LIBNICE_TCP
void janus_ice_cb_new_remote_candidate (NiceAgent *agent, guint stream_id, guint component_id, gchar *foundation, gpointer ice) {
#else
void janus_ice_cb_new_remote_candidate (NiceAgent *agent, NiceCandidate *candidate, gpointer ice) {
#endif
	janus_ice_handle *handle = (janus_ice_handle *)ice;
#ifndef HAVE_LIBNICE_TCP
	JANUS_LOG(LOG_VERB, "[%"SCNu64"] Discovered new remote candidate for component %d in stream %d: foundation=%s\n", handle ? handle->handle_id : 0, component_id, stream_id, foundation);
#else
	const char *ctype = NULL;
	switch(candidate->type) {
		case NICE_CANDIDATE_TYPE_HOST:
			ctype = "host";
			break;
		case NICE_CANDIDATE_TYPE_SERVER_REFLEXIVE:
			ctype = "srflx";
			break;
		case NICE_CANDIDATE_TYPE_PEER_REFLEXIVE:
			ctype = "prflx";
			break;
		case NICE_CANDIDATE_TYPE_RELAYED:
			ctype = "relay";
			break;
		default:
			break;
	}
	guint stream_id = candidate->stream_id;
	guint component_id = candidate->component_id;
	JANUS_LOG(LOG_VERB, "[%"SCNu64"] Discovered new remote candidate for component %d in stream %d: type=%s\n", handle ? handle->handle_id : 0, component_id, stream_id, ctype);
#endif
	if(!handle)
		return;
	if(component_id > 1 && janus_flags_is_set(&handle->webrtc_flags, JANUS_ICE_HANDLE_WEBRTC_RTCPMUX)) {
		/* New remote candidate for a component we don't need anymore (rtcp-mux) */
		return;
	}
	janus_ice_stream *stream = g_hash_table_lookup(handle->streams, GUINT_TO_POINTER(stream_id));
	if(!stream) {
		JANUS_LOG(LOG_ERR, "[%"SCNu64"]     No stream %d??\n", handle->handle_id, stream_id);
		return;
	}
	janus_ice_component *component = g_hash_table_lookup(stream->components, GUINT_TO_POINTER(component_id));
	if(!component) {
		JANUS_LOG(LOG_ERR, "[%"SCNu64"]     No component %d in stream %d??\n", handle->handle_id, component_id, stream_id);
		return;
	}
#ifndef HAVE_LIBNICE_TCP
	/* Get remote candidates and look for the related foundation */
	NiceCandidate *candidate = NULL;
	GSList *candidates = nice_agent_get_remote_candidates(agent, component_id, stream_id), *tmp = candidates;
	while(tmp) {
		NiceCandidate *c = (NiceCandidate *)tmp->data;
		if(candidate == NULL) {
			/* Check if this is what we're looking for */
			if(!strcasecmp(c->foundation, foundation)) {
				/* It is! */
				candidate = c;
				tmp = tmp->next;
				continue;
			}
		}
		nice_candidate_free(c);
		tmp = tmp->next;
	}
	g_slist_free(candidates);
	if(candidate == NULL) {
		JANUS_LOG(LOG_WARN, "Candidate with foundation %s not found?\n", foundation);
		return;
	}
#endif
	/* Render the candidate and add it to the remote_candidates cache for the admin API */
	if(candidate->type != NICE_CANDIDATE_TYPE_PEER_REFLEXIVE) {
		/* ... but only if it's 'prflx', the others we add ourselves */
		goto candidatedone;
	}
	JANUS_LOG(LOG_VERB, "[%"SCNu64"] Stream #%d, Component #%d\n", handle->handle_id, candidate->stream_id, candidate->component_id);
	gchar address[NICE_ADDRESS_STRING_LEN], base_address[NICE_ADDRESS_STRING_LEN];
	gint port = 0, base_port = 0;
	nice_address_to_string(&(candidate->addr), (gchar *)&address);
	port = nice_address_get_port(&(candidate->addr));
	nice_address_to_string(&(candidate->base_addr), (gchar *)&base_address);
	base_port = nice_address_get_port(&(candidate->base_addr));
	JANUS_LOG(LOG_VERB, "[%"SCNu64"]   Address:    %s:%d\n", handle->handle_id, address, port);
	JANUS_LOG(LOG_VERB, "[%"SCNu64"]   Priority:   %d\n", handle->handle_id, candidate->priority);
	JANUS_LOG(LOG_VERB, "[%"SCNu64"]   Foundation: %s\n", handle->handle_id, candidate->foundation);
	char buffer[100];
	if(candidate->transport == NICE_CANDIDATE_TRANSPORT_UDP) {
		g_snprintf(buffer, 100,
			"%s %d %s %d %s %d typ prflx raddr %s rport %d\r\n", 
				candidate->foundation,
				candidate->component_id,
				"udp",
				candidate->priority,
				address,
				port,
				base_address,
				base_port);
	} else {
		if(!janus_ice_tcp_enabled) {
			/* ICETCP support disabled */
			JANUS_LOG(LOG_WARN, "[%"SCNu64"] Skipping prflx TCP candidate, ICETCP support disabled...\n", handle->handle_id);
			goto candidatedone;
		}
#ifndef HAVE_LIBNICE_TCP
		/* TCP candidates are only supported since libnice 0.1.8 */
		JANUS_LOG(LOG_WARN, "[%"SCNu64"] Skipping prflx TCP candidate, the libnice version doesn't support it...\n", handle->handle_id);
			goto candidatedone;
#else
		const char *type = NULL;
		switch(candidate->transport) {
			case NICE_CANDIDATE_TRANSPORT_TCP_ACTIVE:
				type = "active";
				break;
			case NICE_CANDIDATE_TRANSPORT_TCP_PASSIVE:
				type = "passive";
				break;
			case NICE_CANDIDATE_TRANSPORT_TCP_SO:
				type = "so";
				break;
			default:
				break;
		}
		if(type == NULL) {
			/* FIXME Unsupported transport */
			JANUS_LOG(LOG_WARN, "[%"SCNu64"] Unsupported transport, skipping nonUDP/TCP prflx candidate...\n", handle->handle_id);
			goto candidatedone;
		} else {
			g_snprintf(buffer, 100,
				"%s %d %s %d %s %d typ prflx raddr %s rport %d tcptype %s\r\n",
					candidate->foundation,
					candidate->component_id,
					"tcp",
					candidate->priority,
					address,
					port,
					base_address,
					base_port,
					type);
		}
#endif
	}

	/* Save for the summary, in case we need it */
	component->remote_candidates = g_slist_append(component->remote_candidates, g_strdup(buffer));

candidatedone:
#ifndef HAVE_LIBNICE_TCP
	nice_candidate_free(candidate);
#endif
	return;
}

void janus_ice_cb_nice_recv(NiceAgent *agent, guint stream_id, guint component_id, guint len, gchar *buf, gpointer ice) {
	janus_ice_component *component = (janus_ice_component *)ice;
	if(!component) {
		JANUS_LOG(LOG_ERR, "No component %d in stream %d??\n", component_id, stream_id);
		return;
	}
	janus_ice_stream *stream = component->stream;
	if(!stream) {
		JANUS_LOG(LOG_ERR, "No stream %d??\n", stream_id);
		return;
	}
	janus_ice_handle *handle = stream->handle;
	if(!handle) {
		JANUS_LOG(LOG_ERR, "No handle for stream %d??\n", stream_id);
		return;
	}
	if(!component->dtls) {	/* Still waiting for the DTLS stack */
		JANUS_LOG(LOG_WARN, "[%"SCNu64"] Still waiting for the DTLS stack for component %d in stream %d...\n", handle->handle_id, component_id, stream_id);
		return;
	}
	/* What is this? */
	if (janus_is_dtls(buf) || (!janus_is_rtp(buf) && !janus_is_rtcp(buf))) {
		/* This is DTLS: either handshake stuff, or data coming from SCTP DataChannels */
		JANUS_LOG(LOG_HUGE, "[%"SCNu64"] Looks like DTLS!\n", handle->handle_id);
		janus_dtls_srtp_incoming_msg(component->dtls, buf, len);
		/* Update stats (TODO Do the same for the last second window as well) */
		component->in_stats.data_packets++;
		component->in_stats.data_bytes += len;
		return;
	}
	/* Not DTLS... RTP or RTCP? (http://tools.ietf.org/html/rfc5761#section-4) */
	if(len < 12)
		return;	/* Definitely nothing useful */
	if(component_id == 1 && (!janus_flags_is_set(&handle->webrtc_flags, JANUS_ICE_HANDLE_WEBRTC_RTCPMUX) || janus_is_rtp(buf))) {
		/* FIXME If rtcp-mux is not used, a first component is always RTP; otherwise, we need to check */
		//~ JANUS_LOG(LOG_HUGE, "[%"SCNu64"]  Got an RTP packet (%s stream)!\n", handle->handle_id,
			//~ janus_flags_is_set(&handle->webrtc_flags, JANUS_ICE_HANDLE_WEBRTC_BUNDLE) ? "bundled" : (stream->stream_id == handle->audio_id ? "audio" : "video"));
		if(!component->dtls || !component->dtls->srtp_valid || !component->dtls->srtp_in) {
			JANUS_LOG(LOG_WARN, "[%"SCNu64"]     Missing valid SRTP session (packet arrived too early?), skipping...\n", handle->handle_id);
		} else {
			rtp_header *header = (rtp_header *)buf;
			/* Is this audio or video? */
			int video = 0;
			if(!janus_flags_is_set(&handle->webrtc_flags, JANUS_ICE_HANDLE_WEBRTC_BUNDLE)) {
				/* Easy enough */
				video = (stream->stream_id == handle->video_id ? 1 : 0);
			} else {
				/* Bundled streams, check SSRC */
				guint32 packet_ssrc = ntohl(header->ssrc);
				video = ((stream->video_ssrc_peer == packet_ssrc || stream->video_ssrc_peer_rtx == packet_ssrc) ? 1 : 0);
				if(!video && stream->audio_ssrc_peer != packet_ssrc) {
					/* FIXME In case it happens, we should check what it is */
					if(stream->audio_ssrc_peer == 0 || stream->video_ssrc_peer == 0) {
						/* Apparently we were not told the peer SSRCs, try to guess from the payload type */
						gboolean found = FALSE;
						guint16 pt = header->type;
						if(stream->audio_ssrc_peer == 0 && stream->audio_payload_types) {
							GList *pts = stream->audio_payload_types;
							while(pts) {
								guint16 audio_pt = GPOINTER_TO_UINT(pts->data);
								if(pt == audio_pt) {
									JANUS_LOG(LOG_VERB, "[%"SCNu64"] Unadvertized SSRC (%"SCNu32") is audio! (payload type %"SCNu16")\n", handle->handle_id, packet_ssrc, pt);
									video = 0;
									stream->audio_ssrc_peer = packet_ssrc;
									found = TRUE;
									break;
								}
								pts = pts->next;
							}
						}
						if(!found && stream->video_ssrc_peer == 0 && stream->video_payload_types) {
							GList *pts = stream->video_payload_types;
							while(pts) {
								guint16 video_pt = GPOINTER_TO_UINT(pts->data);
								if(pt == video_pt) {
									JANUS_LOG(LOG_VERB, "[%"SCNu64"] Unadvertized SSRC (%"SCNu32") is video! (payload type %"SCNu16")\n", handle->handle_id, packet_ssrc, pt);
									video = 1;
									stream->video_ssrc_peer = packet_ssrc;
									found = TRUE;
									break;
								}
								pts = pts->next;
							}
						}
					}
					if(!video && stream->audio_ssrc_peer != packet_ssrc) {
						JANUS_LOG(LOG_WARN, "[%"SCNu64"] Not video and not audio? dropping (SSRC %"SCNu32")...\n", handle->handle_id, packet_ssrc);
						return;
					}
				}
				if(stream->video_ssrc_peer_rtx == packet_ssrc) {
					/* FIXME This is a video retransmission: set the regular peer SSRC so
					 * that we avoid outgoing SRTP errors in case we got the packet already */
					header->ssrc = htonl(stream->video_ssrc_peer);
				}
				//~ JANUS_LOG(LOG_VERB, "[RTP] Bundling: this is %s (video=%"SCNu64", audio=%"SCNu64", got %ld)\n",
					//~ video ? "video" : "audio", stream->video_ssrc_peer, stream->audio_ssrc_peer, ntohl(header->ssrc));
			}

			int buflen = len;
			err_status_t res = srtp_unprotect(component->dtls->srtp_in, buf, &buflen);
			if(res != err_status_ok) {
				if(res != err_status_replay_fail && res != err_status_replay_old) {
					/* Only print the error if it's not a 'replay fail' or 'replay old' (which is probably just the result of us NACKing a packet) */
					rtp_header *header = (rtp_header *)buf;
					guint32 timestamp = ntohl(header->timestamp);
					guint16 seq = ntohs(header->seq_number);
					JANUS_LOG(LOG_ERR, "[%"SCNu64"]     SRTP unprotect error: %s (len=%d-->%d, ts=%"SCNu32", seq=%"SCNu16")\n", handle->handle_id, janus_get_srtp_error(res), len, buflen, timestamp, seq);
				}
			} else {
				if(video) {
					if(stream->video_ssrc_peer == 0) {
						stream->video_ssrc_peer = ntohl(header->ssrc);
						JANUS_LOG(LOG_VERB, "[%"SCNu64"]     Peer video SSRC: %u\n", handle->handle_id, stream->video_ssrc_peer);
					}
				} else {
					if(stream->audio_ssrc_peer == 0) {
						stream->audio_ssrc_peer = ntohl(header->ssrc);
						JANUS_LOG(LOG_VERB, "[%"SCNu64"]     Peer audio SSRC: %u\n", handle->handle_id, stream->audio_ssrc_peer);
					}
				}
				/* Pass the data to the responsible plugin */
				janus_plugin *plugin = (janus_plugin *)handle->app;
				if(plugin && plugin->incoming_rtp &&
						!g_atomic_int_get(&handle->app_handle->stopped) &&
						!g_atomic_int_get(&handle->destroyed))
					plugin->incoming_rtp(handle->app_handle, video, buf, buflen);
				/* Update stats (TODO Do the same for the last second window as well) */
				if(buflen > 0) {
					/* Update the last sec queue as well */
					janus_ice_stats_item *s = g_malloc0(sizeof(janus_ice_stats_item));
					s->bytes = buflen;
					s->when = janus_get_monotonic_time();
					janus_mutex_lock(&component->mutex);
					if(!video) {
						if(component->in_stats.audio_bytes == 0 || component->in_stats.audio_notified_lastsec) {
							/* We either received our first audio packet, or we started receiving it again after missing more than a second */
							component->in_stats.audio_notified_lastsec = FALSE;
							janus_ice_notify_media(handle, FALSE, TRUE);
						}
						component->in_stats.audio_packets++;
						component->in_stats.audio_bytes += buflen;
						component->in_stats.audio_bytes_lastsec = g_list_append(component->in_stats.audio_bytes_lastsec, s);
						if(g_list_length(component->in_stats.audio_bytes_lastsec) > 100) {
							GList *first = g_list_first(component->in_stats.audio_bytes_lastsec);
							s = (janus_ice_stats_item *)first->data;
							first->data = NULL;
							component->in_stats.audio_bytes_lastsec = g_list_delete_link(component->in_stats.audio_bytes_lastsec, first);
							g_free(s);
						}
					} else {
						if(component->in_stats.video_bytes == 0 || component->in_stats.video_notified_lastsec) {
							/* We either received our first video packet, or we started receiving it again after missing more than a second */
							component->in_stats.video_notified_lastsec = FALSE;
							janus_ice_notify_media(handle, TRUE, TRUE);
						}
						component->in_stats.video_packets++;
						component->in_stats.video_bytes += buflen;
						component->in_stats.video_bytes_lastsec = g_list_append(component->in_stats.video_bytes_lastsec, s);
						if(g_list_length(component->in_stats.video_bytes_lastsec) > 100) {
							GList *first = g_list_first(component->in_stats.video_bytes_lastsec);
							s = (janus_ice_stats_item *)first->data;
							first->data = NULL;
							component->in_stats.video_bytes_lastsec = g_list_delete_link(component->in_stats.video_bytes_lastsec, first);
							g_free(s);
						}
					}
					janus_mutex_unlock(&component->mutex);
				}

				/* Update the RTCP context as well */
				rtcp_context *rtcp_ctx = video ? stream->video_rtcp_ctx : stream->audio_rtcp_ctx;
				janus_rtcp_process_incoming_rtp(rtcp_ctx, buf, buflen);

				/* Keep track of RTP sequence numbers, in case we need to NACK them */
				/* 	Note: unsigned int overflow/underflow wraps (defined behavior) */
				guint16 new_seqn = ntohs(header->seq_number);
				guint16 cur_seqn;
				int last_seqs_len = 0;
				janus_mutex_lock(&component->mutex);
				seq_info_t **last_seqs = video ? &component->last_seqs_video : &component->last_seqs_audio;
				seq_info_t *cur_seq = *last_seqs;
				if(cur_seq) {
					cur_seq = cur_seq->prev;
					cur_seqn = cur_seq->seq;
				} else {
					/* First seq, set up to add one seq */
					cur_seqn = new_seqn - (guint16)1; /* Can wrap */
				}
				if(!janus_seq_in_range(new_seqn, cur_seqn, LAST_SEQS_MAX_LEN) &&
						!janus_seq_in_range(cur_seqn, new_seqn, 1000)) {
					/* Jump too big, start fresh */
					JANUS_LOG(LOG_WARN, "[%"SCNu64"] Big sequence number jump %hu -> %hu (%s stream)\n",
						handle->handle_id, cur_seqn, new_seqn, video ? "video" : "audio");
					janus_seq_list_free(last_seqs);
					cur_seq = NULL;
					cur_seqn = new_seqn - (guint16)1;
				}

				GSList *nacks = NULL;
				gint64 now = janus_get_monotonic_time();

				if(janus_seq_in_range(new_seqn, cur_seqn, LAST_SEQS_MAX_LEN)) {
					/* Add new seq objs forward */
					while(cur_seqn != new_seqn) {
						cur_seqn += (guint16)1; /* can wrap */
						seq_info_t *seq_obj = g_malloc0(sizeof(seq_info_t));
						seq_obj->seq = cur_seqn;
						seq_obj->ts = now;
						seq_obj->state = (cur_seqn == new_seqn) ? SEQ_RECVED : SEQ_MISSING;
						janus_seq_append(last_seqs, seq_obj);
						last_seqs_len++;
					}
				}
				if(cur_seq) {
					/* Scan old seq objs backwards */
					for (;;) {
						last_seqs_len++;
						if(cur_seq->seq == new_seqn) {
							JANUS_LOG(LOG_HUGE, "[%"SCNu64"] Recieved missed sequence number %"SCNu16"\n", handle->handle_id, cur_seq->seq);
							cur_seq->state = SEQ_RECVED;
						} else if(cur_seq->state == SEQ_MISSING && now - cur_seq->ts > SEQ_MISSING_WAIT) {
							JANUS_LOG(LOG_HUGE, "[%"SCNu64"] Missed sequence number %"SCNu16", sending 1st NACK\n", handle->handle_id, cur_seq->seq);
							nacks = g_slist_append(nacks, GUINT_TO_POINTER(cur_seq->seq));
							cur_seq->state = SEQ_NACKED;
						} else if(cur_seq->state == SEQ_NACKED  && now - cur_seq->ts > SEQ_NACKED_WAIT) {
							JANUS_LOG(LOG_HUGE, "[%"SCNu64"] Missed sequence number %"SCNu16", sending 2nd NACK\n", handle->handle_id, cur_seq->seq);
							nacks = g_slist_append(nacks, GUINT_TO_POINTER(cur_seq->seq));
							cur_seq->state = SEQ_GIVEUP;
						}
						if(cur_seq == *last_seqs) {
							/* Just processed head */
							break;
						}
						cur_seq = cur_seq->prev;
					}
				}
				while(last_seqs_len > LAST_SEQS_MAX_LEN) {
					seq_info_t *node = janus_seq_pop_head(last_seqs);
					g_free(node);
					last_seqs_len--;
				}

				guint nacks_count = g_slist_length(nacks);
				if(nacks_count) {
					/* Generate a NACK and send it */
					JANUS_LOG(LOG_DBG, "[%"SCNu64"] now sending NACK for %u missed packets\n", handle->handle_id, nacks_count);
					char nackbuf[120];
					int res = janus_rtcp_nacks(nackbuf, sizeof(nackbuf), nacks);
					if(res > 0)
						janus_ice_relay_rtcp_internal(handle, video, nackbuf, res, FALSE);
					/* Update stats */
					component->nack_sent_recent_cnt += nacks_count;
					if(video) {
						component->out_stats.video_nacks += nacks_count;
					} else {
						component->out_stats.audio_nacks += nacks_count;
					}
					/* Inform the plugin about the slow downlink in case it's needed */
					janus_slow_link_update(component, handle, nacks_count, video, 0, now);
				}
				if (component->nack_sent_recent_cnt &&
				    now - component->nack_sent_log_ts > 5 * G_USEC_PER_SEC) {
					JANUS_LOG(LOG_VERB, "[%10"SCNu64"]  sent NACKs for %u missing packets\n",
					                      handle->handle_id, component->nack_sent_recent_cnt);
					component->nack_sent_recent_cnt = 0;
					component->nack_sent_log_ts = now;
				}
				janus_mutex_unlock(&component->mutex);
				g_slist_free(nacks);
				nacks = NULL;
			}
		}
		return;
	}
	if(component_id == 2 || (component_id == 1 && janus_flags_is_set(&handle->webrtc_flags, JANUS_ICE_HANDLE_WEBRTC_RTCPMUX) && janus_is_rtcp(buf))) {
		/* FIXME A second component is always RTCP; in case of rtcp-mux, we need to check */
		JANUS_LOG(LOG_HUGE, "[%"SCNu64"]  Got an RTCP packet (%s stream)!\n", handle->handle_id,
			janus_flags_is_set(&handle->webrtc_flags, JANUS_ICE_HANDLE_WEBRTC_BUNDLE) ? "bundled" : (stream->stream_id == handle->audio_id ? "audio" : "video"));
		if(!component->dtls || !component->dtls->srtp_valid || !component->dtls->srtp_in) {
			JANUS_LOG(LOG_WARN, "[%"SCNu64"]     Missing valid SRTP session (packet arrived too early?), skipping...\n", handle->handle_id);
		} else {
			int buflen = len;
			err_status_t res = srtp_unprotect_rtcp(component->dtls->srtp_in, buf, &buflen);
			if(res != err_status_ok) {
				JANUS_LOG(LOG_ERR, "[%"SCNu64"]     SRTCP unprotect error: %s (len=%d-->%d)\n", handle->handle_id, janus_get_srtp_error(res), len, buflen);
			} else {
				/* Is this audio or video? */
				int video = 0;
				if(!janus_flags_is_set(&handle->webrtc_flags, JANUS_ICE_HANDLE_WEBRTC_BUNDLE)) {
					/* Easy enough */
					video = (stream->stream_id == handle->video_id ? 1 : 0);
				} else {
					/* Bundled streams, should we check the SSRCs? */
					if(!janus_flags_is_set(&handle->webrtc_flags, JANUS_ICE_HANDLE_WEBRTC_HAS_AUDIO)) {
						/* No audio has been negotiated, definitely video */
						JANUS_LOG(LOG_HUGE, "[%"SCNu64"] Incoming RTCP, bundling: this is video (no audio has been negotiated)\n", handle->handle_id);
						video = 1;
					} else if(!janus_flags_is_set(&handle->webrtc_flags, JANUS_ICE_HANDLE_WEBRTC_HAS_VIDEO)) {
						/* No video has been negotiated, definitely audio */
						JANUS_LOG(LOG_HUGE, "[%"SCNu64"] Incoming RTCP, bundling: this is audio (no video has been negotiated)\n", handle->handle_id);
						video = 0;
					} else {
						if(stream->audio_ssrc_peer == 0 || stream->video_ssrc_peer == 0) {
							/* We don't know the remote SSRC: this can happen for recvonly clients
							 * (see https://groups.google.com/forum/#!topic/discuss-webrtc/5yuZjV7lkNc)
							 * Check the local SSRC, compare it to what we have */
							guint32 rtcp_ssrc = janus_rtcp_get_receiver_ssrc(buf, len);
							if(rtcp_ssrc == stream->audio_ssrc) {
								video = 0;
							} else if(rtcp_ssrc == stream->video_ssrc) {
								video = 1;
							} else {
								/* Mh, no SR or RR? Try checking if there's any FIR, PLI or REMB */
								if(janus_rtcp_has_fir(buf, len) || janus_rtcp_has_pli(buf, len) || janus_rtcp_get_remb(buf, len)) {
									video = 1;
								}
							}
							JANUS_LOG(LOG_HUGE, "[%"SCNu64"] Incoming RTCP, bundling: this is %s (local SSRC: video=%"SCNu32", audio=%"SCNu32", got %"SCNu32")\n",
								handle->handle_id, video ? "video" : "audio", stream->video_ssrc, stream->audio_ssrc, rtcp_ssrc);
						} else {
							/* Check the remote SSRC, compare it to what we have */
							guint32 rtcp_ssrc = janus_rtcp_get_sender_ssrc(buf, len);
							video = (stream->video_ssrc_peer == rtcp_ssrc ? 1 : 0);
							JANUS_LOG(LOG_HUGE, "[%"SCNu64"] Incoming RTCP, bundling: this is %s (remote SSRC: video=%"SCNu32", audio=%"SCNu32", got %"SCNu32")\n",
								handle->handle_id, video ? "video" : "audio", stream->video_ssrc_peer, stream->audio_ssrc_peer, rtcp_ssrc);
						}
					}
				}
				/* Let's process this RTCP (compound?) packet, and update the RTCP context for this stream in case */
				rtcp_context *rtcp_ctx = video ? stream->video_rtcp_ctx : stream->audio_rtcp_ctx;
				janus_rtcp_parse(rtcp_ctx, buf, buflen);

				/* Now let's see if there are any NACKs to handle */
				gint64 now = janus_get_monotonic_time();
				GSList *nacks = janus_rtcp_get_nacks(buf, buflen);
				guint nacks_count = g_slist_length(nacks);
				if(nacks_count) {
					/* Handle NACK */
					JANUS_LOG(LOG_HUGE, "[%"SCNu64"]     Just got some NACKS (%d) we should handle...\n", handle->handle_id, nacks_count);
					GSList *list = nacks;
					int retransmits_cnt = 0;
					janus_mutex_lock(&component->mutex);
					while(list) {
						unsigned int seqnr = GPOINTER_TO_UINT(list->data);
						JANUS_LOG(LOG_DBG, "[%"SCNu64"]   >> %u\n", handle->handle_id, seqnr);
						GList *rp = component->retransmit_buffer;
						while(rp) {
							janus_rtp_packet *p = (janus_rtp_packet *)rp->data;
							if(p) {
								rtp_header *rh = (rtp_header *)p->data;
								if(ntohs(rh->seq_number) == seqnr) {
									/* Should we retransmit this packet? */
									if((p->last_retransmit > 0) && (now-p->last_retransmit < MAX_NACK_IGNORE)) {
										JANUS_LOG(LOG_HUGE, "[%"SCNu64"]   >> >> Packet %u was retransmitted just %"SCNi64"ms ago, skipping\n", handle->handle_id, seqnr, now-p->last_retransmit);
										break;
									}
									JANUS_LOG(LOG_HUGE, "[%"SCNu64"]   >> >> Scheduling %u for retransmission due to NACK\n", handle->handle_id, seqnr);
									p->last_retransmit = now;
									retransmits_cnt++;
									/* Enqueue it */
									janus_ice_queued_packet *pkt = (janus_ice_queued_packet *)g_malloc0(sizeof(janus_ice_queued_packet));
									pkt->data = g_malloc0(p->length);
									memcpy(pkt->data, p->data, p->length);
									pkt->length = p->length;
									pkt->type = video ? JANUS_ICE_PACKET_VIDEO : JANUS_ICE_PACKET_AUDIO;
									pkt->control = FALSE;
									pkt->encrypted = TRUE;	/* This was already encrypted before */
									if(handle->queued_packets != NULL)
										g_async_queue_push(handle->queued_packets, pkt);
									break;
								}
							}
							rp = rp->next;
						}
						list = list->next;
					}
					component->retransmit_recent_cnt += retransmits_cnt;
					/* FIXME Remove the NACK compound packet, we've handled it */
					buflen = janus_rtcp_remove_nacks(buf, buflen);
					/* Update stats */
					if(video) {
						component->in_stats.video_nacks += nacks_count;
					} else {
						component->in_stats.audio_nacks += nacks_count;
					}
					/* Inform the plugin about the slow uplink in case it's needed */
					janus_slow_link_update(component, handle, retransmits_cnt, video, 1, now);
					janus_mutex_unlock(&component->mutex);
					g_slist_free(nacks);
					nacks = NULL;
				}
				if (component->retransmit_recent_cnt &&
				    now - component->retransmit_log_ts > 5 * G_USEC_PER_SEC) {
					JANUS_LOG(LOG_VERB, "[%10"SCNu64"]  retransmitted %u packets due to NACK\n",
					                      handle->handle_id,    component->retransmit_recent_cnt);
					component->retransmit_recent_cnt = 0;
					component->retransmit_log_ts = now;
				}

				janus_plugin *plugin = (janus_plugin *)handle->app;
				if(plugin && plugin->incoming_rtcp &&
						!g_atomic_int_get(&handle->app_handle->stopped) &&
						!g_atomic_int_get(&handle->destroyed))
					plugin->incoming_rtcp(handle->app_handle, video, buf, buflen);
			}
		}
		return;
	}
	if(component_id == 3 || (janus_flags_is_set(&handle->webrtc_flags, JANUS_ICE_HANDLE_WEBRTC_RTCPMUX)
			&& janus_flags_is_set(&handle->webrtc_flags, JANUS_ICE_HANDLE_WEBRTC_DATA_CHANNELS))) {
		JANUS_LOG(LOG_VERB, "[%"SCNu64"] Not RTP and not RTCP... may these be data channels?\n", handle->handle_id);
		janus_dtls_srtp_incoming_msg(component->dtls, buf, len);
		/* Update stats (TODO Do the same for the last second window as well) */
		if(len > 0) {
			component->in_stats.data_packets++;
			component->in_stats.data_bytes += len;
		}
		return;
	}
}

void janus_ice_incoming_data(janus_ice_handle *handle, char *buffer, int length) {
	if(handle == NULL || buffer == NULL || length <= 0)
		return;
	janus_plugin *plugin = (janus_plugin *)handle->app;
	if(plugin && plugin->incoming_data &&
			!g_atomic_int_get(&handle->app_handle->stopped) &&
			!g_atomic_int_get(&handle->destroyed))
		plugin->incoming_data(handle->app_handle, buffer, length);
}


/* Thread to create agent */
void *janus_ice_thread(void *data) {
	janus_ice_handle *handle = data;
	janus_refcount_increase(&handle->ref);
	JANUS_LOG(LOG_VERB, "[%"SCNu64"] ICE thread started\n", handle->handle_id);
	GMainLoop *loop = handle->iceloop;
	if(loop == NULL) {
		JANUS_LOG(LOG_ERR, "[%"SCNu64"] Invalid loop...\n", handle->handle_id);
		janus_refcount_decrease(&handle->ref);
		g_thread_unref(g_thread_self());
		return NULL;
	}
	g_usleep (100000);
	JANUS_LOG(LOG_DBG, "[%"SCNu64"] Looping (ICE)...\n", handle->handle_id);
	g_main_loop_run (loop);
	janus_flags_set(&handle->webrtc_flags, JANUS_ICE_HANDLE_WEBRTC_CLEANING);
	if(handle->cdone == 0)
		handle->cdone = -1;
	JANUS_LOG(LOG_VERB, "[%"SCNu64"] ICE thread ended!\n", handle->handle_id);
	janus_ice_webrtc_free(handle);
	/* This ICE session is over, unref it */
	janus_refcount_decrease(&handle->ref);
	g_thread_unref(g_thread_self());
	return NULL;
}

/* Helper: candidates */
void janus_ice_candidates_to_sdp(janus_ice_handle *handle, char *sdp, guint stream_id, guint component_id)
{
	if(!handle || !handle->agent || !sdp)
		return;
	janus_ice_stream *stream = g_hash_table_lookup(handle->streams, GUINT_TO_POINTER(stream_id));
	if(!stream) {
		JANUS_LOG(LOG_ERR, "[%"SCNu64"]     No stream %d??\n", handle->handle_id, stream_id);
		return;
	}
	janus_ice_component *component = g_hash_table_lookup(stream->components, GUINT_TO_POINTER(component_id));
	if(!component) {
		JANUS_LOG(LOG_ERR, "[%"SCNu64"]     No component %d in stream %d??\n", handle->handle_id, component_id, stream_id);
		return;
	}
	NiceAgent* agent = handle->agent;
	/* adding a stream should cause host candidates to be generated */
	char *host_ip = NULL;
	if(nat_1_1_enabled) {
		/* A 1:1 NAT mapping was specified, overwrite all the host addresses with the public IP */
		host_ip = janus_get_public_ip();
		JANUS_LOG(LOG_VERB, "[%"SCNu64"] Public IP specified and 1:1 NAT mapping enabled (%s), using that as host address in the candidates\n", handle->handle_id, host_ip);
	}
	GSList *candidates, *i;
	candidates = nice_agent_get_local_candidates (agent, stream_id, component_id);
	JANUS_LOG(LOG_VERB, "[%"SCNu64"] We have %d candidates for Stream #%d, Component #%d\n", handle->handle_id, g_slist_length(candidates), stream_id, component_id);
	gboolean log_candidates = (component->local_candidates == NULL);
	for (i = candidates; i; i = i->next) {
		NiceCandidate *c = (NiceCandidate *) i->data;
		JANUS_LOG(LOG_VERB, "[%"SCNu64"] Stream #%d, Component #%d\n", handle->handle_id, c->stream_id, c->component_id);
		gchar address[NICE_ADDRESS_STRING_LEN], base_address[NICE_ADDRESS_STRING_LEN];
		gint port = 0, base_port = 0;
		nice_address_to_string(&(c->addr), (gchar *)&address);
		port = nice_address_get_port(&(c->addr));
		nice_address_to_string(&(c->base_addr), (gchar *)&base_address);
		base_port = nice_address_get_port(&(c->base_addr));
		JANUS_LOG(LOG_VERB, "[%"SCNu64"]   Address:    %s:%d\n", handle->handle_id, address, port);
		JANUS_LOG(LOG_VERB, "[%"SCNu64"]   Priority:   %d\n", handle->handle_id, c->priority);
		JANUS_LOG(LOG_VERB, "[%"SCNu64"]   Foundation: %s\n", handle->handle_id, c->foundation);
		/* SDP time */
		gchar buffer[100];
		if(c->type == NICE_CANDIDATE_TYPE_HOST) {
			/* 'host' candidate */
			if(c->transport == NICE_CANDIDATE_TRANSPORT_UDP) {
				g_snprintf(buffer, 100,
					"a=candidate:%s %d %s %d %s %d typ host\r\n", 
						c->foundation,
						c->component_id,
						"udp",
						c->priority,
						host_ip ? host_ip : address,
						port);
			} else {
				if(!janus_ice_tcp_enabled) {
					/* ICE-TCP support disabled */
					JANUS_LOG(LOG_VERB, "[%"SCNu64"] Skipping host TCP candidate, ICE-TCP support disabled...\n", handle->handle_id);
					nice_candidate_free(c);
					continue;
				}
#ifndef HAVE_LIBNICE_TCP
				/* TCP candidates are only supported since libnice 0.1.8 */
				JANUS_LOG(LOG_VERB, "[%"SCNu64"] Skipping host TCP candidate, the libnice version doesn't support it...\n", handle->handle_id);
				nice_candidate_free(c);
				continue;
#else
				const char *type = NULL;
				switch(c->transport) {
					case NICE_CANDIDATE_TRANSPORT_TCP_ACTIVE:
						type = "active";
						break;
					case NICE_CANDIDATE_TRANSPORT_TCP_PASSIVE:
						type = "passive";
						break;
					case NICE_CANDIDATE_TRANSPORT_TCP_SO:
						type = "so";
						break;
					default:
						break;
				}
				if(type == NULL) {
					/* FIXME Unsupported transport */
					JANUS_LOG(LOG_WARN, "[%"SCNu64"] Unsupported transport, skipping non-UDP/TCP host candidate...\n", handle->handle_id);
					nice_candidate_free(c);
					continue;
				} else {
					g_snprintf(buffer, 100,
						"a=candidate:%s %d %s %d %s %d typ host tcptype %s\r\n", 
							c->foundation,
							c->component_id,
							"tcp",
							c->priority,
							host_ip ? host_ip : address,
							port,
							type);
				}
#endif
			}
		} else if(c->type == NICE_CANDIDATE_TYPE_SERVER_REFLEXIVE) {
			/* 'srflx' candidate */
			if(c->transport == NICE_CANDIDATE_TRANSPORT_UDP) {
				nice_address_to_string(&(c->base_addr), (gchar *)&base_address);
				gint base_port = nice_address_get_port(&(c->base_addr));
				g_snprintf(buffer, 100,
					"a=candidate:%s %d %s %d %s %d typ srflx raddr %s rport %d\r\n", 
						c->foundation,
						c->component_id,
						"udp",
						c->priority,
						address,
						port,
						base_address,
						base_port);
			} else {
				if(!janus_ice_tcp_enabled) {
					/* ICE-TCP support disabled */
					JANUS_LOG(LOG_VERB, "[%"SCNu64"] Skipping srflx TCP candidate, ICE-TCP support disabled...\n", handle->handle_id);
					nice_candidate_free(c);
					continue;
				}
#ifndef HAVE_LIBNICE_TCP
				/* TCP candidates are only supported since libnice 0.1.8 */
				JANUS_LOG(LOG_VERB, "[%"SCNu64"] Skipping srflx TCP candidate, the libnice version doesn't support it...\n", handle->handle_id);
				nice_candidate_free(c);
				continue;
#else
				const char *type = NULL;
				switch(c->transport) {
					case NICE_CANDIDATE_TRANSPORT_TCP_ACTIVE:
						type = "active";
						break;
					case NICE_CANDIDATE_TRANSPORT_TCP_PASSIVE:
						type = "passive";
						break;
					case NICE_CANDIDATE_TRANSPORT_TCP_SO:
						type = "so";
						break;
					default:
						break;
				}
				if(type == NULL) {
					/* FIXME Unsupported transport */
					JANUS_LOG(LOG_WARN, "[%"SCNu64"] Unsupported transport, skipping non-UDP/TCP srflx candidate...\n", handle->handle_id);
					nice_candidate_free(c);
					continue;
				} else {
					g_snprintf(buffer, 100,
						"a=candidate:%s %d %s %d %s %d typ srflx raddr %s rport %d tcptype %s\r\n", 
							c->foundation,
							c->component_id,
							"tcp",
							c->priority,
							address,
							port,
							base_address,
							base_port,
							type);
				}
#endif
			}
		} else if(c->type == NICE_CANDIDATE_TYPE_PEER_REFLEXIVE) {
			/* 'prflx' candidate: skip it, we don't add them to the SDP */
			JANUS_LOG(LOG_VERB, "[%"SCNu64"] Skipping prflx candidate...\n", handle->handle_id);
			nice_candidate_free(c);
			continue;
		} else if(c->type == NICE_CANDIDATE_TYPE_RELAYED) {
			/* 'relay' candidate */
			if(c->transport == NICE_CANDIDATE_TRANSPORT_UDP) {
				g_snprintf(buffer, 100,
					"a=candidate:%s %d %s %d %s %d typ relay raddr %s rport %d\r\n", 
						c->foundation,
						c->component_id,
						"udp",
						c->priority,
						address,
						port,
						base_address,
						base_port);
			} else {
				if(!janus_ice_tcp_enabled) {
					/* ICE-TCP support disabled */
					JANUS_LOG(LOG_VERB, "[%"SCNu64"] Skipping relay TCP candidate, ICE-TCP support disabled...\n", handle->handle_id);
					nice_candidate_free(c);
					continue;
				}
#ifndef HAVE_LIBNICE_TCP
				/* TCP candidates are only supported since libnice 0.1.8 */
				JANUS_LOG(LOG_VERB, "[%"SCNu64"] Skipping relay TCP candidate, the libnice version doesn't support it...\n", handle->handle_id);
				nice_candidate_free(c);
				continue;
#else
				const char *type = NULL;
				switch(c->transport) {
					case NICE_CANDIDATE_TRANSPORT_TCP_ACTIVE:
						type = "active";
						break;
					case NICE_CANDIDATE_TRANSPORT_TCP_PASSIVE:
						type = "passive";
						break;
					case NICE_CANDIDATE_TRANSPORT_TCP_SO:
						type = "so";
						break;
					default:
						break;
				}
				if(type == NULL) {
					/* FIXME Unsupported transport */
					JANUS_LOG(LOG_WARN, "[%"SCNu64"] Unsupported transport, skipping non-UDP/TCP relay candidate...\n", handle->handle_id);
					nice_candidate_free(c);
					continue;
				} else {
					g_snprintf(buffer, 100,
						"a=candidate:%s %d %s %d %s %d typ relay raddr %s rport %d tcptype %s\r\n", 
							c->foundation,
							c->component_id,
							"tcp",
							c->priority,
							address,
							port,
							base_address,
							base_port,
							type);
				}
#endif
			}
		}
		g_strlcat(sdp, buffer, JANUS_BUFSIZE);
		JANUS_LOG(LOG_VERB, "[%"SCNu64"]     %s", handle->handle_id, buffer); /* buffer already newline terminated */
		if(log_candidates) {
			/* Save for the summary, in case we need it */
			component->local_candidates = g_slist_append(component->local_candidates, g_strdup(buffer+strlen("a=candidate:")));
		}
		nice_candidate_free(c);
	}
	g_slist_free(candidates);
}

void janus_ice_setup_remote_candidates(janus_ice_handle *handle, guint stream_id, guint component_id) {
	if(!handle || !handle->agent || !handle->streams)
		return;
	janus_ice_stream *stream = g_hash_table_lookup(handle->streams, GUINT_TO_POINTER(stream_id));
	if(!stream || !stream->components) {
		JANUS_LOG(LOG_ERR, "[%"SCNu64"] No such stream %d: cannot setup remote candidates for component %d\n", handle->handle_id, stream_id, component_id);
		return;
	}
	if(stream->disabled) {
		JANUS_LOG(LOG_VERB, "[%"SCNu64"] Stream %d is disabled, skipping remote candidates for component %d\n", handle->handle_id, stream_id, component_id);
		return;
	}
	janus_ice_component *component = g_hash_table_lookup(stream->components, GUINT_TO_POINTER(component_id));
	if(!component) {
		JANUS_LOG(LOG_ERR, "[%"SCNu64"] No such component %d in stream %d: cannot setup remote candidates\n", handle->handle_id, component_id, stream_id);
		return;
	}
	if(component->process_started) {
		JANUS_LOG(LOG_VERB, "[%"SCNu64"] Component %d in stream %d has already been set up\n", handle->handle_id, component_id, stream_id);
		return;
	}
	if(!component->candidates || !component->candidates->data) {
		if(!janus_flags_is_set(&handle->webrtc_flags, JANUS_ICE_HANDLE_WEBRTC_TRICKLE)
				|| janus_flags_is_set(&handle->webrtc_flags, JANUS_ICE_HANDLE_WEBRTC_ALL_TRICKLES)) { 
			JANUS_LOG(LOG_ERR, "[%"SCNu64"] No remote candidates for component %d in stream %d: was the remote SDP parsed?\n", handle->handle_id, component_id, stream_id);
		}
		return;
	}
	JANUS_LOG(LOG_VERB, "[%"SCNu64"] ## Setting remote candidates: stream %d, component %d (%u in the list)\n",
		handle->handle_id, stream_id, component_id, g_slist_length(component->candidates));
	/* Add all candidates */
	NiceCandidate *c = NULL;
	GSList *gsc = component->candidates;
	gchar *rufrag = NULL, *rpwd = NULL;
	while(gsc) {
		c = (NiceCandidate *) gsc->data;
		JANUS_LOG(LOG_VERB, "[%"SCNu64"] >> Remote Stream #%d, Component #%d\n", handle->handle_id, c->stream_id, c->component_id);
		if(c->username && !rufrag)
			rufrag = c->username;
		if(c->password && !rpwd)
			rpwd = c->password;
		gchar address[NICE_ADDRESS_STRING_LEN];
		nice_address_to_string(&(c->addr), (gchar *)&address);
		gint port = nice_address_get_port(&(c->addr));
		JANUS_LOG(LOG_VERB, "[%"SCNu64"]   Address:    %s:%d\n", handle->handle_id, address, port);
		JANUS_LOG(LOG_VERB, "[%"SCNu64"]   Priority:   %d\n", handle->handle_id, c->priority);
		JANUS_LOG(LOG_VERB, "[%"SCNu64"]   Foundation: %s\n", handle->handle_id, c->foundation);
		JANUS_LOG(LOG_VERB, "[%"SCNu64"]   Username:   %s\n", handle->handle_id, c->username);
		JANUS_LOG(LOG_VERB, "[%"SCNu64"]   Password:   %s\n", handle->handle_id, c->password);
		gsc = gsc->next;
	}
	if(rufrag && rpwd) {
		JANUS_LOG(LOG_VERB, "[%"SCNu64"]  Setting remote credentials...\n", handle->handle_id);
		if(!nice_agent_set_remote_credentials(handle->agent, stream_id, rufrag, rpwd)) {
			JANUS_LOG(LOG_ERR, "[%"SCNu64"]  failed to set remote credentials!\n", handle->handle_id);
		}
	}
	guint added = nice_agent_set_remote_candidates(handle->agent, stream_id, component_id, component->candidates);
	if(added < g_slist_length(component->candidates)) {
		JANUS_LOG(LOG_ERR, "[%"SCNu64"] Failed to set remote candidates :-( (added %u, expected %u)\n",
			handle->handle_id, added, g_slist_length(component->candidates));
	} else {
		JANUS_LOG(LOG_VERB, "[%"SCNu64"] Remote candidates set!\n", handle->handle_id);
		component->process_started = TRUE;
	}
}

int janus_ice_setup_local(janus_ice_handle *handle, int offer, int audio, int video, int data, int bundle, int rtcpmux, int trickle) {
	if(!handle)
		return -1;
	JANUS_LOG(LOG_VERB, "[%"SCNu64"] Setting ICE locally: got %s (%d audios, %d videos)\n", handle->handle_id, offer ? "OFFER" : "ANSWER", audio, video);
	janus_flags_clear(&handle->webrtc_flags, JANUS_ICE_HANDLE_WEBRTC_START);
	janus_flags_clear(&handle->webrtc_flags, JANUS_ICE_HANDLE_WEBRTC_READY);
	janus_flags_clear(&handle->webrtc_flags, JANUS_ICE_HANDLE_WEBRTC_STOP);
	janus_flags_clear(&handle->webrtc_flags, JANUS_ICE_HANDLE_WEBRTC_ALERT);
	janus_flags_clear(&handle->webrtc_flags, JANUS_ICE_HANDLE_WEBRTC_CLEANING);
	janus_flags_clear(&handle->webrtc_flags, JANUS_ICE_HANDLE_WEBRTC_HAS_AUDIO);
	janus_flags_clear(&handle->webrtc_flags, JANUS_ICE_HANDLE_WEBRTC_HAS_VIDEO);

	/* Note: in case this is not an OFFER, we don't know whether any medium are supported on the other side or not yet */
	if(audio) {
		janus_flags_set(&handle->webrtc_flags, JANUS_ICE_HANDLE_WEBRTC_HAS_AUDIO);
	} else {
		janus_flags_clear(&handle->webrtc_flags, JANUS_ICE_HANDLE_WEBRTC_HAS_AUDIO);
	}
	if(video) {
		janus_flags_set(&handle->webrtc_flags, JANUS_ICE_HANDLE_WEBRTC_HAS_VIDEO);
	} else {
		janus_flags_clear(&handle->webrtc_flags, JANUS_ICE_HANDLE_WEBRTC_HAS_VIDEO);
	}
	if(data) {
		janus_flags_set(&handle->webrtc_flags, JANUS_ICE_HANDLE_WEBRTC_DATA_CHANNELS);
	} else {
		janus_flags_clear(&handle->webrtc_flags, JANUS_ICE_HANDLE_WEBRTC_DATA_CHANNELS);
	}
	/* Note: in case this is not an OFFER, we don't know whether BUNDLE is supported on the other side or not yet,
	 * unless Janus was configured to force BUNDLE in which case we enable it on our side anyway */
	if((offer && bundle) || janus_force_bundle) {
		janus_flags_set(&handle->webrtc_flags, JANUS_ICE_HANDLE_WEBRTC_BUNDLE);
	} else {
		janus_flags_clear(&handle->webrtc_flags, JANUS_ICE_HANDLE_WEBRTC_BUNDLE);
	}
	/* Note: in case this is not an OFFER, we don't know whether rtcp-mux is supported on the other side or not yet,
	 * unless Janus was configured to force rtcp-mux in which case we enable it on our side anyway */
	if((offer && rtcpmux) || janus_force_rtcpmux) {
		janus_flags_set(&handle->webrtc_flags, JANUS_ICE_HANDLE_WEBRTC_RTCPMUX);
	} else {
		janus_flags_clear(&handle->webrtc_flags, JANUS_ICE_HANDLE_WEBRTC_RTCPMUX);
	}
	/* Note: in case this is not an OFFER, we don't know whether ICE trickling is supported on the other side or not yet */
	if(offer && trickle) {
		janus_flags_set(&handle->webrtc_flags, JANUS_ICE_HANDLE_WEBRTC_TRICKLE);
	} else {
		janus_flags_clear(&handle->webrtc_flags, JANUS_ICE_HANDLE_WEBRTC_TRICKLE);
	}
	janus_flags_clear(&handle->webrtc_flags, JANUS_ICE_HANDLE_WEBRTC_ALL_TRICKLES);
	janus_flags_clear(&handle->webrtc_flags, JANUS_ICE_HANDLE_WEBRTC_TRICKLE_SYNCED);

	handle->icectx = g_main_context_new();
	handle->iceloop = g_main_loop_new(handle->icectx, FALSE);
	GError *error = NULL;
	char tname[16];
	g_snprintf(tname, sizeof(tname), "iceloop %"SCNu64, handle->handle_id);
	handle->icethread = g_thread_try_new(tname, &janus_ice_thread, handle, &error);
	if(error != NULL) {
		/* FIXME We should clear some resources... */
		JANUS_LOG(LOG_ERR, "[%"SCNu64"] Got error %d (%s) trying to launch the ICE thread...\n", handle->handle_id, error->code, error->message ? error->message : "??");
		return -1;
 	}
	handle->queued_packets = g_async_queue_new();
	/* We wait for ICE to succeed before creating the related thread */
	handle->send_thread = NULL;
	/* Note: NICE_COMPATIBILITY_RFC5245 is only available in more recent versions of libnice */
	handle->controlling = janus_ice_lite_enabled ? FALSE : !offer;
	JANUS_LOG(LOG_INFO, "[%"SCNu64"] Creating ICE agent (ICE %s mode, %s)\n", handle->handle_id,
		janus_ice_lite_enabled ? "Lite" : "Full", handle->controlling ? "controlling" : "controlled");
	g_atomic_int_set(&handle->send_thread_created, 0);
	handle->agent = g_object_new(NICE_TYPE_AGENT,
		"compatibility", NICE_COMPATIBILITY_DRAFT19,
		"main-context", handle->icectx,
		"reliable", FALSE,
		"full-mode", janus_ice_lite_enabled ? FALSE : TRUE,
#ifdef HAVE_LIBNICE_TCP
		"ice-udp", TRUE,
		"ice-tcp", janus_ice_tcp_enabled ? TRUE : FALSE,
#endif
		NULL);
	handle->agent_created = janus_get_monotonic_time();
	/* Any STUN server to use? */
	if(janus_stun_server != NULL && janus_stun_port > 0) {
		g_object_set(G_OBJECT(handle->agent),
			"stun-server", janus_stun_server,
			"stun-server-port", janus_stun_port,
			NULL);
	}
	/* Any dynamic TURN credentials to retrieve via REST API? */
	gboolean have_turnrest_credentials = FALSE;
#ifdef HAVE_LIBCURL
	janus_turnrest_response *turnrest_credentials = janus_turnrest_request();
	if(turnrest_credentials != NULL) {
		have_turnrest_credentials = TRUE;
		JANUS_LOG(LOG_VERB, "[%"SCNu64"] Got credentials from the TURN REST API backend!\n", handle->handle_id);
		JANUS_LOG(LOG_HUGE, "  -- Username: %s\n", turnrest_credentials->username);
		JANUS_LOG(LOG_HUGE, "  -- Password: %s\n", turnrest_credentials->password);
		JANUS_LOG(LOG_HUGE, "  -- TTL:      %"SCNu32"\n", turnrest_credentials->ttl);
		JANUS_LOG(LOG_HUGE, "  -- Servers:  %d\n", g_list_length(turnrest_credentials->servers));
		GList *server = turnrest_credentials->servers;
		while(server != NULL) {
			janus_turnrest_instance *instance = (janus_turnrest_instance *)server->data;
			JANUS_LOG(LOG_HUGE, "  -- -- URI: %s:%"SCNu16" (%d)\n", instance->server, instance->port, instance->transport);
			server = server->next;
		}
	}
#endif
	g_object_set(G_OBJECT(handle->agent), "upnp", FALSE, NULL);
	g_object_set(G_OBJECT(handle->agent), "controlling-mode", handle->controlling, NULL);
	g_signal_connect (G_OBJECT (handle->agent), "candidate-gathering-done",
		G_CALLBACK (janus_ice_cb_candidate_gathering_done), handle);
	g_signal_connect (G_OBJECT (handle->agent), "component-state-changed",
		G_CALLBACK (janus_ice_cb_component_state_changed), handle);
#ifndef HAVE_LIBNICE_TCP
	g_signal_connect (G_OBJECT (handle->agent), "new-selected-pair",
#else
	g_signal_connect (G_OBJECT (handle->agent), "new-selected-pair-full",
#endif
		G_CALLBACK (janus_ice_cb_new_selected_pair), handle);
#ifndef HAVE_LIBNICE_TCP
	g_signal_connect (G_OBJECT (handle->agent), "new-remote-candidate",
#else
	g_signal_connect (G_OBJECT (handle->agent), "new-remote-candidate-full",
#endif
		G_CALLBACK (janus_ice_cb_new_remote_candidate), handle);

	/* Add all local addresses, except those in the ignore list */
	struct ifaddrs *ifaddr, *ifa;
	int family, s, n;
	char host[NI_MAXHOST];
	if(getifaddrs(&ifaddr) == -1) {
		JANUS_LOG(LOG_ERR, "[%"SCNu64"] Error getting list of interfaces...", handle->handle_id);
	} else {
		for(ifa = ifaddr, n = 0; ifa != NULL; ifa = ifa->ifa_next, n++) {
			if(ifa->ifa_addr == NULL)
				continue;
			/* Skip interfaces which are not up and running */
			if (!((ifa->ifa_flags & IFF_UP) && (ifa->ifa_flags & IFF_RUNNING)))
				continue;
			/* Skip loopback interfaces */
			if (ifa->ifa_flags & IFF_LOOPBACK)
				continue;
			family = ifa->ifa_addr->sa_family;
			if(family != AF_INET && family != AF_INET6)
				continue;
			/* We only add IPv6 addresses if support for them has been explicitly enabled (still WIP, mostly) */
			if(family == AF_INET6 && !janus_ipv6_enabled)
				continue;
			/* Check the interface name first, we can ignore that as well: enforce list would be checked later */
			if(janus_ice_enforce_list == NULL && ifa->ifa_name != NULL && janus_ice_is_ignored(ifa->ifa_name))
				continue;
			s = getnameinfo(ifa->ifa_addr,
					(family == AF_INET) ? sizeof(struct sockaddr_in) : sizeof(struct sockaddr_in6),
					host, NI_MAXHOST, NULL, 0, NI_NUMERICHOST);
			if(s != 0) {
				JANUS_LOG(LOG_ERR, "[%"SCNu64"] getnameinfo() failed: %s\n", handle->handle_id, gai_strerror(s));
				continue;
			}
			/* Skip 0.0.0.0, :: and local scoped addresses  */
			if(!strcmp(host, "0.0.0.0") || !strcmp(host, "::") || !strncmp(host, "fe80:", 5))
				continue;
			/* Check if this IP address is in the ignore/enforce list, now: the enforce list has the precedence */
			if(janus_ice_enforce_list != NULL) {
				if(ifa->ifa_name != NULL && !janus_ice_is_enforced(ifa->ifa_name) && !janus_ice_is_enforced(host))
					continue;
			} else {
				if(janus_ice_is_ignored(host))
					continue;
			}
			/* Ok, add interface to the ICE agent */
			JANUS_LOG(LOG_VERB, "[%"SCNu64"] Adding %s to the addresses to gather candidates for\n", handle->handle_id, host);
			NiceAddress addr_local;
			nice_address_init (&addr_local);
			if(!nice_address_set_from_string (&addr_local, host)) {
				JANUS_LOG(LOG_WARN, "[%"SCNu64"] Skipping invalid address %s\n", handle->handle_id, host);
				continue;
			}
			nice_agent_add_local_address (handle->agent, &addr_local);
		}
		freeifaddrs(ifaddr);
	}

	handle->cdone = 0;
	handle->streams_num = 0;
	handle->streams = g_hash_table_new(NULL, NULL);
	if(audio) {
		/* Add an audio stream */
		handle->streams_num++;
		handle->audio_id = nice_agent_add_stream (handle->agent, janus_flags_is_set(&handle->webrtc_flags, JANUS_ICE_HANDLE_WEBRTC_RTCPMUX) ? 1 : 2);
		janus_ice_stream *audio_stream = (janus_ice_stream *)g_malloc0(sizeof(janus_ice_stream));
		if(audio_stream == NULL) {
			JANUS_LOG(LOG_FATAL, "Memory error!\n");
			return -1;
		}
		g_atomic_int_set(&audio_stream->destroyed, 0);
		janus_refcount_init(&audio_stream->ref, janus_ice_stream_free);
		handle->audio_mid = NULL;
		audio_stream->stream_id = handle->audio_id;
		audio_stream->handle = handle;
		janus_refcount_increase(&handle->ref);
		audio_stream->cdone = 0;
		audio_stream->payload_type = -1;
		audio_stream->disabled = FALSE;
		/* FIXME By default, if we're being called we're DTLS clients, but this may be changed by ICE... */
		audio_stream->dtls_role = offer ? JANUS_DTLS_ROLE_CLIENT : JANUS_DTLS_ROLE_ACTPASS;
		audio_stream->audio_ssrc = janus_random_uint32();	/* FIXME Should we look for conflicts? */
		audio_stream->audio_ssrc_peer = 0;	/* FIXME Right now we don't know what this will be */
		audio_stream->video_ssrc = 0;
		if(janus_flags_is_set(&handle->webrtc_flags, JANUS_ICE_HANDLE_WEBRTC_BUNDLE)) {
			/* If we're bundling, this stream is going to be used for video as well */
			audio_stream->video_ssrc = janus_random_uint32();	/* FIXME Should we look for conflicts? */
		}
		audio_stream->video_ssrc_peer = 0;	/* FIXME Right now we don't know what this will be */
		audio_stream->video_ssrc_peer_rtx = 0;	/* FIXME Right now we don't know what this will be */
		audio_stream->audio_rtcp_ctx = g_malloc0(sizeof(rtcp_context));
		audio_stream->audio_rtcp_ctx->tb = 48000;	/* May change later */
		audio_stream->video_rtcp_ctx = g_malloc0(sizeof(rtcp_context));
		audio_stream->video_rtcp_ctx->tb = 90000;
		janus_mutex_init(&audio_stream->mutex);
		audio_stream->components = g_hash_table_new(NULL, NULL);
		g_hash_table_insert(handle->streams, GUINT_TO_POINTER(handle->audio_id), audio_stream);
		if(!have_turnrest_credentials) {
			/* No TURN REST API server and credentials, any static ones? */
			if(janus_turn_server != NULL) {
				/* We need relay candidates as well */
				gboolean ok = nice_agent_set_relay_info(handle->agent, handle->audio_id, 1,
					janus_turn_server, janus_turn_port, janus_turn_user, janus_turn_pwd, janus_turn_type);
				if(!ok) {
					JANUS_LOG(LOG_WARN, "Could not set TURN server, is the address correct? (%s:%"SCNu16")\n",
						janus_turn_server, janus_turn_port);
				}
			}
#ifdef HAVE_LIBCURL
		} else {
			/* We need relay candidates as well: add all those we got */
			GList *server = turnrest_credentials->servers;
			while(server != NULL) {
				janus_turnrest_instance *instance = (janus_turnrest_instance *)server->data;
				gboolean ok = nice_agent_set_relay_info(handle->agent, handle->audio_id, 1,
					instance->server, instance->port,
					turnrest_credentials->username, turnrest_credentials->password,
					instance->transport);
				if(!ok) {
					JANUS_LOG(LOG_WARN, "Could not set TURN server, is the address correct? (%s:%"SCNu16")\n",
						instance->server, instance->port);
				}
				server = server->next;
			}
#endif
		}
		handle->audio_stream = audio_stream;
		janus_ice_component *audio_rtp = (janus_ice_component *)g_malloc0(sizeof(janus_ice_component));
		if(audio_rtp == NULL) {
			JANUS_LOG(LOG_FATAL, "Memory error!\n");
			return -1;
		}
		g_atomic_int_set(&audio_rtp->destroyed, 0);
		janus_refcount_init(&audio_rtp->ref, janus_ice_component_free);
		audio_rtp->stream = audio_stream;
		janus_refcount_increase(&audio_stream->ref);
		audio_rtp->stream_id = audio_stream->stream_id;
		audio_rtp->component_id = 1;
		audio_rtp->candidates = NULL;
		audio_rtp->local_candidates = NULL;
		audio_rtp->remote_candidates = NULL;
		audio_rtp->selected_pair = NULL;
		audio_rtp->process_started = FALSE;
		audio_rtp->source = NULL;
		audio_rtp->dtls = NULL;
		audio_rtp->retransmit_buffer = NULL;
		audio_rtp->retransmit_log_ts = 0;
		audio_rtp->retransmit_recent_cnt = 0;
		audio_rtp->nack_sent_log_ts = 0;
		audio_rtp->nack_sent_recent_cnt = 0;
		audio_rtp->last_seqs_audio = NULL;
		audio_rtp->last_seqs_video = NULL;
		janus_ice_stats_reset(&audio_rtp->in_stats);
		janus_ice_stats_reset(&audio_rtp->out_stats);
		janus_mutex_init(&audio_rtp->mutex);
		g_hash_table_insert(audio_stream->components, GUINT_TO_POINTER(1), audio_rtp);
		audio_stream->rtp_component = audio_rtp;
#ifdef HAVE_PORTRANGE
		/* FIXME: libnice supports this since 0.1.0, but the 0.1.3 on Fedora fails with an undefined reference! */
		nice_agent_set_port_range(handle->agent, handle->audio_id, 1, rtp_range_min, rtp_range_max);
#endif
		janus_ice_component *audio_rtcp = NULL;
		if(!janus_flags_is_set(&handle->webrtc_flags, JANUS_ICE_HANDLE_WEBRTC_RTCPMUX)) {
			audio_rtcp = (janus_ice_component *)g_malloc0(sizeof(janus_ice_component));
			if(audio_rtcp == NULL) {
				JANUS_LOG(LOG_FATAL, "Memory error!\n");
				return -1;
			}
			g_atomic_int_set(&audio_rtcp->destroyed, 0);
			janus_refcount_init(&audio_rtcp->ref, janus_ice_component_free);
			if(!have_turnrest_credentials) {
				/* No TURN REST API server and credentials, any static ones? */
				if(janus_turn_server != NULL) {
					/* We need relay candidates as well */
					gboolean ok = nice_agent_set_relay_info(handle->agent, handle->audio_id, 2,
						janus_turn_server, janus_turn_port, janus_turn_user, janus_turn_pwd, janus_turn_type);
					if(!ok) {
						JANUS_LOG(LOG_WARN, "Could not set TURN server, is the address correct? (%s:%"SCNu16")\n",
							janus_turn_server, janus_turn_port);
					}
				}
#ifdef HAVE_LIBCURL
			} else {
				/* We need relay candidates as well: add all those we got */
				GList *server = turnrest_credentials->servers;
				while(server != NULL) {
					janus_turnrest_instance *instance = (janus_turnrest_instance *)server->data;
					gboolean ok = nice_agent_set_relay_info(handle->agent, handle->audio_id, 2,
						instance->server, instance->port,
						turnrest_credentials->username, turnrest_credentials->password,
						instance->transport);
					if(!ok) {
						JANUS_LOG(LOG_WARN, "Could not set TURN server, is the address correct? (%s:%"SCNu16")\n",
							instance->server, instance->port);
					}
					server = server->next;
				}
#endif
			}
			audio_rtcp->stream = audio_stream;
			janus_refcount_increase(&audio_stream->ref);
			audio_rtcp->stream_id = audio_stream->stream_id;
			audio_rtcp->component_id = 2;
			audio_rtcp->candidates = NULL;
			audio_rtcp->local_candidates = NULL;
			audio_rtcp->remote_candidates = NULL;
			audio_rtcp->selected_pair = NULL;
			audio_rtcp->process_started = FALSE;
			audio_rtcp->source = NULL;
			audio_rtcp->dtls = NULL;
			audio_rtcp->retransmit_buffer = NULL;
			audio_rtcp->retransmit_log_ts = 0;
			audio_rtcp->retransmit_recent_cnt = 0;
			janus_ice_stats_reset(&audio_rtcp->in_stats);
			janus_ice_stats_reset(&audio_rtcp->out_stats);
			janus_mutex_init(&audio_rtcp->mutex);
			g_hash_table_insert(audio_stream->components, GUINT_TO_POINTER(2), audio_rtcp);
			audio_stream->rtcp_component = audio_rtcp;
#ifdef HAVE_PORTRANGE
		/* FIXME: libnice supports this since 0.1.0, but the 0.1.3 on Fedora fails with an undefined reference! */
			nice_agent_set_port_range(handle->agent, handle->audio_id, 2, rtp_range_min, rtp_range_max);
#endif
		}
		nice_agent_gather_candidates(handle->agent, handle->audio_id);
		nice_agent_attach_recv(handle->agent, handle->audio_id, 1, g_main_loop_get_context (handle->iceloop), janus_ice_cb_nice_recv, audio_rtp);
		if(!janus_flags_is_set(&handle->webrtc_flags, JANUS_ICE_HANDLE_WEBRTC_RTCPMUX) && audio_rtcp != NULL)
			nice_agent_attach_recv(handle->agent, handle->audio_id, 2, g_main_loop_get_context (handle->iceloop), janus_ice_cb_nice_recv, audio_rtcp);
	}
	if(video && (!audio || !janus_flags_is_set(&handle->webrtc_flags, JANUS_ICE_HANDLE_WEBRTC_BUNDLE))) {
		/* Add a video stream */
		handle->streams_num++;
		handle->video_id = nice_agent_add_stream (handle->agent, janus_flags_is_set(&handle->webrtc_flags, JANUS_ICE_HANDLE_WEBRTC_RTCPMUX) ? 1 : 2);
		janus_ice_stream *video_stream = (janus_ice_stream *)g_malloc0(sizeof(janus_ice_stream));
		if(video_stream == NULL) {
			JANUS_LOG(LOG_FATAL, "Memory error!\n");
			return -1;
		}
		g_atomic_int_set(&video_stream->destroyed, 0);
		janus_refcount_init(&video_stream->ref, janus_ice_stream_free);
		handle->video_mid = NULL;
		video_stream->handle = handle;
		janus_refcount_increase(&handle->ref);
		video_stream->stream_id = handle->video_id;
		video_stream->cdone = 0;
		video_stream->payload_type = -1;
		video_stream->disabled = FALSE;
		/* FIXME By default, if we're being called we're DTLS clients, but this may be changed by ICE... */
		video_stream->dtls_role = offer ? JANUS_DTLS_ROLE_CLIENT : JANUS_DTLS_ROLE_ACTPASS;
		video_stream->video_ssrc = janus_random_uint32();	/* FIXME Should we look for conflicts? */
		video_stream->video_ssrc_peer = 0;	/* FIXME Right now we don't know what this will be */
		video_stream->video_ssrc_peer_rtx = 0;	/* FIXME Right now we don't know what this will be */
		video_stream->audio_ssrc = 0;
		video_stream->audio_ssrc_peer = 0;
		video_stream->video_rtcp_ctx = g_malloc0(sizeof(rtcp_context));
		video_stream->video_rtcp_ctx->tb = 90000;
		video_stream->components = g_hash_table_new(NULL, NULL);
		janus_mutex_init(&video_stream->mutex);
		g_hash_table_insert(handle->streams, GUINT_TO_POINTER(handle->video_id), video_stream);
		if(!have_turnrest_credentials) {
			/* No TURN REST API server and credentials, any static ones? */
			if(janus_turn_server != NULL) {
				/* We need relay candidates as well */
				gboolean ok = nice_agent_set_relay_info(handle->agent, handle->video_id, 1,
					janus_turn_server, janus_turn_port, janus_turn_user, janus_turn_pwd, janus_turn_type);
				if(!ok) {
					JANUS_LOG(LOG_WARN, "Could not set TURN server, is the address correct? (%s:%"SCNu16")\n",
						janus_turn_server, janus_turn_port);
				}
			}
#ifdef HAVE_LIBCURL
		} else {
			/* We need relay candidates as well: add all those we got */
			GList *server = turnrest_credentials->servers;
			while(server != NULL) {
				janus_turnrest_instance *instance = (janus_turnrest_instance *)server->data;
				gboolean ok = nice_agent_set_relay_info(handle->agent, handle->video_id, 1,
					instance->server, instance->port,
					turnrest_credentials->username, turnrest_credentials->password,
					instance->transport);
				if(!ok) {
					JANUS_LOG(LOG_WARN, "Could not set TURN server, is the address correct? (%s:%"SCNu16")\n",
						instance->server, instance->port);
				}
				server = server->next;
			}
#endif
		}
		handle->video_stream = video_stream;
		janus_ice_component *video_rtp = (janus_ice_component *)g_malloc0(sizeof(janus_ice_component));
		if(video_rtp == NULL) {
			JANUS_LOG(LOG_FATAL, "Memory error!\n");
			return -1;
		}
		g_atomic_int_set(&video_rtp->destroyed, 0);
		janus_refcount_init(&video_rtp->ref, janus_ice_component_free);
		video_rtp->stream = video_stream;
		janus_refcount_increase(&video_stream->ref);
		video_rtp->stream_id = video_stream->stream_id;
		video_rtp->component_id = 1;
		video_rtp->candidates = NULL;
		video_rtp->local_candidates = NULL;
		video_rtp->remote_candidates = NULL;
		video_rtp->selected_pair = NULL;
		video_rtp->process_started = FALSE;
		video_rtp->source = NULL;
		video_rtp->dtls = NULL;
		video_rtp->retransmit_buffer = NULL;
		video_rtp->retransmit_log_ts = 0;
		video_rtp->retransmit_recent_cnt = 0;
		video_rtp->nack_sent_log_ts = 0;
		video_rtp->nack_sent_recent_cnt = 0;
		video_rtp->last_seqs_audio = NULL;
		video_rtp->last_seqs_video = NULL;
		janus_ice_stats_reset(&video_rtp->in_stats);
		janus_ice_stats_reset(&video_rtp->out_stats);
		janus_mutex_init(&video_rtp->mutex);
		g_hash_table_insert(video_stream->components, GUINT_TO_POINTER(1), video_rtp);
		video_stream->rtp_component = video_rtp;
#ifdef HAVE_PORTRANGE
		/* FIXME: libnice supports this since 0.1.0, but the 0.1.3 on Fedora fails with an undefined reference! */
		nice_agent_set_port_range(handle->agent, handle->video_id, 1, rtp_range_min, rtp_range_max);
#endif
		janus_ice_component *video_rtcp = NULL;
		if(!janus_flags_is_set(&handle->webrtc_flags, JANUS_ICE_HANDLE_WEBRTC_RTCPMUX)) {
			video_rtcp = (janus_ice_component *)g_malloc0(sizeof(janus_ice_component));
			if(video_rtcp == NULL) {
				JANUS_LOG(LOG_FATAL, "Memory error!\n");
				return -1;
			}
			g_atomic_int_set(&video_rtcp->destroyed, 0);
			janus_refcount_init(&video_rtcp->ref, janus_ice_component_free);
			if(!have_turnrest_credentials) {
				/* No TURN REST API server and credentials, any static ones? */
				if(janus_turn_server != NULL) {
					/* We need relay candidates as well */
					gboolean ok = nice_agent_set_relay_info(handle->agent, handle->video_id, 2,
						janus_turn_server, janus_turn_port, janus_turn_user, janus_turn_pwd, janus_turn_type);
					if(!ok) {
						JANUS_LOG(LOG_WARN, "Could not set TURN server, is the address correct? (%s:%"SCNu16")\n",
							janus_turn_server, janus_turn_port);
					}
				}
#ifdef HAVE_LIBCURL
			} else {
				/* We need relay candidates as well: add all those we got */
				GList *server = turnrest_credentials->servers;
				while(server != NULL) {
					janus_turnrest_instance *instance = (janus_turnrest_instance *)server->data;
					gboolean ok = nice_agent_set_relay_info(handle->agent, handle->video_id, 2,
						instance->server, instance->port,
						turnrest_credentials->username, turnrest_credentials->password,
						instance->transport);
					if(!ok) {
						JANUS_LOG(LOG_WARN, "Could not set TURN server, is the address correct? (%s:%"SCNu16")\n",
							instance->server, instance->port);
					}
					server = server->next;
				}
#endif
			}
			video_rtcp->stream = video_stream;
			janus_refcount_increase(&video_stream->ref);
			video_rtcp->stream_id = video_stream->stream_id;
			video_rtcp->component_id = 2;
			video_rtcp->candidates = NULL;
			video_rtcp->local_candidates = NULL;
			video_rtcp->remote_candidates = NULL;
			video_rtcp->selected_pair = NULL;
			video_rtcp->process_started = FALSE;
			video_rtcp->source = NULL;
			video_rtcp->dtls = NULL;
			video_rtcp->retransmit_buffer = NULL;
			video_rtcp->retransmit_log_ts = 0;
			video_rtcp->retransmit_recent_cnt = 0;
			janus_ice_stats_reset(&video_rtcp->in_stats);
			janus_ice_stats_reset(&video_rtcp->out_stats);
			janus_mutex_init(&video_rtcp->mutex);
			g_hash_table_insert(video_stream->components, GUINT_TO_POINTER(2), video_rtcp);
			video_stream->rtcp_component = video_rtcp;
#ifdef HAVE_PORTRANGE
			/* FIXME: libnice supports this since 0.1.0, but the 0.1.3 on Fedora fails with an undefined reference! */
			nice_agent_set_port_range(handle->agent, handle->video_id, 2, rtp_range_min, rtp_range_max);
#endif
		}
		nice_agent_gather_candidates(handle->agent, handle->video_id);
		nice_agent_attach_recv(handle->agent, handle->video_id, 1, g_main_loop_get_context (handle->iceloop), janus_ice_cb_nice_recv, video_rtp);
		if(!janus_flags_is_set(&handle->webrtc_flags, JANUS_ICE_HANDLE_WEBRTC_RTCPMUX) && video_rtcp != NULL)
			nice_agent_attach_recv(handle->agent, handle->video_id, 2, g_main_loop_get_context (handle->iceloop), janus_ice_cb_nice_recv, video_rtcp);
	}
#ifndef HAVE_SCTP
	handle->data_id = 0;
	handle->data_stream = NULL;
#else
	if(data && ((!audio && !video) || !janus_flags_is_set(&handle->webrtc_flags, JANUS_ICE_HANDLE_WEBRTC_BUNDLE))) {
		/* Add a SCTP/DataChannel stream */
		handle->streams_num++;
		handle->data_id = nice_agent_add_stream (handle->agent, 1);
		janus_ice_stream *data_stream = (janus_ice_stream *)g_malloc0(sizeof(janus_ice_stream));
		if(data_stream == NULL) {
			JANUS_LOG(LOG_FATAL, "Memory error!\n");
			return -1;
		}
		g_atomic_int_set(&data_stream->destroyed, 0);
		janus_refcount_init(&data_stream->ref, janus_ice_stream_free);
		handle->data_mid = NULL;
		if(!have_turnrest_credentials) {
			/* No TURN REST API server and credentials, any static ones? */
			if(janus_turn_server != NULL) {
				/* We need relay candidates as well */
				gboolean ok = nice_agent_set_relay_info(handle->agent, handle->data_id, 1,
					janus_turn_server, janus_turn_port, janus_turn_user, janus_turn_pwd, janus_turn_type);
				if(!ok) {
					JANUS_LOG(LOG_WARN, "Could not set TURN server, is the address correct? (%s:%"SCNu16")\n",
						janus_turn_server, janus_turn_port);
				}
			}
#ifdef HAVE_LIBCURL
		} else {
			/* We need relay candidates as well: add all those we got */
			GList *server = turnrest_credentials->servers;
			while(server != NULL) {
				janus_turnrest_instance *instance = (janus_turnrest_instance *)server->data;
				gboolean ok = nice_agent_set_relay_info(handle->agent, handle->data_id, 1,
					instance->server, instance->port,
					turnrest_credentials->username, turnrest_credentials->password,
					instance->transport);
				if(!ok) {
					JANUS_LOG(LOG_WARN, "Could not set TURN server, is the address correct? (%s:%"SCNu16")\n",
						instance->server, instance->port);
				}
				server = server->next;
			}
#endif
		}
		data_stream->handle = handle;
		janus_refcount_increase(&handle->ref);
		data_stream->stream_id = handle->data_id;
		data_stream->cdone = 0;
		data_stream->payload_type = -1;
		data_stream->disabled = FALSE;
		/* FIXME By default, if we're being called we're DTLS clients, but this may be changed by ICE... */
		data_stream->dtls_role = offer ? JANUS_DTLS_ROLE_CLIENT : JANUS_DTLS_ROLE_ACTPASS;
		data_stream->components = g_hash_table_new(NULL, NULL);
		janus_mutex_init(&data_stream->mutex);
		g_hash_table_insert(handle->streams, GUINT_TO_POINTER(handle->data_id), data_stream);
		handle->data_stream = data_stream;
		janus_ice_component *data_component = (janus_ice_component *)g_malloc0(sizeof(janus_ice_component));
		if(data_component == NULL) {
			JANUS_LOG(LOG_FATAL, "Memory error!\n");
			return -1;
		}
		g_atomic_int_set(&data_component->destroyed, 0);
		janus_refcount_init(&data_component->ref, janus_ice_component_free);
		data_component->stream = data_stream;
		janus_refcount_increase(&data_stream->ref);
		data_component->stream_id = data_component->stream_id;
		data_component->component_id = 1;
		data_component->candidates = NULL;
		data_component->local_candidates = NULL;
		data_component->remote_candidates = NULL;
		data_component->selected_pair = NULL;
		data_component->process_started = FALSE;
		data_component->source = NULL;
		data_component->dtls = NULL;
		data_component->retransmit_buffer = NULL;
		data_component->retransmit_log_ts = 0;
		data_component->retransmit_recent_cnt = 0;
		janus_ice_stats_reset(&data_component->in_stats);
		janus_ice_stats_reset(&data_component->out_stats);
		janus_mutex_init(&data_component->mutex);
		g_hash_table_insert(data_stream->components, GUINT_TO_POINTER(1), data_component);
		data_stream->rtp_component = data_component;	/* We use the component called 'RTP' for data */
#ifdef HAVE_PORTRANGE
		/* FIXME: libnice supports this since 0.1.0, but the 0.1.3 on Fedora fails with an undefined reference! */
		nice_agent_set_port_range(handle->agent, handle->data_id, 1, rtp_range_min, rtp_range_max);
#endif
		nice_agent_gather_candidates(handle->agent, handle->data_id);
		nice_agent_attach_recv(handle->agent, handle->data_id, 1, g_main_loop_get_context (handle->iceloop), janus_ice_cb_nice_recv, data_component);
	}
#endif
#ifdef HAVE_LIBCURL
	if(turnrest_credentials != NULL) {
		janus_turnrest_response_destroy(turnrest_credentials);
		turnrest_credentials = NULL;
	}
#endif
	return 0;
}

void *janus_ice_send_thread(void *data) {
	janus_ice_handle *handle = (janus_ice_handle *)data;
	janus_refcount_increase(&handle->ref);
	JANUS_LOG(LOG_VERB, "[%"SCNu64"] ICE send thread started...\n", handle->handle_id);
	janus_ice_queued_packet *pkt = NULL;
	gint64 before = janus_get_monotonic_time(),
		audio_rtcp_last_rr = before, audio_rtcp_last_sr = before,
		video_rtcp_last_rr = before, video_rtcp_last_sr = before,
		last_nack_cleanup = before;
	while(!janus_flags_is_set(&handle->webrtc_flags, JANUS_ICE_HANDLE_WEBRTC_ALERT)) {
		if(handle->queued_packets != NULL) {
			pkt = g_async_queue_timeout_pop(handle->queued_packets, 500000);
		} else {
			g_usleep(100000);
		}
		/* First of all, let's see if everything's fine on the recv side */
		gint64 now = janus_get_monotonic_time();
		if(now-before >= G_USEC_PER_SEC) {
			if(handle->audio_stream && handle->audio_stream->rtp_component) {
				janus_ice_component *component = handle->audio_stream->rtp_component;
				GList *lastitem = g_list_last(component->in_stats.audio_bytes_lastsec);
				janus_ice_stats_item *last = lastitem ? ((janus_ice_stats_item *)lastitem->data) : NULL;
				if(!component->in_stats.audio_notified_lastsec && last && now-last->when >= G_USEC_PER_SEC) {
					/* Notify that we missed more than a second of audio! */
					component->in_stats.audio_notified_lastsec = TRUE;
					JANUS_LOG(LOG_WARN, "[%"SCNu64"] Didn't receive audio for more than a second...\n", handle->handle_id);
					janus_ice_notify_media(handle, FALSE, FALSE);
				}
				if(!component->in_stats.video_notified_lastsec && janus_flags_is_set(&handle->webrtc_flags, JANUS_ICE_HANDLE_WEBRTC_BUNDLE)) {
					lastitem = g_list_last(component->in_stats.video_bytes_lastsec);
					last = lastitem ? ((janus_ice_stats_item *)lastitem->data) : NULL;
					if(last && now-last->when >= G_USEC_PER_SEC) {
						/* Notify that we missed more than a second of video! */
						component->in_stats.video_notified_lastsec = TRUE;
						JANUS_LOG(LOG_WARN, "[%"SCNu64"] Didn't receive video for more than a second...\n", handle->handle_id);
						janus_ice_notify_media(handle, TRUE, FALSE);
					}
				}
			}
			if(handle->video_stream && handle->video_stream->rtp_component) {
				janus_ice_component *component = handle->video_stream->rtp_component;
				GList *lastitem = g_list_last(component->in_stats.video_bytes_lastsec);
				janus_ice_stats_item *last = lastitem ? ((janus_ice_stats_item *)lastitem->data) : NULL;
				if(!component->in_stats.video_notified_lastsec && last && now-last->when >= G_USEC_PER_SEC) {
					/* Notify that we missed more than a second of video! */
					component->in_stats.video_notified_lastsec = TRUE;
					JANUS_LOG(LOG_WARN, "[%"SCNu64"] Didn't receive video for more than a second...\n", handle->handle_id);
					janus_ice_notify_media(handle, TRUE, FALSE);
				}
			}
			before = now;
		}
		/* Let's check if it's time to send a RTCP RR as well */
		if(now-audio_rtcp_last_rr >= 5*G_USEC_PER_SEC) {
			janus_ice_stream *stream = handle->audio_stream;
			if(handle->audio_stream && stream->audio_rtcp_ctx && stream->audio_rtcp_ctx->rtp_recvd) {
				/* Create a RR */
				int rrlen = 32;
				char rtcpbuf[32];
				rtcp_rr *rr = (rtcp_rr *)&rtcpbuf;
				rr->header.version = 2;
				rr->header.type = RTCP_RR;
				rr->header.rc = 1;
				rr->header.length = htons((rrlen/4)-1);
				janus_rtcp_report_block(stream->audio_rtcp_ctx, &rr->rb[0]);
				/* Enqueue it, we'll send it later */
				janus_ice_relay_rtcp_internal(handle, 0, rtcpbuf, 32, FALSE);
			}
			audio_rtcp_last_rr = now;
		}
		if(now-video_rtcp_last_rr >= 5*G_USEC_PER_SEC) {
			janus_ice_stream *stream = janus_flags_is_set(&handle->webrtc_flags, JANUS_ICE_HANDLE_WEBRTC_BUNDLE) ? (handle->audio_stream ? handle->audio_stream : handle->video_stream) : (handle->video_stream);
			if(stream) {
				if(stream->video_rtcp_ctx && stream->video_rtcp_ctx->rtp_recvd) {
					/* Create a RR */
					int rrlen = 32;
					char rtcpbuf[32];
					rtcp_rr *rr = (rtcp_rr *)&rtcpbuf;
					rr->header.version = 2;
					rr->header.type = RTCP_RR;
					rr->header.rc = 1;
					rr->header.length = htons((rrlen/4)-1);
					janus_rtcp_report_block(stream->video_rtcp_ctx, &rr->rb[0]);
					/* Enqueue it, we'll send it later */
					janus_ice_relay_rtcp_internal(handle, 1, rtcpbuf, 32, FALSE);
				}
			}
			video_rtcp_last_rr = now;
		}
		/* Do the same with SR/SDES */
		if(now-audio_rtcp_last_sr >= 500000) {
			janus_ice_stream *stream = handle->audio_stream;
			if(stream && stream->rtp_component && stream->rtp_component->out_stats.audio_packets > 0) {
				/* Create a SR/SDES compound */
				int srlen = 28;
				int sdeslen = 20;
				char rtcpbuf[srlen+sdeslen];
				rtcp_sr *sr = (rtcp_sr *)&rtcpbuf;
				sr->header.version = 2;
				sr->header.type = RTCP_SR;
				sr->header.rc = 0;
				sr->header.length = htons((srlen/4)-1);
				struct timeval tv;
				gettimeofday(&tv, NULL);
				uint32_t s = tv.tv_sec + 2208988800u;
				uint32_t u = tv.tv_usec;
				uint32_t f = (u << 12) + (u << 8) - ((u * 3650) >> 6);
				sr->si.ntp_ts_msw = htonl(s);
				sr->si.ntp_ts_lsw = htonl(f);
				/* Compute an RTP timestamp coherent with the NTP one */
				rtcp_context *rtcp_ctx = stream->audio_rtcp_ctx;
				if(rtcp_ctx == NULL) {
					sr->si.rtp_ts = htonl(stream->audio_last_ts);	/* FIXME */
				} else {
					int64_t ntp = tv.tv_sec*G_USEC_PER_SEC + tv.tv_usec;
					if(rtcp_ctx->fsr_ts == 0)
						rtcp_ctx->fsr_ts = ntp;
					uint32_t rtp_ts = ((ntp-rtcp_ctx->fsr_ts)/1000)*(rtcp_ctx->tb/1000);
					sr->si.rtp_ts = htonl(rtp_ts);
				}
				sr->si.s_packets = htonl(stream->rtp_component->out_stats.audio_packets);
				sr->si.s_octets = htonl(stream->rtp_component->out_stats.audio_bytes);
				rtcp_sdes *sdes = (rtcp_sdes *)&rtcpbuf[28];
				janus_rtcp_sdes((char *)sdes, sdeslen, "janusaudio", 10);
				/* Enqueue it, we'll send it later */
				janus_ice_relay_rtcp_internal(handle, 0, rtcpbuf, srlen+sdeslen, FALSE);
			}
			audio_rtcp_last_sr = now;
		}
		if(now-video_rtcp_last_sr >= 500000) {
			janus_ice_stream *stream = janus_flags_is_set(&handle->webrtc_flags, JANUS_ICE_HANDLE_WEBRTC_BUNDLE) ? (handle->audio_stream ? handle->audio_stream : handle->video_stream) : (handle->video_stream);
			if(stream && stream->rtp_component && stream->rtp_component->out_stats.video_packets > 0) {
				/* Create a SR/SDES compound */
				int srlen = 28;
				int sdeslen = 20;
				char rtcpbuf[srlen+sdeslen];
				rtcp_sr *sr = (rtcp_sr *)&rtcpbuf;
				sr->header.version = 2;
				sr->header.type = RTCP_SR;
				sr->header.rc = 0;
				sr->header.length = htons((srlen/4)-1);
				struct timeval tv;
				gettimeofday(&tv, NULL);
				uint32_t s = tv.tv_sec + 2208988800u;
				uint32_t u = tv.tv_usec;
				uint32_t f = (u << 12) + (u << 8) - ((u * 3650) >> 6);
				sr->si.ntp_ts_msw = htonl(s);
				sr->si.ntp_ts_lsw = htonl(f);
				/* Compute an RTP timestamp coherent with the NTP one */
				rtcp_context *rtcp_ctx = stream->video_rtcp_ctx;
				if(rtcp_ctx == NULL) {
					sr->si.rtp_ts = htonl(stream->video_last_ts);	/* FIXME */
				} else {
					int64_t ntp = tv.tv_sec*G_USEC_PER_SEC + tv.tv_usec;
					if(rtcp_ctx->fsr_ts == 0)
						rtcp_ctx->fsr_ts = ntp;
					uint32_t rtp_ts = ((ntp-rtcp_ctx->fsr_ts)/1000)*(rtcp_ctx->tb/1000);
					sr->si.rtp_ts = htonl(rtp_ts);
				}
				sr->si.s_packets = htonl(stream->rtp_component->out_stats.video_packets);
				sr->si.s_octets = htonl(stream->rtp_component->out_stats.video_bytes);
				rtcp_sdes *sdes = (rtcp_sdes *)&rtcpbuf[28];
				janus_rtcp_sdes((char *)sdes, sdeslen, "janusvideo", 10);
				/* Enqueue it, we'll send it later */
				janus_ice_relay_rtcp_internal(handle, 1, rtcpbuf, srlen+sdeslen, FALSE);
			}
			video_rtcp_last_sr = now;
		}
		/* Should we clean up old NACK buffers? (we check each 1/4 of the max_nack_queue time) */
		if(max_nack_queue > 0 && (now-last_nack_cleanup >= (max_nack_queue*250))) {
			/* Check if we do for both streams */
			janus_cleanup_nack_buffer(now, handle->audio_stream);
			janus_cleanup_nack_buffer(now, handle->video_stream);
			last_nack_cleanup = now;
		}

		/* Now let's get on with the packets */
		if(pkt == NULL) {
			continue;
		}
		if(pkt == &janus_ice_dtls_alert) {
			/* The session is over, send an alert on all streams and components */
			if(handle->streams != NULL) {
				if(handle->audio_stream) {
					janus_ice_stream *stream = handle->audio_stream;
					if(stream->rtp_component)
						janus_dtls_srtp_send_alert(stream->rtp_component->dtls);
					if(stream->rtcp_component)
						janus_dtls_srtp_send_alert(stream->rtcp_component->dtls);
				}
				if(handle->video_stream) {
					janus_ice_stream *stream = handle->video_stream;
					if(stream->rtp_component)
						janus_dtls_srtp_send_alert(stream->rtp_component->dtls);
					if(stream->rtcp_component)
						janus_dtls_srtp_send_alert(stream->rtcp_component->dtls);
				}
				if(handle->data_stream) {
					janus_ice_stream *stream = handle->data_stream;
					if(stream->rtp_component)
						janus_dtls_srtp_send_alert(stream->rtp_component->dtls);
					if(stream->rtcp_component)
						janus_dtls_srtp_send_alert(stream->rtcp_component->dtls);
				}
			}
			continue;
		}
		if(pkt->data == NULL) {
			g_free(pkt);
			pkt = NULL;
			continue;
		}
		if(pkt->control) {
			/* RTCP */
			int video = (pkt->type == JANUS_ICE_PACKET_VIDEO);
			janus_ice_stream *stream = janus_flags_is_set(&handle->webrtc_flags, JANUS_ICE_HANDLE_WEBRTC_BUNDLE) ? (handle->audio_stream ? handle->audio_stream : handle->video_stream) : (video ? handle->video_stream : handle->audio_stream);
			if(!stream) {
				g_free(pkt->data);
				pkt->data = NULL;
				g_free(pkt);
				pkt = NULL;
				continue;
			}
			janus_ice_component *component = janus_flags_is_set(&handle->webrtc_flags, JANUS_ICE_HANDLE_WEBRTC_RTCPMUX) ? stream->rtp_component : stream->rtcp_component;
			if(!component) {
				g_free(pkt->data);
				pkt->data = NULL;
				g_free(pkt);
				pkt = NULL;
				continue;
			}
			if(!stream->cdone) {
				if(!janus_flags_is_set(&handle->webrtc_flags, JANUS_ICE_HANDLE_WEBRTC_ALERT) && !stream->noerrorlog) {
					JANUS_LOG(LOG_ERR, "[%"SCNu64"]     %s candidates not gathered yet for stream??\n", handle->handle_id, video ? "video" : "audio");
					stream->noerrorlog = 1;	/* Don't flood with the same error all over again */
				}
				g_free(pkt->data);
				pkt->data = NULL;
				g_free(pkt);
				pkt = NULL;
				continue;
			}
			stream->noerrorlog = 0;
			if(!component->dtls || !component->dtls->srtp_valid || !component->dtls->srtp_out) {
				if(!janus_flags_is_set(&handle->webrtc_flags, JANUS_ICE_HANDLE_WEBRTC_ALERT) && !component->noerrorlog) {
					JANUS_LOG(LOG_WARN, "[%"SCNu64"]     %s stream (#%u) component has no valid SRTP session (yet?)\n", handle->handle_id, video ? "video" : "audio", stream->stream_id);
					component->noerrorlog = 1;	/* Don't flood with the same error all over again */
				}
				g_free(pkt->data);
				pkt->data = NULL;
				g_free(pkt);
				pkt = NULL;
				continue;
			}
			component->noerrorlog = 0;
			if(pkt->encrypted) {
				/* Already SRTCP */
				int sent = nice_agent_send(handle->agent, stream->stream_id, component->component_id, pkt->length, (const gchar *)pkt->data);
				if(sent < pkt->length) {
					JANUS_LOG(LOG_ERR, "[%"SCNu64"] ... only sent %d bytes? (was %d)\n", handle->handle_id, sent, pkt->length);
				}
			} else {
				/* Check if there's anything we need to do before sending */
				uint64_t bitrate = janus_rtcp_get_remb(pkt->data, pkt->length);
				if(bitrate > 0) {
					/* There's a REMB, prepend a RR as it won't work otherwise */
					int rrlen = 32;
					char *rtcpbuf = g_malloc0(rrlen+pkt->length);
					rtcp_rr *rr = (rtcp_rr *)rtcpbuf;
					rr->header.version = 2;
					rr->header.type = RTCP_RR;
					rr->header.rc = 1;
					rr->header.length = htons((rrlen/4)-1);
					janus_ice_stream *stream = janus_flags_is_set(&handle->webrtc_flags, JANUS_ICE_HANDLE_WEBRTC_BUNDLE) ? (handle->audio_stream ? handle->audio_stream : handle->video_stream) : (handle->video_stream);
					if(stream && stream->video_rtcp_ctx && stream->video_rtcp_ctx->rtp_recvd)
						janus_rtcp_report_block(stream->video_rtcp_ctx, &rr->rb[0]);
					/* Append REMB */
					memcpy(rtcpbuf+rrlen, pkt->data, pkt->length);
					/* Free old packet and update */
					char *prev_data = pkt->data;
					pkt->data = rtcpbuf;
					pkt->length = rrlen+pkt->length;
					g_clear_pointer(&prev_data, g_free);
				}
				/* FIXME Copy in a buffer and fix SSRC */
				char sbuf[JANUS_BUFSIZE];
				memcpy(sbuf, pkt->data, pkt->length);
				/* Fix all SSRCs! */
				if(!janus_flags_is_set(&handle->webrtc_flags, JANUS_ICE_HANDLE_WEBRTC_PLAN_B)) {
					JANUS_LOG(LOG_HUGE, "[%"SCNu64"] Fixing SSRCs (local %u, peer %u)\n", handle->handle_id,
						video ? stream->video_ssrc : stream->audio_ssrc,
						video ? stream->video_ssrc_peer : stream->audio_ssrc_peer);
					janus_rtcp_fix_ssrc(NULL, sbuf, pkt->length, 1,
						video ? stream->video_ssrc : stream->audio_ssrc,
						video ? stream->video_ssrc_peer : stream->audio_ssrc_peer);
				} else {
					/* Plan B involved, we trust the plugin to set the right 'local' SSRC and we don't mess with it */
					JANUS_LOG(LOG_HUGE, "[%"SCNu64"] Fixing peer SSRC (Plan B, peer %u)\n", handle->handle_id,
						video ? stream->video_ssrc_peer : stream->audio_ssrc_peer);
					janus_rtcp_fix_ssrc(NULL, sbuf, pkt->length, 1, 0,
						video ? stream->video_ssrc_peer : stream->audio_ssrc_peer);
				}

				int protected = pkt->length;
				int res = 0;
				if(!janus_flags_is_set(&handle->webrtc_flags, JANUS_ICE_HANDLE_WEBRTC_PLAN_B)) {
					res = srtp_protect_rtcp(component->dtls->srtp_out, sbuf, &protected);
				} else {
					/* We need to make sure different sources don't use the SRTP context at the same time */
					janus_mutex_lock(&component->dtls->srtp_mutex);
					res = srtp_protect_rtcp(component->dtls->srtp_out, sbuf, &protected);
					janus_mutex_unlock(&component->dtls->srtp_mutex);
				}
				//~ JANUS_LOG(LOG_VERB, "[%"SCNu64"] ... SRTCP protect %s (len=%d-->%d)...\n", handle->handle_id, janus_get_srtp_error(res), pkt->length, protected);
				if(res != err_status_ok) {
					JANUS_LOG(LOG_ERR, "[%"SCNu64"] ... SRTCP protect error... %s (len=%d-->%d)...\n", handle->handle_id, janus_get_srtp_error(res), pkt->length, protected);
				} else {
					/* Shoot! */
					//~ JANUS_LOG(LOG_VERB, "[%"SCNu64"] ... Sending SRTCP packet (pt=%u, seq=%u, ts=%u)...\n", handle->handle_id,
						//~ header->paytype, ntohs(header->seq_number), ntohl(header->timestamp));
					int sent = nice_agent_send(handle->agent, stream->stream_id, component->component_id, protected, sbuf);
					if(sent < protected) {
						JANUS_LOG(LOG_ERR, "[%"SCNu64"] ... only sent %d bytes? (was %d)\n", handle->handle_id, sent, protected);
					}
				}
			}
			g_free(pkt->data);
			g_free(pkt);
			continue;
		} else {
			/* RTP or data */
			if(pkt->type == JANUS_ICE_PACKET_AUDIO || pkt->type == JANUS_ICE_PACKET_VIDEO) {
				/* RTP */
				int video = (pkt->type == JANUS_ICE_PACKET_VIDEO);
				janus_ice_stream *stream = janus_flags_is_set(&handle->webrtc_flags, JANUS_ICE_HANDLE_WEBRTC_BUNDLE) ? (handle->audio_stream ? handle->audio_stream : handle->video_stream) : (video ? handle->video_stream : handle->audio_stream);
				if(!stream) {
					g_free(pkt->data);
					pkt->data = NULL;
					g_free(pkt);
					pkt = NULL;
					continue;
				}
				janus_ice_component *component = stream->rtp_component;
				if(!component) {
					g_free(pkt->data);
					pkt->data = NULL;
					g_free(pkt);
					pkt = NULL;
					continue;
				}
				if(!stream->cdone) {
					if(!janus_flags_is_set(&handle->webrtc_flags, JANUS_ICE_HANDLE_WEBRTC_ALERT) && !stream->noerrorlog) {
						JANUS_LOG(LOG_ERR, "[%"SCNu64"]     %s candidates not gathered yet for stream??\n", handle->handle_id, video ? "video" : "audio");
						stream->noerrorlog = 1;	/* Don't flood with the same error all over again */
					}
					g_free(pkt->data);
					pkt->data = NULL;
					g_free(pkt);
					pkt = NULL;
					continue;
				}
				stream->noerrorlog = 0;
				if(!component->dtls || !component->dtls->srtp_valid || !component->dtls->srtp_out) {
					if(!janus_flags_is_set(&handle->webrtc_flags, JANUS_ICE_HANDLE_WEBRTC_ALERT) && !component->noerrorlog) {
						JANUS_LOG(LOG_WARN, "[%"SCNu64"]     %s stream component has no valid SRTP session (yet?)\n", handle->handle_id, video ? "video" : "audio");
						component->noerrorlog = 1;	/* Don't flood with the same error all over again */
					}
					g_free(pkt->data);
					pkt->data = NULL;
					g_free(pkt);
					pkt = NULL;
					continue;
				}
				component->noerrorlog = 0;
				if(pkt->encrypted) {
					/* Already RTP (probably a retransmission?) */
					rtp_header *header = (rtp_header *)pkt->data;
					JANUS_LOG(LOG_HUGE, "[%"SCNu64"] ... Retransmitting seq.nr %"SCNu16"\n\n", handle->handle_id, ntohs(header->seq_number));
					int sent = nice_agent_send(handle->agent, stream->stream_id, component->component_id, pkt->length, (const gchar *)pkt->data);
					if(sent < pkt->length) {
						JANUS_LOG(LOG_ERR, "[%"SCNu64"] ... only sent %d bytes? (was %d)\n", handle->handle_id, sent, pkt->length);
					}
				} else {
					/* FIXME Copy in a buffer and fix SSRC */
					char sbuf[JANUS_BUFSIZE];
					memcpy(sbuf, pkt->data, pkt->length);
					if(!janus_flags_is_set(&handle->webrtc_flags, JANUS_ICE_HANDLE_WEBRTC_PLAN_B)) {
						/* Overwrite SSRC */
						rtp_header *header = (rtp_header *)sbuf;
						header->ssrc = htonl(video ? stream->video_ssrc : stream->audio_ssrc);
					}
					int protected = pkt->length;
					int res = srtp_protect(component->dtls->srtp_out, sbuf, &protected);
					//~ JANUS_LOG(LOG_VERB, "[%"SCNu64"] ... SRTP protect %s (len=%d-->%d)...\n", handle->handle_id, janus_get_srtp_error(res), pkt->length, protected);
					if(res != err_status_ok) {
						rtp_header *header = (rtp_header *)sbuf;
						guint32 timestamp = ntohl(header->timestamp);
						guint16 seq = ntohs(header->seq_number);
						JANUS_LOG(LOG_ERR, "[%"SCNu64"] ... SRTP protect error... %s (len=%d-->%d, ts=%"SCNu32", seq=%"SCNu16")...\n", handle->handle_id, janus_get_srtp_error(res), pkt->length, protected, timestamp, seq);
					} else {
						/* Shoot! */
						//~ JANUS_LOG(LOG_VERB, "[%"SCNu64"] ... Sending SRTP packet (pt=%u, ssrc=%u, seq=%u, ts=%u)...\n", handle->handle_id,
							//~ header->type, ntohl(header->ssrc), ntohs(header->seq_number), ntohl(header->timestamp));
						int sent = nice_agent_send(handle->agent, stream->stream_id, component->component_id, protected, sbuf);
						if(sent < protected) {
							JANUS_LOG(LOG_ERR, "[%"SCNu64"] ... only sent %d bytes? (was %d)\n", handle->handle_id, sent, protected);
						}
						/* Update stats */
						if(sent > 0) {
							/* Update the RTCP context as well */
							rtp_header *header = (rtp_header *)sbuf;
							guint32 timestamp = ntohl(header->timestamp);
							if(pkt->type == JANUS_ICE_PACKET_AUDIO) {
								component->out_stats.audio_packets++;
								component->out_stats.audio_bytes += sent;
								stream->audio_last_ts = timestamp;
								/* Let's check if this was G.711: in case we may need to change the timestamp base */
								rtcp_context *rtcp_ctx = video ? stream->video_rtcp_ctx : stream->audio_rtcp_ctx;
								int pt = header->type;
								if((pt == 0 || pt == 8) && (rtcp_ctx->tb == 48000))
									rtcp_ctx->tb = 8000;
							} else if(pkt->type == JANUS_ICE_PACKET_VIDEO) {
								component->out_stats.video_packets++;
								component->out_stats.video_bytes += sent;
								stream->video_last_ts = timestamp;
							}
						}
						if(max_nack_queue > 0) {
							/* Save the packet for retransmissions that may be needed later */
							janus_rtp_packet *p = (janus_rtp_packet *)g_malloc0(sizeof(janus_rtp_packet));
							p->data = (char *)g_malloc0(protected);
							memcpy(p->data, sbuf, protected);
							p->length = protected;
							p->created = janus_get_monotonic_time();
							p->last_retransmit = 0;
							janus_mutex_lock(&component->mutex);
							component->retransmit_buffer = g_list_append(component->retransmit_buffer, p);
							janus_mutex_unlock(&component->mutex);
						}
					}
				}
			} else {
				/* Data */
				if(!janus_flags_is_set(&handle->webrtc_flags, JANUS_ICE_HANDLE_WEBRTC_DATA_CHANNELS)) {
					g_free(pkt->data);
					pkt->data = NULL;
					g_free(pkt);
					pkt = NULL;
					continue;
				}
#ifdef HAVE_SCTP
				janus_ice_stream *stream = handle->data_stream ? handle->data_stream : (handle->audio_stream ? handle->audio_stream : handle->video_stream);
				if(!stream) {
					g_free(pkt->data);
					pkt->data = NULL;
					g_free(pkt);
					pkt = NULL;
					continue;
				}
				janus_ice_component *component = stream->rtp_component;
				if(!component) {
					g_free(pkt->data);
					pkt->data = NULL;
					g_free(pkt);
					pkt = NULL;
					continue;
				}
				if(!stream->cdone) {
					if(!janus_flags_is_set(&handle->webrtc_flags, JANUS_ICE_HANDLE_WEBRTC_ALERT) && !stream->noerrorlog) {
						JANUS_LOG(LOG_ERR, "[%"SCNu64"]     SCTP candidates not gathered yet for stream??\n", handle->handle_id);
						stream->noerrorlog = 1;	/* Don't flood with the same error all over again */
					}
					g_free(pkt->data);
					pkt->data = NULL;
					g_free(pkt);
					pkt = NULL;
					continue;
				}
				stream->noerrorlog = 0;
				if(!component->dtls) {
					if(!janus_flags_is_set(&handle->webrtc_flags, JANUS_ICE_HANDLE_WEBRTC_ALERT) && !component->noerrorlog) {
						JANUS_LOG(LOG_WARN, "[%"SCNu64"]     SCTP stream component has no valid DTLS session (yet?)\n", handle->handle_id);
						component->noerrorlog = 1;	/* Don't flood with the same error all over again */
					}
					g_free(pkt->data);
					pkt->data = NULL;
					g_free(pkt);
					pkt = NULL;
					continue;
				}
				component->noerrorlog = 0;
				janus_dtls_wrap_sctp_data(component->dtls, pkt->data, pkt->length);
#endif
			}
			g_free(pkt->data);
			pkt->data = NULL;
			g_free(pkt);
			pkt = NULL;
			continue;
		}
	}
	JANUS_LOG(LOG_VERB, "[%"SCNu64"] ICE send thread leaving...\n", handle->handle_id);
	if(handle->iceloop) {
		g_main_loop_quit(handle->iceloop);
		g_main_context_wakeup(handle->icectx);
	}
	handle->send_thread = NULL;
	janus_refcount_decrease(&handle->ref);
	return NULL;
}

void janus_ice_relay_rtp(janus_ice_handle *handle, int video, char *buf, int len) {
	if(!handle || buf == NULL || len < 1)
		return;
	if((!video && !janus_flags_is_set(&handle->webrtc_flags, JANUS_ICE_HANDLE_WEBRTC_HAS_AUDIO))
			|| (video && !janus_flags_is_set(&handle->webrtc_flags, JANUS_ICE_HANDLE_WEBRTC_HAS_VIDEO)))
		return;
	/* Queue this packet */
	janus_ice_queued_packet *pkt = (janus_ice_queued_packet *)g_malloc0(sizeof(janus_ice_queued_packet));
	pkt->data = g_malloc0(len);
	memcpy(pkt->data, buf, len);
	pkt->length = len;
	pkt->type = video ? JANUS_ICE_PACKET_VIDEO : JANUS_ICE_PACKET_AUDIO;
	pkt->control = FALSE;
	pkt->encrypted = FALSE;
	if(handle->queued_packets != NULL)
		g_async_queue_push(handle->queued_packets, pkt);
}

void janus_ice_relay_rtcp_internal(janus_ice_handle *handle, int video, char *buf, int len, gboolean filter_rtcp) {
	if(!handle || buf == NULL || len < 1)
		return;
	/* We use this internal method to check whether we need to filter RTCP (e.g., to make
	 * sure we don't just forward any SR/RR from peers/plugins, but use our own) or it has
	 * already been done, and so this is actually a packet added by the ICE send thread */
	char *rtcp_buf = buf;
	int rtcp_len = len;
	if(filter_rtcp) {
		/* FIXME Strip RR/SR/SDES/NACKs/etc. */
		rtcp_buf = janus_rtcp_filter(buf, len, &rtcp_len);
		if(rtcp_buf == NULL)
			return;
	}
	if(rtcp_len < 1)
		return;
	/* Queue this packet */
	janus_ice_queued_packet *pkt = (janus_ice_queued_packet *)g_malloc0(sizeof(janus_ice_queued_packet));
	pkt->data = g_malloc0(len);
	memcpy(pkt->data, rtcp_buf, rtcp_len);
	pkt->length = rtcp_len;
	pkt->type = video ? JANUS_ICE_PACKET_VIDEO : JANUS_ICE_PACKET_AUDIO;
	pkt->control = TRUE;
	pkt->encrypted = FALSE;
	if(handle->queued_packets != NULL)
		g_async_queue_push(handle->queued_packets, pkt);
	if(rtcp_buf != buf) {
		/* We filtered the original packet, deallocate it */
		g_free(rtcp_buf);
	}
}

void janus_ice_relay_rtcp(janus_ice_handle *handle, int video, char *buf, int len) {
	janus_ice_relay_rtcp_internal(handle, video, buf, len, TRUE);
}

#ifdef HAVE_SCTP
void janus_ice_relay_data(janus_ice_handle *handle, char *buf, int len) {
	if(!handle || buf == NULL || len < 1)
		return;
	/* Queue this packet */
	janus_ice_queued_packet *pkt = (janus_ice_queued_packet *)g_malloc0(sizeof(janus_ice_queued_packet));
	pkt->data = g_malloc0(len);
	memcpy(pkt->data, buf, len);
	pkt->length = len;
	pkt->type = JANUS_ICE_PACKET_DATA;
	pkt->control = FALSE;
	pkt->encrypted = FALSE;
	if(handle->queued_packets != NULL)
		g_async_queue_push(handle->queued_packets, pkt);
}
#endif

void janus_ice_dtls_handshake_done(janus_ice_handle *handle, janus_ice_component *component) {
	if(!handle || !component)
		return;
	JANUS_LOG(LOG_VERB, "[%"SCNu64"] The DTLS handshake for the component %d in stream %d has been completed\n",
		handle->handle_id, component->component_id, component->stream_id);
	/* Check if all components are ready */
	janus_mutex_lock(&handle->mutex);
	if(handle->audio_stream && !handle->audio_stream->disabled) {
		if(handle->audio_stream->rtp_component && (!handle->audio_stream->rtp_component->dtls ||
				!handle->audio_stream->rtp_component->dtls->srtp_valid)) {
			/* Still waiting for this component to become ready */
			janus_mutex_unlock(&handle->mutex);
			return;
		}
		if(handle->audio_stream->rtcp_component && (!handle->audio_stream->rtcp_component->dtls ||
				!handle->audio_stream->rtcp_component->dtls->srtp_valid)) {
			/* Still waiting for this component to become ready */
			janus_mutex_unlock(&handle->mutex);
			return;
		}
	}
	if(handle->video_stream && !handle->video_stream->disabled) {
		if(handle->video_stream->rtp_component && (!handle->video_stream->rtp_component->dtls ||
				!handle->video_stream->rtp_component->dtls->srtp_valid)) {
			/* Still waiting for this component to become ready */
			janus_mutex_unlock(&handle->mutex);
			return;
		}
		if(handle->video_stream->rtcp_component && (!handle->video_stream->rtcp_component->dtls ||
				!handle->video_stream->rtcp_component->dtls->srtp_valid)) {
			/* Still waiting for this component to become ready */
			janus_mutex_unlock(&handle->mutex);
			return;
		}
	}
	if(handle->data_stream && !handle->data_stream->disabled) {
		if(handle->data_stream->rtp_component && (!handle->data_stream->rtp_component->dtls ||
				!handle->data_stream->rtp_component->dtls->srtp_valid)) {
			/* Still waiting for this component to become ready */
			janus_mutex_unlock(&handle->mutex);
			return;
		}
	}
	if(janus_flags_is_set(&handle->webrtc_flags, JANUS_ICE_HANDLE_WEBRTC_READY)) {
		/* Already notified */
		janus_mutex_unlock(&handle->mutex);
		return;
	}
	janus_flags_set(&handle->webrtc_flags, JANUS_ICE_HANDLE_WEBRTC_READY);
	janus_mutex_unlock(&handle->mutex);
	JANUS_LOG(LOG_INFO, "[%"SCNu64"] The DTLS handshake has been completed\n", handle->handle_id);
	/* Notify the plugin that the WebRTC PeerConnection is ready to be used */
	janus_plugin *plugin = (janus_plugin *)handle->app;
	if(plugin != NULL) {
		JANUS_LOG(LOG_VERB, "[%"SCNu64"] Telling the plugin about it (%s)\n", handle->handle_id, plugin->get_name());
		if(plugin && plugin->setup_media && janus_plugin_session_is_alive(handle->app_handle))
			plugin->setup_media(handle->app_handle);
	}
	/* Also prepare JSON event to notify user/application */
	janus_session *session = (janus_session *)handle->session;
	if(session == NULL)
		return;
	json_t *event = json_object();
	json_object_set_new(event, "janus", json_string("webrtcup"));
	json_object_set_new(event, "session_id", json_integer(session->session_id));
	json_object_set_new(event, "sender", json_integer(handle->handle_id));
	/* Send the event */
	JANUS_LOG(LOG_VERB, "[%"SCNu64"] Sending event to transport...\n", handle->handle_id);
	janus_session_notify_event(session, event);
}<|MERGE_RESOLUTION|>--- conflicted
+++ resolved
@@ -1413,10 +1413,6 @@
 		JANUS_LOG(LOG_ERR, "[%"SCNu64"]     No component %d in stream %d??\n", handle->handle_id, component_id, stream_id);
 		return;
 	}
-<<<<<<< HEAD
-	g_free(component->selected_pair);
-=======
->>>>>>> 0a1c1f9a
 	char sp[200];
 #ifndef HAVE_LIBNICE_TCP
 	g_snprintf(sp, 200, "%s <-> %s", local, remote);
