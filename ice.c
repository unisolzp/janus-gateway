--- conflicted
+++ resolved
@@ -1243,7 +1243,6 @@
 	if(container != NULL)
 		g_hash_table_remove(container, GUINT_TO_POINTER(component->component_id));
 	janus_ice_stream *stream = component->stream;
-<<<<<<< HEAD
 	if(stream != NULL) {
 		janus_refcount_decrease(&stream->ref);
 		component->stream = NULL;
@@ -1253,20 +1252,6 @@
 
 void janus_ice_component_free(const janus_refcount *component_ref) {
 	janus_ice_component *component = janus_refcount_containerof(component_ref, janus_ice_component, ref);
-	if(component->source != NULL) {
-		g_source_destroy(component->source);
-		g_source_unref(component->source);
-		component->source = NULL;
-=======
-	if(stream == NULL)
-		return;
-	janus_ice_handle *handle = stream->handle;
-	if(handle == NULL)
-		return;
-	//~ janus_mutex_lock(&handle->mutex);
-	if(components != NULL)
-		g_hash_table_remove(components, GUINT_TO_POINTER(component->component_id));
-	component->stream = NULL;
 	if(component->icestate_source != NULL) {
 		g_source_destroy(component->icestate_source);
 		g_source_unref(component->icestate_source);
@@ -1276,7 +1261,6 @@
 		g_source_destroy(component->dtlsrt_source);
 		g_source_unref(component->dtlsrt_source);
 		component->dtlsrt_source = NULL;
->>>>>>> cad85c94
 	}
 	if(component->dtls != NULL) {
 		janus_dtls_srtp_destroy(component->dtls);
