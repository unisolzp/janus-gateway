/*! \file    ice.c
 * \author   Lorenzo Miniero <lorenzo@meetecho.com>
 * \copyright GNU General Public License v3
 * \brief    Janus handles and ICE/STUN/TURN processing
 * \details  A Janus handle represents an abstraction of the communication
 * between a user and a specific plugin, within a Janus session. This is
 * particularly important in terms of media connectivity, as each handle
 * can be associated with a single WebRTC PeerConnection. This code also
 * contains the implementation (based on libnice) of a WebRTC PeerConnection.
 * The code handles the whole ICE process, from the gathering of candidates
 * to the final setup of a virtual channel RTP and RTCP can be transported
 * on. Incoming RTP and RTCP packets from peers are relayed to the associated
 * plugins by means of the incoming_rtp and incoming_rtcp callbacks. Packets
 * to be sent to peers are relayed by peers invoking the relay_rtp and
 * relay_rtcp core callbacks instead.
 *
 * \ingroup protocols
 * \ref protocols
 */

#include <ifaddrs.h>
#include <poll.h>
#include <net/if.h>
#include <sys/socket.h>
#include <sys/time.h>
#include <netdb.h>
#include <fcntl.h>
#include <stun/usages/bind.h>
#include <nice/debug.h>

#include "janus.h"
#include "debug.h"
#include "ice.h"
#include "turnrest.h"
#include "sdp.h"
#include "rtpsrtp.h"
#include "rtcp.h"
#include "apierror.h"
#include "ip-utils.h"
#include "events.h"

/* STUN server/port, if any */
static char *janus_stun_server = NULL;
static uint16_t janus_stun_port = 0;

char *janus_ice_get_stun_server(void) {
	return janus_stun_server;
}
uint16_t janus_ice_get_stun_port(void) {
	return janus_stun_port;
}


/* TURN server/port and credentials, if any */
static char *janus_turn_server = NULL;
static uint16_t janus_turn_port = 0;
static char *janus_turn_user = NULL, *janus_turn_pwd = NULL;
static NiceRelayType janus_turn_type = NICE_RELAY_TYPE_TURN_UDP;

char *janus_ice_get_turn_server(void) {
	return janus_turn_server;
}
uint16_t janus_ice_get_turn_port(void) {
	return janus_turn_port;
}


/* TURN REST API support, if any */
char *janus_ice_get_turn_rest_api(void) {
#ifndef HAVE_LIBCURL
	return NULL;
#else
	return (char *)janus_turnrest_get_backend();
#endif
}


/* ICE-Lite status */
static gboolean janus_ice_lite_enabled;
gboolean janus_ice_is_ice_lite_enabled(void) {
	return janus_ice_lite_enabled;
}

/* ICE-TCP support (only libnice >= 0.1.8, currently broken) */
static gboolean janus_ice_tcp_enabled;
gboolean janus_ice_is_ice_tcp_enabled(void) {
	return janus_ice_tcp_enabled;
}

/* Full-trickle support */
static gboolean janus_full_trickle_enabled;
gboolean janus_ice_is_full_trickle_enabled(void) {
	return janus_full_trickle_enabled;
}

/* IPv6 support (still mostly WIP) */
static gboolean janus_ipv6_enabled;
gboolean janus_ice_is_ipv6_enabled(void) {
	return janus_ipv6_enabled;
}

/* Only needed in case we're using static event loops spawned at startup (disabled by default) */
typedef struct janus_ice_static_event_loop {
	int id;
	GMainContext *mainctx;
	GMainLoop *mainloop;
	GThread *thread;
} janus_ice_static_event_loop;
static int static_event_loops = 0;
static GSList *event_loops = NULL, *current_loop = NULL;
static janus_mutex event_loops_mutex = JANUS_MUTEX_INITIALIZER;
static void *janus_ice_static_event_loop_thread(void *data) {
	janus_ice_static_event_loop *loop = data;
	JANUS_LOG(LOG_VERB, "[loop#%d] Event loop thread started\n", loop->id);
	if(loop->mainloop == NULL) {
		JANUS_LOG(LOG_ERR, "[loop#%d] Invalid loop...\n", loop->id);
		g_thread_unref(g_thread_self());
		return NULL;
	}
	JANUS_LOG(LOG_DBG, "[loop#%d] Looping...\n", loop->id);
	g_main_loop_run(loop->mainloop);
	/* When the loop quits, we can unref it */
	g_main_loop_unref(loop->mainloop);
	g_main_context_unref(loop->mainctx);
	JANUS_LOG(LOG_VERB, "[loop#%d] Event loop thread ended!\n", loop->id);
	return NULL;
}
int janus_ice_get_static_event_loops(void) {
	return static_event_loops;
}
void janus_ice_set_static_event_loops(int loops) {
	if(loops == 0)
		return;
	else if(loops < 1) {
		JANUS_LOG(LOG_WARN, "Invalid number of static event loops (%d), disabling\n", loops);
		return;
	}
	/* Create a pool of new event loops */
	int i = 0;
	for(i=0; i<loops; i++) {
		janus_ice_static_event_loop *loop = g_malloc0(sizeof(janus_ice_static_event_loop));
		loop->id = static_event_loops;
		loop->mainctx = g_main_context_new();
		loop->mainloop = g_main_loop_new(loop->mainctx, FALSE);
		/* Now spawn a thread for this loop */
		GError *error = NULL;
		char tname[16];
		g_snprintf(tname, sizeof(tname), "hloop %d", loop->id);
		loop->thread = g_thread_try_new(tname, &janus_ice_static_event_loop_thread, loop, &error);
		if(error != NULL) {
			g_main_loop_unref(loop->mainloop);
			g_main_context_unref(loop->mainctx);
			g_free(loop);
			JANUS_LOG(LOG_ERR, "Got error %d (%s) trying to launch a new event loop thread...\n",
				error->code, error->message ? error->message : "??");
			g_error_free(error);
		} else {
			event_loops = g_slist_append(event_loops, loop);
			static_event_loops++;
		}
	}
	current_loop = event_loops;
	JANUS_LOG(LOG_INFO, "Spawned %d static event loops (handles won't have a dedicated loop)\n", static_event_loops);
	return;
}
void janus_ice_stop_static_event_loops(void) {
	if(static_event_loops < 1)
		return;
	/* Quit all the static loops and wait for the threads to leave */
	janus_mutex_lock(&event_loops_mutex);
	GSList *l = event_loops;
	while(l) {
		janus_ice_static_event_loop *loop = (janus_ice_static_event_loop *)l->data;
		if(loop->mainloop != NULL && g_main_loop_is_running(loop->mainloop))
			g_main_loop_quit(loop->mainloop);
		g_thread_join(loop->thread);
		l = l->next;
	}
	g_slist_free_full(event_loops, (GDestroyNotify)g_free);
	janus_mutex_unlock(&event_loops_mutex);
}

/* libnice debugging */
static gboolean janus_ice_debugging_enabled;
gboolean janus_ice_is_ice_debugging_enabled(void) {
	return janus_ice_debugging_enabled;
}
void janus_ice_debugging_enable(void) {
	JANUS_LOG(LOG_VERB, "Enabling libnice debugging...\n");
	if(g_getenv("NICE_DEBUG") == NULL) {
		JANUS_LOG(LOG_WARN, "No NICE_DEBUG environment variable set, setting maximum debug\n");
		g_setenv("NICE_DEBUG", "all", TRUE);
	}
	if(g_getenv("G_MESSAGES_DEBUG") == NULL) {
		JANUS_LOG(LOG_WARN, "No G_MESSAGES_DEBUG environment variable set, setting maximum debug\n");
		g_setenv("G_MESSAGES_DEBUG", "all", TRUE);
	}
	JANUS_LOG(LOG_VERB, "Debugging NICE_DEBUG=%s G_MESSAGES_DEBUG=%s\n",
		g_getenv("NICE_DEBUG"), g_getenv("G_MESSAGES_DEBUG"));
	janus_ice_debugging_enabled = TRUE;
	nice_debug_enable(strstr(g_getenv("NICE_DEBUG"), "all") || strstr(g_getenv("NICE_DEBUG"), "stun"));
}
void janus_ice_debugging_disable(void) {
	JANUS_LOG(LOG_VERB, "Disabling libnice debugging...\n");
	janus_ice_debugging_enabled = FALSE;
	nice_debug_disable(TRUE);
}


/* NAT 1:1 stuff */
static gboolean nat_1_1_enabled = FALSE;
void janus_ice_enable_nat_1_1(void) {
	nat_1_1_enabled = TRUE;
}

/* Interface/IP enforce/ignore lists */
GList *janus_ice_enforce_list = NULL, *janus_ice_ignore_list = NULL;
janus_mutex ice_list_mutex;

void janus_ice_enforce_interface(const char *ip) {
	if(ip == NULL)
		return;
	/* Is this an IP or an interface? */
	janus_mutex_lock(&ice_list_mutex);
	janus_ice_enforce_list = g_list_append(janus_ice_enforce_list, (gpointer)ip);
	janus_mutex_unlock(&ice_list_mutex);
}
gboolean janus_ice_is_enforced(const char *ip) {
	if(ip == NULL || janus_ice_enforce_list == NULL)
		return false;
	janus_mutex_lock(&ice_list_mutex);
	GList *temp = janus_ice_enforce_list;
	while(temp) {
		const char *enforced = (const char *)temp->data;
		if(enforced != NULL && strstr(ip, enforced)) {
			janus_mutex_unlock(&ice_list_mutex);
			return true;
		}
		temp = temp->next;
	}
	janus_mutex_unlock(&ice_list_mutex);
	return false;
}

void janus_ice_ignore_interface(const char *ip) {
	if(ip == NULL)
		return;
	/* Is this an IP or an interface? */
	janus_mutex_lock(&ice_list_mutex);
	janus_ice_ignore_list = g_list_append(janus_ice_ignore_list, (gpointer)ip);
	if(janus_ice_enforce_list != NULL) {
		JANUS_LOG(LOG_WARN, "Added %s to the ICE ignore list, but the ICE enforce list is not empty: the ICE ignore list will not be used\n", ip);
	}
	janus_mutex_unlock(&ice_list_mutex);
}
gboolean janus_ice_is_ignored(const char *ip) {
	if(ip == NULL || janus_ice_ignore_list == NULL)
		return false;
	janus_mutex_lock(&ice_list_mutex);
	GList *temp = janus_ice_ignore_list;
	while(temp) {
		const char *ignored = (const char *)temp->data;
		if(ignored != NULL && strstr(ip, ignored)) {
			janus_mutex_unlock(&ice_list_mutex);
			return true;
		}
		temp = temp->next;
	}
	janus_mutex_unlock(&ice_list_mutex);
	return false;
}


/* Frequency of statistics via event handlers (one second by default) */
static int janus_ice_event_stats_period = 1;
void janus_ice_set_event_stats_period(int period) {
	janus_ice_event_stats_period = period;
}
int janus_ice_get_event_stats_period(void) {
	return janus_ice_event_stats_period;
}


/* RTP/RTCP port range */
uint16_t rtp_range_min = 0;
uint16_t rtp_range_max = 0;


/* Helpers to demultiplex protocols */
static gboolean janus_is_dtls(gchar *buf) {
	return ((*buf >= 20) && (*buf <= 64));
}

static gboolean janus_is_rtp(gchar *buf) {
	janus_rtp_header *header = (janus_rtp_header *)buf;
	return ((header->type < 64) || (header->type >= 96));
}

static gboolean janus_is_rtcp(gchar *buf) {
	janus_rtp_header *header = (janus_rtp_header *)buf;
	return ((header->type >= 64) && (header->type < 96));
}


#define JANUS_ICE_PACKET_AUDIO	0
#define JANUS_ICE_PACKET_VIDEO	1
#define JANUS_ICE_PACKET_DATA	2
#define JANUS_ICE_PACKET_SCTP	3
/* Janus enqueued (S)RTP/(S)RTCP packet to send */
typedef struct janus_ice_queued_packet {
	gint mindex;
	char *data;
	gint length;
	gint type;
	gboolean control;
	gboolean retransmission;
	gboolean encrypted;
	gint64 added;
} janus_ice_queued_packet;
/* A few static, fake, messages we use as a trigger: e.g., to start a
 * new DTLS handshake, hangup a PeerConnection or close a handle */
static janus_ice_queued_packet janus_ice_dtls_handshake,
	janus_ice_hangup_peerconnection, janus_ice_detach_handle;

/* Janus NACKed packet we're tracking (to avoid duplicates) */
typedef struct janus_nacked_packet {
	janus_handle_webrtc_medium *medium;
	int vindex;
	guint16 seq_number;
} janus_nacked_packet;
static gboolean janus_nacked_packet_cleanup(gpointer user_data) {
	janus_nacked_packet *pkt = (janus_nacked_packet *)user_data;

	if(pkt->medium && pkt->medium->pc && pkt->medium->pc->handle) {
		JANUS_LOG(LOG_HUGE, "[%"SCNu64"] Cleaning up NACKed packet %"SCNu16" (SSRC %"SCNu32", vindex %d)...\n",
			pkt->medium->pc->handle->handle_id, pkt->seq_number, pkt->medium->ssrc_peer[pkt->vindex], pkt->vindex);
		g_hash_table_remove(pkt->medium->rtx_nacked[pkt->vindex], GUINT_TO_POINTER(pkt->seq_number));
	}

	return G_SOURCE_REMOVE;
}

/* Deallocation helpers for handles and related structs */
static void janus_handle_free(const janus_refcount *handle_ref);
static void janus_ice_webrtc_free(janus_handle *handle);
static void janus_ice_plugin_session_free(const janus_refcount *app_handle_ref);
static void janus_handle_webrtc_free(const janus_refcount *handle_ref);
static void janus_handle_webrtc_medium_free(const janus_refcount *handle_ref);

/* Custom GSource for outgoing traffic */
typedef struct janus_ice_outgoing_traffic {
	GSource parent;
	janus_handle *handle;
	GDestroyNotify destroy;
} janus_ice_outgoing_traffic;
static gboolean janus_ice_outgoing_rtcp_handle(gpointer user_data);
static gboolean janus_ice_outgoing_stats_handle(gpointer user_data);
static gboolean janus_ice_outgoing_traffic_handle(janus_handle *handle, janus_ice_queued_packet *pkt);
static gboolean janus_ice_outgoing_traffic_prepare(GSource *source, gint *timeout) {
	janus_ice_outgoing_traffic *t = (janus_ice_outgoing_traffic *)source;
	return (g_async_queue_length(t->handle->queued_packets) > 0);
}
static gboolean janus_ice_outgoing_traffic_dispatch(GSource *source, GSourceFunc callback, gpointer user_data) {
	janus_ice_outgoing_traffic *t = (janus_ice_outgoing_traffic *)source;
	int ret = G_SOURCE_CONTINUE;
	janus_ice_queued_packet *pkt = NULL;
	while((pkt = g_async_queue_try_pop(t->handle->queued_packets)) != NULL) {
		if(janus_ice_outgoing_traffic_handle(t->handle, pkt) == G_SOURCE_REMOVE)
			ret = G_SOURCE_REMOVE;
	}
	return ret;
}
static void janus_ice_outgoing_traffic_finalize(GSource *source) {
	janus_ice_outgoing_traffic *t = (janus_ice_outgoing_traffic *)source;
	JANUS_LOG(LOG_VERB, "[%"SCNu64"] Finalizing loop source\n", t->handle->handle_id);
	if(static_event_loops > 0) {
		/* This handle was sharing an event loop with others */
		janus_ice_webrtc_free(t->handle);
		janus_refcount_decrease(&t->handle->ref);
	} else if(t->handle->mainloop != NULL && g_main_loop_is_running(t->handle->mainloop)) {
		/* This handle had a dedicated event loop, quit it */
		g_main_loop_quit(t->handle->mainloop);
	}
	janus_refcount_decrease(&t->handle->ref);
}
static GSourceFuncs janus_ice_outgoing_traffic_funcs = {
	janus_ice_outgoing_traffic_prepare,
	NULL,	/* We don't need check */
	janus_ice_outgoing_traffic_dispatch,
	janus_ice_outgoing_traffic_finalize,
	NULL, NULL
};
static GSource *janus_ice_outgoing_traffic_create(janus_handle *handle, GDestroyNotify destroy) {
	GSource *source = g_source_new(&janus_ice_outgoing_traffic_funcs, sizeof(janus_ice_outgoing_traffic));
	janus_ice_outgoing_traffic *t = (janus_ice_outgoing_traffic *)source;
	char name[255];
	g_snprintf(name, sizeof(name), "source-%"SCNu64, handle->handle_id);
	g_source_set_name(source, name);
	janus_refcount_increase(&handle->ref);
	t->handle = handle;
	t->destroy = destroy;
	return source;
}

/* Time, in seconds, that should pass with no media (audio or video) being
 * received before Janus notifies you about this with a receiving=false */
#define DEFAULT_NO_MEDIA_TIMER	1
static uint no_media_timer = DEFAULT_NO_MEDIA_TIMER;
void janus_set_no_media_timer(uint timer) {
	no_media_timer = timer;
	if(no_media_timer == 0)
		JANUS_LOG(LOG_VERB, "Disabling no-media timer\n");
	else
		JANUS_LOG(LOG_VERB, "Setting no-media timer to %ds\n", no_media_timer);
}
uint janus_get_no_media_timer(void) {
	return no_media_timer;
}


/* RFC4588 support */
static gboolean rfc4588_enabled = FALSE;
void janus_set_rfc4588_enabled(gboolean enabled) {
	rfc4588_enabled = enabled;
	JANUS_LOG(LOG_VERB, "RFC4588 support is %s\n", rfc4588_enabled ? "enabled" : "disabled");
}
gboolean janus_is_rfc4588_enabled(void) {
	return rfc4588_enabled;
}

static inline void janus_rtp_packet_free(janus_rtp_packet *pkt) {
	if(pkt == NULL) {
		return;
	}

	g_free(pkt->data);
	g_free(pkt);
}

static inline void janus_ice_free_queued_packet(janus_ice_queued_packet *pkt) {
	if(pkt == NULL || pkt == &janus_ice_dtls_handshake ||
			pkt == &janus_ice_hangup_peerconnection || pkt == &janus_ice_detach_handle) {
		return;
	}
	g_free(pkt->data);
	g_free(pkt);
}

/* Maximum value, in milliseconds, for the NACK queue/retransmissions (default=500ms) */
#define DEFAULT_MAX_NACK_QUEUE	500
/* Maximum ignore count after retransmission (200ms) */
#define MAX_NACK_IGNORE			200000

static uint max_nack_queue = DEFAULT_MAX_NACK_QUEUE;
void janus_set_max_nack_queue(uint mnq) {
	max_nack_queue = mnq;
	if(max_nack_queue == 0)
		JANUS_LOG(LOG_VERB, "Disabling NACK queue\n");
	else
		JANUS_LOG(LOG_VERB, "Setting max NACK queue to %dms\n", max_nack_queue);
}
uint janus_get_max_nack_queue(void) {
	return max_nack_queue;
}
/* Helper to clean old NACK packets in the buffer when they exceed the queue time limit */
static void janus_cleanup_nack_buffer(gint64 now, janus_handle_webrtc *pc, gboolean audio, gboolean video) {
	if(!pc)
		return;
	/* Iterate on all media */
	janus_handle_webrtc_medium *medium = NULL;
	uint mi=0;
	for(mi=0; mi<g_hash_table_size(pc->media); mi++) {
		medium = g_hash_table_lookup(pc->media, GUINT_TO_POINTER(mi));
		if(!medium)
			continue;
		if((medium->type == JANUS_MEDIA_AUDIO && !audio) || (medium->type == JANUS_MEDIA_VIDEO && !video))
			continue;
		if(medium->retransmit_buffer) {
			janus_rtp_packet *p = (janus_rtp_packet *)g_queue_peek_head(medium->retransmit_buffer);
			while(p && (!now || (now - p->created >= (gint64)max_nack_queue*1000))) {
				/* Packet is too old, get rid of it */
				g_queue_pop_head(medium->retransmit_buffer);
				/* Remove from hashtable too */
				janus_rtp_header *header = (janus_rtp_header *)p->data;
				guint16 seq = ntohs(header->seq_number);
				g_hash_table_remove(medium->retransmit_seqs, GUINT_TO_POINTER(seq));
				/* Free the packet */
				janus_rtp_packet_free(p);
				p = (janus_rtp_packet *)g_queue_peek_head(medium->retransmit_buffer);
			}
		}
	}
}


#define SEQ_MISSING_WAIT 12000 /*  12ms */
#define SEQ_NACKED_WAIT 155000 /* 155ms */
/* janus_seq_info list functions */
static void janus_seq_append(janus_seq_info **head, janus_seq_info *new_seq) {
	if(*head == NULL) {
		new_seq->prev = new_seq;
		new_seq->next = new_seq;
		*head = new_seq;
	} else {
		janus_seq_info *last_seq = (*head)->prev;
		new_seq->prev = last_seq;
		new_seq->next = *head;
		(*head)->prev = new_seq;
		last_seq->next = new_seq;
	}
}
static janus_seq_info *janus_seq_pop_head(janus_seq_info **head) {
	janus_seq_info *pop_seq = *head;
	if(pop_seq) {
		janus_seq_info *new_head = pop_seq->next;
		if(pop_seq == new_head || new_head == NULL) {
			*head = NULL;
		} else {
			*head = new_head;
			new_head->prev = pop_seq->prev;
			new_head->prev->next = new_head;
		}
	}
	return pop_seq;
}
void janus_seq_list_free(janus_seq_info **head) {
	if(!*head)
		return;
	janus_seq_info *cur = *head;
	do {
		janus_seq_info *next = cur->next;
		g_free(cur);
		cur = next;
	} while(cur != *head);
	*head = NULL;
}
static int janus_seq_in_range(guint16 seqn, guint16 start, guint16 len) {
	/* Supports wrapping sequence (easier with int range) */
	int n = seqn;
	int nh = (1<<16) + n;
	int s = start;
	int e = s + len;
	return (s <= n && n < e) || (s <= nh && nh < e);
}


/* Internal method for relaying RTCP messages, optionally filtering them in case they come from plugins */
static void janus_ice_relay_rtcp_internal(janus_handle *handle, int mindex, gboolean video, char *buf, int len, gboolean filter_rtcp);


/* Map of active plugin sessions */
static GHashTable *plugin_sessions;
static janus_mutex plugin_sessions_mutex;
gboolean janus_plugin_session_is_alive(janus_plugin_session *plugin_session) {
	if(plugin_session == NULL || plugin_session < (janus_plugin_session *)0x1000 ||
			g_atomic_int_get(&plugin_session->stopped))
		return FALSE;
	/* Make sure this plugin session is still alive */
	janus_mutex_lock_nodebug(&plugin_sessions_mutex);
	janus_plugin_session *result = g_hash_table_lookup(plugin_sessions, plugin_session);
	janus_mutex_unlock_nodebug(&plugin_sessions_mutex);
	if(result == NULL) {
		JANUS_LOG(LOG_ERR, "Invalid plugin session (%p)\n", plugin_session);
	}
	return (result != NULL);
}
static void janus_plugin_session_dereference(janus_plugin_session *plugin_session) {
	if(plugin_session)
		janus_refcount_decrease(&plugin_session->ref);
}


static void janus_ice_clear_queued_packets(janus_handle *handle) {
	if(handle == NULL || handle->queued_packets == NULL) {
		return;
	}
	janus_ice_queued_packet *pkt = NULL;
	while(g_async_queue_length(handle->queued_packets) > 0) {
		pkt = g_async_queue_try_pop(handle->queued_packets);
		janus_ice_free_queued_packet(pkt);
	}
}


static void janus_ice_notify_trickle(janus_handle *handle, char *buffer) {
	if(handle == NULL)
		return;
	char cbuffer[200];
	if(buffer != NULL)
		g_snprintf(cbuffer, sizeof(cbuffer), "candidate:%s", buffer);
	/* Send a "trickle" event to the browser */
	janus_session *session = (janus_session *)handle->session;
	if(session == NULL)
		return;
	json_t *event = json_object();
	json_object_set_new(event, "janus", json_string("trickle"));
	json_object_set_new(event, "session_id", json_integer(session->session_id));
	json_object_set_new(event, "sender", json_integer(handle->handle_id));
	json_t *candidate = json_object();
	if(buffer != NULL) {
		json_object_set_new(candidate, "sdpMid", json_string(handle->pc_mid));
		json_object_set_new(candidate, "sdpMLineIndex", json_integer(0));
		json_object_set_new(candidate, "candidate", json_string(cbuffer));
	} else {
		json_object_set_new(candidate, "completed", json_true());
	}
	json_object_set_new(event, "candidate", candidate);
	/* Send the event */
	JANUS_LOG(LOG_VERB, "[%"SCNu64"] Sending trickle event (%s) to transport...\n",
		handle->handle_id, buffer ? "candidate" : "end-of-candidates");
	janus_session_notify_event(session, event);
}

static void janus_ice_notify_media(janus_handle *handle, gboolean video, gboolean up) {
	if(handle == NULL)
		return;
	/* Prepare JSON event to notify user/application */
	JANUS_LOG(LOG_VERB, "[%"SCNu64"] Notifying that we %s receiving %s\n",
		handle->handle_id, up ? "are" : "are NOT", video ? "video" : "audio");
	janus_session *session = (janus_session *)handle->session;
	if(session == NULL)
		return;
	json_t *event = json_object();
	json_object_set_new(event, "janus", json_string("media"));
	json_object_set_new(event, "session_id", json_integer(session->session_id));
	json_object_set_new(event, "sender", json_integer(handle->handle_id));
	json_object_set_new(event, "type", json_string(video ? "video" : "audio"));
	json_object_set_new(event, "receiving", up ? json_true() : json_false());
	if(!up && no_media_timer > 1)
		json_object_set_new(event, "seconds", json_integer(no_media_timer));
	/* Send the event */
	JANUS_LOG(LOG_VERB, "[%"SCNu64"] Sending event to transport...\n", handle->handle_id);
	janus_session_notify_event(session, event);
	/* Notify event handlers as well */
	if(janus_events_is_enabled()) {
		json_t *info = json_object();
		json_object_set_new(info, "media", json_string(video ? "video" : "audio"));
		json_object_set_new(info, "receiving", up ? json_true() : json_false());
		if(!up && no_media_timer > 1)
			json_object_set_new(info, "seconds", json_integer(no_media_timer));
		janus_events_notify_handlers(JANUS_EVENT_TYPE_MEDIA, session->session_id, handle->handle_id, handle->opaque_id, info);
	}
}

void janus_ice_notify_hangup(janus_handle *handle, const char *reason) {
	if(handle == NULL)
		return;
	/* Prepare JSON event to notify user/application */
	JANUS_LOG(LOG_VERB, "[%"SCNu64"] Notifying WebRTC hangup; %p\n", handle->handle_id, handle);
	janus_session *session = (janus_session *)handle->session;
	if(session == NULL)
		return;
	json_t *event = json_object();
	json_object_set_new(event, "janus", json_string("hangup"));
	json_object_set_new(event, "session_id", json_integer(session->session_id));
	json_object_set_new(event, "sender", json_integer(handle->handle_id));
	if(reason != NULL)
		json_object_set_new(event, "reason", json_string(reason));
	/* Send the event */
	JANUS_LOG(LOG_VERB, "[%"SCNu64"] Sending event to transport...; %p\n", handle->handle_id, handle);
	janus_session_notify_event(session, event);
	/* Notify event handlers as well */
	if(janus_events_is_enabled()) {
		json_t *info = json_object();
		json_object_set_new(info, "connection", json_string("hangup"));
		if(reason != NULL)
			json_object_set_new(info, "reason", json_string(reason));
		janus_events_notify_handlers(JANUS_EVENT_TYPE_WEBRTC, session->session_id, handle->handle_id, handle->opaque_id, info);
	}
}


/* Trickle helpers */
janus_trickle *janus_trickle_new(const char *transaction, json_t *candidate) {
	if(transaction == NULL || candidate == NULL)
		return NULL;
	janus_trickle *trickle = g_malloc(sizeof(janus_trickle));
	trickle->handle = NULL;
	trickle->received = janus_get_monotonic_time();
	trickle->transaction = g_strdup(transaction);
	trickle->candidate = json_deep_copy(candidate);
	return trickle;
}

gint janus_trickle_parse(janus_handle *handle, json_t *candidate, const char **error) {
	const char *ignore_error = NULL;
	if(error == NULL) {
		error = &ignore_error;
	}
	if(handle == NULL) {
		*error = "Invalid handle";
		return JANUS_ERROR_HANDLE_NOT_FOUND;
	}
	/* Parse trickle candidate */
	if(!json_is_object(candidate) || json_object_get(candidate, "completed") != NULL) {
		JANUS_LOG(LOG_VERB, "No more remote candidates for handle %"SCNu64"!\n", handle->handle_id);
		janus_flags_set(&handle->webrtc_flags, JANUS_HANDLE_WEBRTC_ALL_TRICKLES);
	} else {
		/* Handle remote candidate */
		json_t *mid = json_object_get(candidate, "sdpMid");
		if(!mid) {
			*error = "Trickle error: missing mandatory element (sdpMid)";
			return JANUS_ERROR_MISSING_MANDATORY_ELEMENT;
		}
		if(!json_is_string(mid)) {
			*error = "Trickle error: invalid element type (sdpMid should be a string)";
			return JANUS_ERROR_INVALID_ELEMENT_TYPE;
		}
		json_t *mline = json_object_get(candidate, "sdpMLineIndex");
		if(!mline) {
			*error = "Trickle error: missing mandatory element (sdpMLineIndex)";
			return JANUS_ERROR_MISSING_MANDATORY_ELEMENT;
		}
		if(!json_is_integer(mline) || json_integer_value(mline) < 0) {
			*error = "Trickle error: invalid element type (sdpMLineIndex should be an integer)";
			return JANUS_ERROR_INVALID_ELEMENT_TYPE;
		}
		json_t *rc = json_object_get(candidate, "candidate");
		if(!rc) {
			*error = "Trickle error: missing mandatory element (candidate)";
			return JANUS_ERROR_MISSING_MANDATORY_ELEMENT;
		}
		if(!json_is_string(rc)) {
			*error = "Trickle error: invalid element type (candidate should be a string)";
			return JANUS_ERROR_INVALID_ELEMENT_TYPE;
		}
		JANUS_LOG(LOG_VERB, "[%"SCNu64"] Trickle candidate (%s): %s\n", handle->handle_id, json_string_value(mid), json_string_value(rc));
		/* Parse it */
		int sdpMLineIndex = json_integer_value(mline);
		if(sdpMLineIndex > 0) {
			/* FIXME We bundle everything, so we ignore candidates for anything beyond the first m-line */
			JANUS_LOG(LOG_VERB, "[%"SCNu64"] Got a %s candidate (index %d) but we're bundling, ignoring...\n",
				handle->handle_id, json_string_value(mid), sdpMLineIndex);
			return 0;
		}
		janus_handle_webrtc *pc = handle->pc;
		if(pc == NULL) {
			*error = "Trickle error: invalid element type (no WebRTC PeerConnection)";
			return JANUS_ERROR_TRICKE_INVALID_STREAM;
		}
		int res = janus_sdp_parse_candidate(pc, json_string_value(rc), 1);
		if(res != 0) {
			JANUS_LOG(LOG_ERR, "[%"SCNu64"] Failed to parse candidate... (%d)\n", handle->handle_id, res);
			/* FIXME Should we return an error? */
		}
	}
	return 0;
}

void janus_trickle_destroy(janus_trickle *trickle) {
	if(trickle == NULL)
		return;
	g_free(trickle->transaction);
	trickle->transaction = NULL;
	if(trickle->candidate)
		json_decref(trickle->candidate);
	trickle->candidate = NULL;
	g_free(trickle);
}


/* libnice initialization */
void janus_ice_init(gboolean ice_lite, gboolean ice_tcp, gboolean full_trickle, gboolean ipv6, uint16_t rtp_min_port, uint16_t rtp_max_port) {
	janus_ice_lite_enabled = ice_lite;
	janus_ice_tcp_enabled = ice_tcp;
	janus_full_trickle_enabled = full_trickle;
	janus_ipv6_enabled = ipv6;
	JANUS_LOG(LOG_INFO, "Initializing ICE stuff (%s mode, ICE-TCP candidates %s, %s-trickle, IPv6 support %s)\n",
		janus_ice_lite_enabled ? "Lite" : "Full",
		janus_ice_tcp_enabled ? "enabled" : "disabled",
		janus_full_trickle_enabled ? "full" : "half",
		janus_ipv6_enabled ? "enabled" : "disabled");
	if(janus_ice_tcp_enabled) {
#ifndef HAVE_LIBNICE_TCP
		JANUS_LOG(LOG_WARN, "libnice version < 0.1.8, disabling ICE-TCP support\n");
		janus_ice_tcp_enabled = FALSE;
#else
		if(!janus_ice_lite_enabled) {
			JANUS_LOG(LOG_WARN, "ICE-TCP only works in libnice if you enable ICE Lite too: disabling ICE-TCP support\n");
			janus_ice_tcp_enabled = FALSE;
		}
#endif
	}
	/* libnice debugging is disabled unless explicitly stated */
	nice_debug_disable(TRUE);

	/*! \note The RTP/RTCP port range configuration may be just a placeholder: for
	 * instance, libnice supports this since 0.1.0, but the 0.1.3 on Fedora fails
	 * when linking with an undefined reference to \c nice_agent_set_port_range
	 * so this is checked by the install.sh script in advance. */
	rtp_range_min = rtp_min_port;
	rtp_range_max = rtp_max_port;
	if(rtp_range_max < rtp_range_min) {
		JANUS_LOG(LOG_WARN, "Invalid ICE port range: %"SCNu16" > %"SCNu16"\n", rtp_range_min, rtp_range_max);
	} else if(rtp_range_min > 0 || rtp_range_max > 0) {
#ifndef HAVE_PORTRANGE
		JANUS_LOG(LOG_WARN, "nice_agent_set_port_range unavailable, port range disabled\n");
#else
		JANUS_LOG(LOG_INFO, "ICE port range: %"SCNu16"-%"SCNu16"\n", rtp_range_min, rtp_range_max);
#endif
	}

	/* We keep track of plugin sessions to avoid problems */
	plugin_sessions = g_hash_table_new_full(NULL, NULL, NULL, (GDestroyNotify)janus_plugin_session_dereference);
	janus_mutex_init(&plugin_sessions_mutex);

#ifdef HAVE_LIBCURL
	/* Initialize the TURN REST API client stack, whether we're going to use it or not */
	janus_turnrest_init();
#endif

}

void janus_ice_deinit(void) {
#ifdef HAVE_LIBCURL
	janus_turnrest_deinit();
#endif
}

int janus_ice_set_stun_server(gchar *stun_server, uint16_t stun_port) {
	if(stun_server == NULL)
		return 0;	/* No initialization needed */
	if(stun_port == 0)
		stun_port = 3478;
	JANUS_LOG(LOG_INFO, "STUN server to use: %s:%u\n", stun_server, stun_port);
	/* Resolve address to get an IP */
	struct addrinfo *res = NULL;
	janus_network_address addr;
	janus_network_address_string_buffer addr_buf;
	if(getaddrinfo(stun_server, NULL, NULL, &res) != 0 ||
			janus_network_address_from_sockaddr(res->ai_addr, &addr) != 0 ||
			janus_network_address_to_string_buffer(&addr, &addr_buf) != 0) {
		JANUS_LOG(LOG_ERR, "Could not resolve %s...\n", stun_server);
		if(res)
			freeaddrinfo(res);
		return -1;
	}
	freeaddrinfo(res);
	janus_stun_server = g_strdup(janus_network_address_string_from_buffer(&addr_buf));
	if(janus_stun_server == NULL) {
		JANUS_LOG(LOG_ERR, "Could not resolve %s...\n", stun_server);
		return -1;
	}
	janus_stun_port = stun_port;
	JANUS_LOG(LOG_INFO, "  >> %s:%u (%s)\n", janus_stun_server, janus_stun_port, addr.family == AF_INET ? "IPv4" : "IPv6");
	/* Test the STUN server */
	StunAgent stun;
	stun_agent_init (&stun, STUN_ALL_KNOWN_ATTRIBUTES, STUN_COMPATIBILITY_RFC5389, 0);
	StunMessage msg;
	uint8_t buf[1500];
	size_t len = stun_usage_bind_create(&stun, &msg, buf, 1500);
	JANUS_LOG(LOG_INFO, "Testing STUN server: message is of %zu bytes\n", len);
	/* Use the janus_network_address info to drive the socket creation */
	int fd = socket(addr.family, SOCK_DGRAM, 0);
	if(fd < 0) {
		JANUS_LOG(LOG_FATAL, "Error creating socket for STUN BINDING test\n");
		return -1;
	}
	struct sockaddr *address = NULL, *remote = NULL;
	struct sockaddr_in address4, remote4;
	struct sockaddr_in6 address6, remote6;
	socklen_t addrlen = 0;
	if(addr.family == AF_INET) {
		memset(&address4, 0, sizeof(address4));
		address4.sin_family = AF_INET;
		address4.sin_port = 0;
		address4.sin_addr.s_addr = INADDR_ANY;
		memset(&remote4, 0, sizeof(remote4));
		remote4.sin_family = AF_INET;
		remote4.sin_port = htons(janus_stun_port);
		memcpy(&remote4.sin_addr, &addr.ipv4, sizeof(addr.ipv4));
		address = (struct sockaddr *)(&address4);
		remote = (struct sockaddr *)(&remote4);
		addrlen = sizeof(remote4);
	} else if(addr.family == AF_INET6) {
		memset(&address6, 0, sizeof(address6));
		address6.sin6_family = AF_INET6;
		address6.sin6_port = 0;
		address6.sin6_addr = in6addr_any;
		memset(&remote6, 0, sizeof(remote6));
		remote6.sin6_family = AF_INET6;
		remote6.sin6_port = htons(janus_stun_port);
		memcpy(&remote6.sin6_addr, &addr.ipv6, sizeof(addr.ipv6));
		remote6.sin6_addr = addr.ipv6;
		address = (struct sockaddr *)(&address6);
		remote = (struct sockaddr *)(&remote6);
		addrlen = sizeof(remote6);
	}
	if(bind(fd, address, addrlen) < 0) {
		JANUS_LOG(LOG_FATAL, "Bind failed for STUN BINDING test: %d (%s)\n", errno, strerror(errno));
		close(fd);
		return -1;
	}
	int bytes = sendto(fd, buf, len, 0, remote, addrlen);
	if(bytes < 0) {
		JANUS_LOG(LOG_FATAL, "Error sending STUN BINDING test\n");
		close(fd);
		return -1;
	}
	JANUS_LOG(LOG_VERB, "  >> Sent %d bytes %s:%u, waiting for reply...\n", bytes, janus_stun_server, janus_stun_port);
	struct timeval timeout;
	fd_set readfds;
	FD_ZERO(&readfds);
	FD_SET(fd, &readfds);
	timeout.tv_sec = 5;	/* FIXME Don't wait forever */
	timeout.tv_usec = 0;
	int err = select(fd+1, &readfds, NULL, NULL, &timeout);
	if(err < 0) {
		JANUS_LOG(LOG_FATAL, "Error waiting for a response to our STUN BINDING test: %d (%s)\n", errno, strerror(errno));
		close(fd);
		return -1;
	}
	if(!FD_ISSET(fd, &readfds)) {
		JANUS_LOG(LOG_FATAL, "No response to our STUN BINDING test\n");
		close(fd);
		return -1;
	}
	bytes = recvfrom(fd, buf, 1500, 0, remote, &addrlen);
	JANUS_LOG(LOG_VERB, "  >> Got %d bytes...\n", bytes);
	if(stun_agent_validate (&stun, &msg, buf, bytes, NULL, NULL) != STUN_VALIDATION_SUCCESS) {
		JANUS_LOG(LOG_FATAL, "Failed to validate STUN BINDING response\n");
		close(fd);
		return -1;
	}
	StunClass class = stun_message_get_class(&msg);
	StunMethod method = stun_message_get_method(&msg);
	if(class != STUN_RESPONSE || method != STUN_BINDING) {
		JANUS_LOG(LOG_FATAL, "Unexpected STUN response: %d/%d\n", class, method);
		close(fd);
		return -1;
	}
	StunMessageReturn ret = stun_message_find_xor_addr(&msg, STUN_ATTRIBUTE_XOR_MAPPED_ADDRESS, (struct sockaddr_storage *)address, &addrlen);
	JANUS_LOG(LOG_VERB, "  >> XOR-MAPPED-ADDRESS: %d\n", ret);
	if(ret == STUN_MESSAGE_RETURN_SUCCESS) {
		if(janus_network_address_from_sockaddr((struct sockaddr *)address, &addr) != 0 ||
				janus_network_address_to_string_buffer(&addr, &addr_buf) != 0) {
			JANUS_LOG(LOG_ERR, "Could not resolve XOR-MAPPED-ADDRESS...\n");
		} else {
			const char *public_ip = janus_network_address_string_from_buffer(&addr_buf);
			JANUS_LOG(LOG_INFO, "  >> Our public address is %s\n", public_ip);
			janus_set_public_ip(public_ip);
		}
		close(fd);
		return 0;
	}
	ret = stun_message_find_addr(&msg, STUN_ATTRIBUTE_MAPPED_ADDRESS, (struct sockaddr_storage *)address, &addrlen);
	JANUS_LOG(LOG_VERB, "  >> MAPPED-ADDRESS: %d\n", ret);
	if(ret == STUN_MESSAGE_RETURN_SUCCESS) {
		if(janus_network_address_from_sockaddr((struct sockaddr *)address, &addr) != 0 ||
				janus_network_address_to_string_buffer(&addr, &addr_buf) != 0) {
			JANUS_LOG(LOG_ERR, "Could not resolve MAPPED-ADDRESS...\n");
		} else {
			const char *public_ip = janus_network_address_string_from_buffer(&addr_buf);
			JANUS_LOG(LOG_INFO, "  >> Our public address is %s\n", public_ip);
			janus_set_public_ip(public_ip);
		}
		close(fd);
		return 0;
	}
	close(fd);
	return -1;
}

int janus_ice_set_turn_server(gchar *turn_server, uint16_t turn_port, gchar *turn_type, gchar *turn_user, gchar *turn_pwd) {
	if(turn_server == NULL)
		return 0;	/* No initialization needed */
	if(turn_type == NULL)
		turn_type = (char *)"udp";
	if(turn_port == 0)
		turn_port = 3478;
	JANUS_LOG(LOG_INFO, "TURN server to use: %s:%u (%s)\n", turn_server, turn_port, turn_type);
	if(!strcasecmp(turn_type, "udp")) {
		janus_turn_type = NICE_RELAY_TYPE_TURN_UDP;
	} else if(!strcasecmp(turn_type, "tcp")) {
		janus_turn_type = NICE_RELAY_TYPE_TURN_TCP;
	} else if(!strcasecmp(turn_type, "tls")) {
		janus_turn_type = NICE_RELAY_TYPE_TURN_TLS;
	} else {
		JANUS_LOG(LOG_ERR, "Unsupported relay type '%s'...\n", turn_type);
		return -1;
	}
	/* Resolve address to get an IP */
	struct addrinfo *res = NULL;
	janus_network_address addr;
	janus_network_address_string_buffer addr_buf;
	if(getaddrinfo(turn_server, NULL, NULL, &res) != 0 ||
			janus_network_address_from_sockaddr(res->ai_addr, &addr) != 0 ||
			janus_network_address_to_string_buffer(&addr, &addr_buf) != 0) {
		JANUS_LOG(LOG_ERR, "Could not resolve %s...\n", turn_server);
		if(res)
			freeaddrinfo(res);
		return -1;
	}
	freeaddrinfo(res);
	g_free(janus_turn_server);
	janus_turn_server = g_strdup(janus_network_address_string_from_buffer(&addr_buf));
	if(janus_turn_server == NULL) {
		JANUS_LOG(LOG_ERR, "Could not resolve %s...\n", turn_server);
		return -1;
	}
	janus_turn_port = turn_port;
	JANUS_LOG(LOG_VERB, "  >> %s:%u\n", janus_turn_server, janus_turn_port);
	g_free(janus_turn_user);
	janus_turn_user = NULL;
	if(turn_user)
		janus_turn_user = g_strdup(turn_user);
	g_free(janus_turn_pwd);
	janus_turn_pwd = NULL;
	if(turn_pwd)
		janus_turn_pwd = g_strdup(turn_pwd);
	return 0;
}

int janus_ice_set_turn_rest_api(gchar *api_server, gchar *api_key, gchar *api_method) {
#ifndef HAVE_LIBCURL
	JANUS_LOG(LOG_ERR, "Janus has been nuilt with no libcurl support, TURN REST API unavailable\n");
	return -1;
#else
	if(api_server != NULL &&
			(strstr(api_server, "http://") != api_server && strstr(api_server, "https://") != api_server)) {
		JANUS_LOG(LOG_ERR, "Invalid TURN REST API backend: not an HTTP address\n");
		return -1;
	}
	janus_turnrest_set_backend(api_server, api_key, api_method);
	JANUS_LOG(LOG_INFO, "TURN REST API backend: %s\n", api_server ? api_server : "(disabled)");
#endif
	return 0;
}


/* ICE stuff */
static const gchar *janus_ice_state_name[] =
{
	"disconnected",
	"gathering",
	"connecting",
	"connected",
	"ready",
	"failed"
};
const gchar *janus_get_ice_state_name(gint state) {
	if(state < 0 || state > 5)
		return NULL;
	return janus_ice_state_name[state];
}


/* Thread to take care of the handle loop */
static void *janus_handle_thread(void *data) {
	janus_handle *handle = data;
	JANUS_LOG(LOG_VERB, "[%"SCNu64"] Handle thread started; %p\n", handle->handle_id, handle);
	if(handle->mainloop == NULL) {
		JANUS_LOG(LOG_ERR, "[%"SCNu64"] Invalid loop...\n", handle->handle_id);
		janus_refcount_decrease(&handle->ref);
		g_thread_unref(g_thread_self());
		return NULL;
	}
	JANUS_LOG(LOG_DBG, "[%"SCNu64"] Looping...\n", handle->handle_id);
	g_main_loop_run(handle->mainloop);
	janus_ice_webrtc_free(handle);
	handle->thread = NULL;
	JANUS_LOG(LOG_VERB, "[%"SCNu64"] Handle thread ended! %p\n", handle->handle_id, handle);
	/* Unref the handle */
	janus_refcount_decrease(&handle->ref);
	g_thread_unref(g_thread_self());
	return NULL;
}

janus_handle *janus_handle_create(void *core_session, const char *opaque_id) {
	if(core_session == NULL)
		return NULL;
	janus_session *session = (janus_session *)core_session;
	janus_handle *handle = NULL;
	guint64 handle_id = 0;
	while(handle_id == 0) {
		handle_id = janus_random_uint64();
		handle = janus_session_handles_find(session, handle_id);
		if(handle != NULL) {
			/* Handle ID already taken, try another one */
			janus_refcount_decrease(&handle->ref);	/* janus_session_handles_find increases it */
			handle_id = 0;
		}
	}
	handle = (janus_handle *)g_malloc0(sizeof(janus_handle));
	JANUS_LOG(LOG_INFO, "Creating new handle in session %"SCNu64": %"SCNu64"; %p %p\n", session->session_id, handle_id, core_session, handle);
	janus_refcount_init(&handle->ref, janus_handle_free);
	janus_refcount_increase(&session->ref);
	handle->session = core_session;
	if(opaque_id)
		handle->opaque_id = g_strdup(opaque_id);
	handle->created = janus_get_monotonic_time();
	handle->handle_id = handle_id;
	handle->app = NULL;
	handle->app_handle = NULL;
	handle->queued_packets = g_async_queue_new();
	janus_mutex_init(&handle->mutex);
	janus_session_handles_insert(session, handle);
	return handle;
}

gint janus_handle_attach_plugin(void *core_session, janus_handle *handle, janus_plugin *plugin) {
	if(core_session == NULL)
		return JANUS_ERROR_SESSION_NOT_FOUND;
	janus_session *session = (janus_session *)core_session;
	if(plugin == NULL)
		return JANUS_ERROR_PLUGIN_NOT_FOUND;
	if(handle == NULL)
		return JANUS_ERROR_HANDLE_NOT_FOUND;
	if(handle->app != NULL) {
		/* This handle is already attached to a plugin */
		return JANUS_ERROR_PLUGIN_ATTACH;
	}
	int error = 0;
	janus_plugin_session *session_handle = g_malloc(sizeof(janus_plugin_session));
	session_handle->gateway_handle = handle;
	session_handle->plugin_handle = NULL;
	g_atomic_int_set(&session_handle->stopped, 0);
	plugin->create_session(session_handle, &error);
	if(error) {
		/* TODO Make error struct to pass verbose information */
		g_free(session_handle);
		return error;
	}
	janus_refcount_init(&session_handle->ref, janus_ice_plugin_session_free);
	/* Handle and plugin session reference each other */
	janus_refcount_increase(&session_handle->ref);
	janus_refcount_increase(&handle->ref);
	handle->app = plugin;
	handle->app_handle = session_handle;
	/* Add this plugin session to active sessions map */
	janus_mutex_lock(&plugin_sessions_mutex);
	g_hash_table_insert(plugin_sessions, session_handle, session_handle);
	janus_mutex_unlock(&plugin_sessions_mutex);
	/* Create a new context, loop, and source */
	if(static_event_loops == 0) {
		handle->mainctx = g_main_context_new();
		handle->mainloop = g_main_loop_new(handle->mainctx, FALSE);
	} else {
		/* We're actually using static event loops, pick one from the list */
		janus_refcount_increase(&handle->ref);
		janus_mutex_lock(&event_loops_mutex);
		janus_ice_static_event_loop *loop = (janus_ice_static_event_loop *)current_loop->data;
		handle->mainctx = loop->mainctx;
		handle->mainloop = loop->mainloop;
		current_loop = current_loop->next;
		if(current_loop == NULL)
			current_loop = event_loops;
		janus_mutex_unlock(&event_loops_mutex);
	}
	handle->rtp_source = janus_ice_outgoing_traffic_create(handle, (GDestroyNotify)g_free);
	g_source_set_priority(handle->rtp_source, G_PRIORITY_DEFAULT);
	g_source_attach(handle->rtp_source, handle->mainctx);
	if(static_event_loops == 0) {
		/* Now spawn a thread for this loop */
		GError *terror = NULL;
		char tname[16];
		g_snprintf(tname, sizeof(tname), "hloop %"SCNu64, handle->handle_id);
		janus_refcount_increase(&handle->ref);
		handle->thread = g_thread_try_new(tname, &janus_handle_thread, handle, &terror);
		if(terror != NULL) {
			/* FIXME We should clear some resources... */
			JANUS_LOG(LOG_ERR, "[%"SCNu64"] Got error %d (%s) trying to launch the handle thread...\n",
				handle->handle_id, terror->code, terror->message ? terror->message : "??");
			g_error_free(terror);
			janus_refcount_decrease(&handle->ref);	/* This is for the thread reference we just added */
			janus_handle_destroy(session, handle);
			return -1;
		}
	}
	/* Notify event handlers */
	if(janus_events_is_enabled())
		janus_events_notify_handlers(JANUS_EVENT_TYPE_HANDLE,
			session->session_id, handle->handle_id, "attached", plugin->get_package(), handle->opaque_id);
	return 0;
}

gint janus_handle_destroy(void *core_session, janus_handle *handle) {
	/* session->mutex has to be locked when calling this function */
	janus_session *session = (janus_session *)core_session;
	if(session == NULL)
		return JANUS_ERROR_SESSION_NOT_FOUND;
	if(handle == NULL)
		return JANUS_ERROR_HANDLE_NOT_FOUND;
	if(!g_atomic_int_compare_and_exchange(&handle->destroyed, 0, 1))
		return 0;
	/* First of all, hangup the PeerConnection, if any */
	janus_handle_webrtc_hangup(handle, "Detach");
	janus_flags_set(&handle->webrtc_flags, JANUS_HANDLE_WEBRTC_STOP);
	/* Remove the session from active sessions map */
	janus_mutex_lock(&plugin_sessions_mutex);
	gboolean found = g_hash_table_remove(plugin_sessions, handle->app_handle);
	if(!found) {
		janus_mutex_unlock(&plugin_sessions_mutex);
		return JANUS_ERROR_HANDLE_NOT_FOUND;
	}
	janus_mutex_unlock(&plugin_sessions_mutex);
	janus_plugin *plugin_t = (janus_plugin *)handle->app;
	if(plugin_t == NULL) {
		/* There was no plugin attached, probably something went wrong there */
		janus_refcount_decrease(&handle->ref);
		janus_flags_set(&handle->webrtc_flags, JANUS_HANDLE_WEBRTC_ALERT);
		janus_flags_set(&handle->webrtc_flags, JANUS_HANDLE_WEBRTC_STOP);
		if(handle->mainloop != NULL) {
			if(handle->stream_id > 0) {
				nice_agent_attach_recv(handle->agent, handle->stream_id, 1, g_main_loop_get_context(handle->mainloop), NULL, NULL);
			}
			if(static_event_loops == 0 && handle->mainloop != NULL && g_main_loop_is_running(handle->mainloop)) {
				g_main_loop_quit(handle->mainloop);
			}
		}
		return 0;
	}
	JANUS_LOG(LOG_INFO, "Detaching handle from %s; %p %p %p %p\n", plugin_t->get_name(), handle, handle->app_handle, handle->app_handle->gateway_handle, handle->app_handle->plugin_handle);
	/* Actually detach handle... */
	if(g_atomic_int_compare_and_exchange(&handle->app_handle->stopped, 0, 1)) {
		/* Notify the plugin that the session's over (the plugin will
		 * remove the other reference to the plugin session handle) */
		g_async_queue_push(handle->queued_packets, &janus_ice_detach_handle);
		g_main_context_wakeup(handle->mainctx);
	}
	/* Get rid of the handle now */
	if(g_atomic_int_compare_and_exchange(&handle->dump_packets, 1, 0)) {
		janus_text2pcap_close(handle->text2pcap);
		g_clear_pointer(&handle->text2pcap, janus_text2pcap_free);
	}
	/* We only actually destroy the handle later */
	JANUS_LOG(LOG_VERB, "[%"SCNu64"] Handle detached, scheduling destruction\n", handle->handle_id);
	/* Unref the handle: we only unref the session too when actually freeing the handle, so that it is freed before that */
	janus_refcount_decrease(&handle->ref);
	return 0;
}

static void janus_handle_free(const janus_refcount *handle_ref) {
	janus_handle *handle = janus_refcount_containerof(handle_ref, janus_handle, ref);
	/* This stack can be destroyed, free all the resources */
	janus_mutex_lock(&handle->mutex);
	if(handle->queued_packets != NULL) {
		janus_ice_clear_queued_packets(handle);
		g_async_queue_unref(handle->queued_packets);
	}
	if(static_event_loops == 0 && handle->mainloop != NULL) {
		g_main_loop_unref(handle->mainloop);
		handle->mainloop = NULL;
	}
	if(static_event_loops == 0 && handle->mainctx != NULL) {
		g_main_context_unref(handle->mainctx);
		handle->mainctx = NULL;
	}
	janus_mutex_unlock(&handle->mutex);
	janus_ice_webrtc_free(handle);
	JANUS_LOG(LOG_INFO, "[%"SCNu64"] Handle and related resources freed; %p %p\n", handle->handle_id, handle, handle->session);
	/* Finally, unref the session and free the handle */
	if(handle->session != NULL) {
		janus_session *session = (janus_session *)handle->session;
		janus_refcount_decrease(&session->ref);
	}
	g_free(handle->opaque_id);
	g_free(handle);
}

static void janus_ice_plugin_session_free(const janus_refcount *app_handle_ref) {
	janus_plugin_session *app_handle = janus_refcount_containerof(app_handle_ref, janus_plugin_session, ref);
	/* This app handle can be destroyed, free all the resources */
	if(app_handle->gateway_handle != NULL) {
		janus_handle *handle = (janus_handle *)app_handle->gateway_handle;
		app_handle->gateway_handle = NULL;
		janus_refcount_decrease(&handle->ref);
	}
	g_free(app_handle);
}

void janus_handle_webrtc_hangup(janus_handle *handle, const char *reason) {
	if(handle == NULL)
		return;
	if(janus_flags_is_set(&handle->webrtc_flags, JANUS_HANDLE_WEBRTC_ALERT))
		return;
	janus_flags_set(&handle->webrtc_flags, JANUS_HANDLE_WEBRTC_ALERT);
	janus_flags_set(&handle->webrtc_flags, JANUS_HANDLE_WEBRTC_CLEANING);
	/* User will be notified only after the actual hangup */
	JANUS_LOG(LOG_VERB, "[%"SCNu64"] Hanging up PeerConnection because of a %s\n",
		handle->handle_id, reason);
	handle->hangup_reason = reason;
	/* Stop incoming traffic */
	if(handle->mainloop != NULL && handle->stream_id > 0) {
		nice_agent_attach_recv(handle->agent, handle->stream_id, 1, g_main_loop_get_context(handle->mainloop), NULL, NULL);
	}
	/* Let's message the loop, we'll notify the plugin from there */
	if(handle->queued_packets != NULL) {
#if GLIB_CHECK_VERSION(2, 46, 0)
		g_async_queue_push_front(handle->queued_packets, &janus_ice_hangup_peerconnection);
#else
		g_async_queue_push(handle->queued_packets, &janus_ice_hangup_peerconnection);
#endif
		g_main_context_wakeup(handle->mainctx);
	}
}

static void janus_ice_webrtc_free(janus_handle *handle) {
	if(handle == NULL)
		return;
	janus_mutex_lock(&handle->mutex);
	if(!handle->agent_created) {
		janus_mutex_unlock(&handle->mutex);
		return;
	}
	handle->agent_created = 0;
	if(handle->pc != NULL) {
		janus_handle_webrtc_destroy(handle->pc);
		handle->pc = NULL;
	}
	if(handle->agent != NULL) {
		if(G_IS_OBJECT(handle->agent))
			g_object_unref(handle->agent);
		handle->agent = NULL;
	}
	if(handle->pending_trickles) {
		while(handle->pending_trickles) {
			GList *temp = g_list_first(handle->pending_trickles);
			handle->pending_trickles = g_list_remove_link(handle->pending_trickles, temp);
			janus_trickle *trickle = (janus_trickle *)temp->data;
			g_list_free(temp);
			janus_trickle_destroy(trickle);
		}
	}
	handle->pending_trickles = NULL;
	g_free(handle->rtp_profile);
	handle->rtp_profile = NULL;
	g_free(handle->local_sdp);
	handle->local_sdp = NULL;
	g_free(handle->remote_sdp);
	handle->remote_sdp = NULL;
	g_free(handle->pc_mid);
	handle->pc_mid = NULL;
	handle->thread = NULL;
	janus_flags_clear(&handle->webrtc_flags, JANUS_HANDLE_WEBRTC_NEW_DATACHAN_SDP);
	janus_flags_clear(&handle->webrtc_flags, JANUS_HANDLE_WEBRTC_READY);
	janus_flags_clear(&handle->webrtc_flags, JANUS_HANDLE_WEBRTC_CLEANING);
	janus_flags_clear(&handle->webrtc_flags, JANUS_HANDLE_WEBRTC_HAS_AGENT);
	if(!janus_flags_is_set(&handle->webrtc_flags, JANUS_HANDLE_WEBRTC_STOP) && handle->hangup_reason) {
		janus_ice_notify_hangup(handle, handle->hangup_reason);
	}
	handle->hangup_reason = NULL;
	janus_mutex_unlock(&handle->mutex);
	JANUS_LOG(LOG_INFO, "[%"SCNu64"] WebRTC resources freed; %p %p\n", handle->handle_id, handle, handle->session);
}

void janus_handle_webrtc_destroy(janus_handle_webrtc *pc) {
	if(pc == NULL)
		return;
	/* Remove all media instances */
	g_hash_table_remove_all(pc->media);
	g_hash_table_remove_all(pc->media_byssrc);
	g_hash_table_remove_all(pc->media_bytype);
	//~ janus_dtls_srtp_destroy(pc->dtls);
	janus_handle *handle = pc->handle;
	if(handle != NULL) {
		janus_refcount_decrease(&handle->ref);
		pc->handle = NULL;
	}
	janus_refcount_decrease(&pc->ref);
}

static void janus_handle_webrtc_free(const janus_refcount *pc_ref) {
	janus_handle_webrtc *pc = janus_refcount_containerof(pc_ref, janus_handle_webrtc, ref);
	/* This PeerConnection can be destroyed, free all the resources */
	pc->handle = NULL;
	if(pc->icestate_source != NULL) {
		g_source_destroy(pc->icestate_source);
		g_source_unref(pc->icestate_source);
		pc->icestate_source = NULL;
	}
	if(pc->dtlsrt_source != NULL) {
		g_source_destroy(pc->dtlsrt_source);
		g_source_unref(pc->dtlsrt_source);
		pc->dtlsrt_source = NULL;
	}
	if(pc->dtls != NULL) {
		janus_dtls_srtp_destroy(pc->dtls);
		janus_refcount_decrease(&pc->dtls->ref);
		pc->dtls = NULL;
	}
	g_free(pc->remote_hashing);
	pc->remote_hashing = NULL;
	g_free(pc->remote_fingerprint);
	pc->remote_fingerprint = NULL;
	g_free(pc->ruser);
	pc->ruser = NULL;
	g_free(pc->rpass);
	pc->rpass = NULL;
	g_slist_free_full(pc->transport_wide_received_seq_nums, (GDestroyNotify)g_free);
	pc->transport_wide_received_seq_nums = NULL;
	if(pc->candidates != NULL) {
		GSList *i = NULL, *candidates = pc->candidates;
		for(i = candidates; i; i = i->next) {
			NiceCandidate *c = (NiceCandidate *) i->data;
			if(c != NULL) {
				nice_candidate_free(c);
				c = NULL;
			}
		}
		g_slist_free(candidates);
		candidates = NULL;
	}
	pc->candidates = NULL;
	if(pc->local_candidates != NULL) {
		GSList *i = NULL, *candidates = pc->local_candidates;
		for(i = candidates; i; i = i->next) {
			gchar *c = (gchar *) i->data;
			g_free(c);
		}
		g_slist_free(candidates);
		candidates = NULL;
	}
	pc->local_candidates = NULL;
	if(pc->remote_candidates != NULL) {
		GSList *i = NULL, *candidates = pc->remote_candidates;
		for(i = candidates; i; i = i->next) {
			gchar *c = (gchar *) i->data;
			g_free(c);
		}
		g_slist_free(candidates);
		candidates = NULL;
	}
	pc->remote_candidates = NULL;
	g_free(pc->selected_pair);
	pc->selected_pair = NULL;
	g_free(pc);
	pc = NULL;
}

janus_handle_webrtc_medium *janus_handle_webrtc_medium_create(janus_handle *handle, janus_media_type type) {
	if(handle == NULL || handle->pc == NULL || type == JANUS_MEDIA_UNKNOWN)
		return NULL;
	janus_handle_webrtc *pc = handle->pc;
	janus_handle_webrtc_medium *medium = g_malloc0(sizeof(janus_handle_webrtc_medium));
	medium->pc = pc;
	medium->type = type;
	medium->mindex = g_hash_table_size(pc->media);
	janus_mutex_init(&medium->mutex);
	janus_refcount_init(&medium->ref, janus_handle_webrtc_medium_free);
	janus_refcount_increase(&pc->ref);
	g_hash_table_insert(pc->media, GINT_TO_POINTER(medium->mindex), medium);
	/* If this is audio or video, fill in some other fields too */
	if(type != JANUS_MEDIA_DATA) {
		medium->payload_type = -1;
		medium->rtx_payload_type = -1;
		medium->ssrc = janus_random_uint32();	/* FIXME Should we look for conflicts? */
		if(janus_flags_is_set(&handle->webrtc_flags, JANUS_HANDLE_WEBRTC_RFC4588_RTX)) {
			/* Create an SSRC for RFC4588 as well */
			medium->ssrc_rtx = janus_random_uint32();	/* FIXME Should we look for conflicts? */
		}
		medium->rtcp_ctx[0] = g_malloc0(sizeof(janus_rtcp_context));
		medium->rtcp_ctx[0]->tb = (type == JANUS_MEDIA_VIDEO ? 90000 : 48000);	/* May change later */
		/* We can address media by SSRC */
		g_hash_table_insert(pc->media_byssrc, GINT_TO_POINTER(medium->ssrc), medium);
		janus_refcount_increase(&medium->ref);
		if(medium->ssrc_rtx > 0) {
			g_hash_table_insert(pc->media_byssrc, GINT_TO_POINTER(medium->ssrc_rtx), medium);
			janus_refcount_increase(&medium->ref);
		}
		g_hash_table_insert(pc->media_bytype, GINT_TO_POINTER(type), medium);
		janus_refcount_increase(&medium->ref);
	}
	/* For backwards compatibility, we address media by type too (e.g., first video stream) */
	g_hash_table_insert(pc->media_bytype, GINT_TO_POINTER(type), medium);
	janus_refcount_increase(&medium->ref);
	return medium;
}

static void janus_handle_webrtc_medium_destroy(janus_handle_webrtc_medium *medium) {
	if(medium == NULL)
		return;
	janus_handle_webrtc *pc = medium->pc;
	if(pc != NULL) {
		janus_refcount_decrease(&pc->ref);
		medium->pc = NULL;
	}
	janus_refcount_decrease(&medium->ref);
}

static void janus_handle_webrtc_medium_dereference(janus_handle_webrtc_medium *medium) {
	if(medium == NULL)
		return;
	janus_refcount_decrease(&medium->ref);
}

static void janus_handle_webrtc_medium_free(const janus_refcount *medium_ref) {
	janus_handle_webrtc_medium *medium = janus_refcount_containerof(medium_ref, janus_handle_webrtc_medium, ref);
	g_free(medium->mid);
	g_free(medium->rid[0]);
	medium->rid[0] = NULL;
	g_free(medium->rid[1]);
	medium->rid[1] = NULL;
	g_free(medium->rid[2]);
	medium->rid[2] = NULL;
	g_list_free(medium->payload_types);
	medium->payload_types = NULL;
	if(medium->rtx_payload_types != NULL)
		g_hash_table_destroy(medium->rtx_payload_types);
	medium->rtx_payload_types = NULL;
	g_free(medium->codec);
	medium->codec = NULL;
	g_free(medium->rtcp_ctx[0]);
	medium->rtcp_ctx[0] = NULL;
	g_free(medium->rtcp_ctx[1]);
	medium->rtcp_ctx[1] = NULL;
	g_free(medium->rtcp_ctx[2]);
	medium->rtcp_ctx[2] = NULL;
	if(medium->rtx_nacked[0])
		g_hash_table_destroy(medium->rtx_nacked[0]);
	medium->rtx_nacked[0] = NULL;
	if(medium->rtx_nacked[1])
		g_hash_table_destroy(medium->rtx_nacked[1]);
	medium->rtx_nacked[1] = NULL;
	if(medium->rtx_nacked[2])
		g_hash_table_destroy(medium->rtx_nacked[2]);
	medium->rtx_nacked[2] = NULL;
	if(medium->retransmit_buffer != NULL) {
		janus_rtp_packet *p = NULL;
		while((p = (janus_rtp_packet *)g_queue_pop_head(medium->retransmit_buffer)) != NULL) {
			/* Remove from hashtable too */
			janus_rtp_header *header = (janus_rtp_header *)p->data;
			guint16 seq = ntohs(header->seq_number);
			g_hash_table_remove(medium->retransmit_seqs, GUINT_TO_POINTER(seq));
			/* Free the packet */
			janus_rtp_packet_free(p);
		}
		g_queue_free(medium->retransmit_buffer);
		g_hash_table_destroy(medium->retransmit_seqs);
	}
	if(medium->last_seqs[0])
		janus_seq_list_free(&medium->last_seqs[0]);
	if(medium->last_seqs[1])
		janus_seq_list_free(&medium->last_seqs[1]);
	if(medium->last_seqs[2])
		janus_seq_list_free(&medium->last_seqs[2]);
	g_free(medium);
	//~ janus_mutex_unlock(&handle->mutex);
}

/* Call plugin slow_link callback if enough NACKs within a second */
#define SLOW_LINK_NACKS_PER_SEC 8
static void
janus_slow_link_update(janus_handle_webrtc_medium *medium, janus_handle *handle,
		guint nacks, int video, int uplink, gint64 now) {
	/* We keep the counters in different janus_media_stats objects, depending on the direction */
	gint64 sl_nack_period_ts = uplink ? medium->in_stats.sl_nack_period_ts : medium->out_stats.sl_nack_period_ts;
	/* Is the NACK too old? */
	if(now-sl_nack_period_ts > 2*G_USEC_PER_SEC) {
		/* Old nacks too old, don't count them */
		if(uplink) {
			medium->in_stats.sl_nack_period_ts = now;
			medium->in_stats.sl_nack_recent_cnt = 0;
		} else {
			medium->out_stats.sl_nack_period_ts = now;
			medium->out_stats.sl_nack_recent_cnt = 0;
		}
	}
	if(uplink) {
		medium->in_stats.sl_nack_recent_cnt += nacks;
	} else {
		medium->out_stats.sl_nack_recent_cnt += nacks;
	}
	gint64 last_slowlink_time = uplink ? medium->in_stats.last_slowlink_time : medium->out_stats.last_slowlink_time;
	guint sl_nack_recent_cnt = uplink ? medium->in_stats.sl_nack_recent_cnt : medium->out_stats.sl_nack_recent_cnt;
	if((sl_nack_recent_cnt >= SLOW_LINK_NACKS_PER_SEC) && (now-last_slowlink_time > 1*G_USEC_PER_SEC)) {
		/* Tell the plugin */
		janus_plugin *plugin = (janus_plugin *)handle->app;
		if(plugin && plugin->slow_link && janus_plugin_session_is_alive(handle->app_handle) &&
				!g_atomic_int_get(&handle->destroyed))
			plugin->slow_link(handle->app_handle, uplink, video);
		/* Notify the user/application too */
		janus_session *session = (janus_session *)handle->session;
		if(session != NULL) {
			json_t *event = json_object();
			json_object_set_new(event, "janus", json_string("slowlink"));
			json_object_set_new(event, "session_id", json_integer(session->session_id));
			json_object_set_new(event, "sender", json_integer(handle->handle_id));
			json_object_set_new(event, "uplink", uplink ? json_true() : json_false());
			json_object_set_new(event, "nacks", json_integer(sl_nack_recent_cnt));
			/* Send the event */
			JANUS_LOG(LOG_VERB, "[%"SCNu64"] Sending event to transport...; %p\n", handle->handle_id, handle);
			janus_session_notify_event(session, event);
			/* Finally, notify event handlers */
			if(janus_events_is_enabled()) {
				json_t *info = json_object();
				json_object_set_new(info, "media", json_string(video ? "video" : "audio"));
				json_object_set_new(info, "slow_link", json_string(uplink ? "uplink" : "downlink"));
				json_object_set_new(info, "nacks_lastsec", json_integer(sl_nack_recent_cnt));
				janus_events_notify_handlers(JANUS_EVENT_TYPE_MEDIA, session->session_id, handle->handle_id, handle->opaque_id, info);
			}
		}
		/* Update the counters */
		if(uplink) {
			medium->in_stats.last_slowlink_time = now;
			medium->in_stats.sl_nack_period_ts = now;
			medium->in_stats.sl_nack_recent_cnt = 0;
		} else {
			medium->out_stats.last_slowlink_time = now;
			medium->out_stats.sl_nack_period_ts = now;
			medium->out_stats.sl_nack_recent_cnt = 0;
		}
	}
}


/* ICE state check timer (needed to check if a failed really is definitive or if things can still improve) */
static gboolean janus_ice_check_failed(gpointer data) {
	janus_handle_webrtc *pc = (janus_handle_webrtc *)data;
	if(!pc)
		goto stoptimer;
	janus_handle *handle = pc->handle;
	if(!handle)
		goto stoptimer;
	if(janus_flags_is_set(&handle->webrtc_flags, JANUS_HANDLE_WEBRTC_STOP) ||
			janus_flags_is_set(&handle->webrtc_flags, JANUS_HANDLE_WEBRTC_ALERT))
		goto stoptimer;
	if(pc->state == NICE_COMPONENT_STATE_CONNECTED || pc->state == NICE_COMPONENT_STATE_READY) {
		/* ICE succeeded in the meanwhile, get rid of this timer */
		JANUS_LOG(LOG_VERB, "[%"SCNu64"] ICE succeeded, disabling ICE state check timer!\n", handle->handle_id);
		goto stoptimer;
	}
	/* Still in the failed state, how much time passed since we first detected it? */
	if(janus_get_monotonic_time() - pc->icefailed_detected < 5*G_USEC_PER_SEC) {
		/* Let's wait a little longer */
		return TRUE;
	}
	/* If we got here it means the timer expired, and we should check if this is a failure */
	gboolean trickle_recv = (!janus_flags_is_set(&handle->webrtc_flags, JANUS_HANDLE_WEBRTC_TRICKLE) || janus_flags_is_set(&handle->webrtc_flags, JANUS_HANDLE_WEBRTC_ALL_TRICKLES));
	gboolean answer_recv = janus_flags_is_set(&handle->webrtc_flags, JANUS_HANDLE_WEBRTC_GOT_ANSWER);
	gboolean alert_set = janus_flags_is_set(&handle->webrtc_flags, JANUS_HANDLE_WEBRTC_ALERT);
	/* We may still be waiting for something... but we don't wait forever */
	gboolean do_wait = TRUE;
	if(janus_get_monotonic_time() - pc->icefailed_detected >= 15*G_USEC_PER_SEC) {
		do_wait = FALSE;
	}
	if(!do_wait || (handle && trickle_recv && answer_recv && !alert_set)) {
		/* FIXME Should we really give up for what may be a failure in only one of the media? */
		JANUS_LOG(LOG_ERR, "[%"SCNu64"] ICE failed for component %d in stream %d...\n",
			handle->handle_id, pc->component_id, pc->stream_id);
		janus_handle_webrtc_hangup(handle, "ICE failed");
		goto stoptimer;
	}
	/* Let's wait a little longer */
	JANUS_LOG(LOG_WARN, "[%"SCNu64"] ICE failed for component %d in stream %d, but we're still waiting for some info so we don't care... (trickle %s, answer %s, alert %s)\n",
		handle->handle_id, pc->component_id, pc->stream_id,
		trickle_recv ? "received" : "pending",
		answer_recv ? "received" : "pending",
		alert_set ? "set" : "not set");
	return TRUE;

stoptimer:
	if(pc->icestate_source != NULL) {
		g_source_destroy(pc->icestate_source);
		g_source_unref(pc->icestate_source);
		pc->icestate_source = NULL;
	}
	return FALSE;
}

/* Callbacks */
static void janus_ice_cb_candidate_gathering_done(NiceAgent *agent, guint stream_id, gpointer user_data) {
	janus_handle *handle = (janus_handle *)user_data;
	if(!handle)
		return;
	JANUS_LOG(LOG_VERB, "[%"SCNu64"] Gathering done for stream %d\n", handle->handle_id, stream_id);
	handle->cdone++;
	janus_handle_webrtc *pc = handle->pc;
	if(!pc || pc->stream_id != stream_id) {
		JANUS_LOG(LOG_ERR, "[%"SCNu64"]  No stream %d??\n", handle->handle_id, stream_id);
		return;
	}
	pc->cdone = 1;
	/* If we're doing full-trickle, send an event to the user too */
	if(janus_full_trickle_enabled) {
		/* Send a "trickle" event with completed:true to the browser */
		janus_ice_notify_trickle(handle, NULL);
	}
}

static void janus_ice_cb_component_state_changed(NiceAgent *agent, guint stream_id, guint component_id, guint state, gpointer ice) {
	janus_handle *handle = (janus_handle *)ice;
	if(!handle)
		return;
	if(component_id > 1) {
		/* State changed for a component we don't need anymore (rtcp-mux) */
		return;
	}
	JANUS_LOG(LOG_VERB, "[%"SCNu64"] Component state changed for component %d in stream %d: %d (%s)\n",
		handle->handle_id, component_id, stream_id, state, janus_get_ice_state_name(state));
	janus_handle_webrtc *pc = handle->pc;
	if(!pc || pc->stream_id != stream_id) {
		JANUS_LOG(LOG_ERR, "[%"SCNu64"]     No stream %d??\n", handle->handle_id, stream_id);
		return;
	}
	pc->state = state;
	/* Notify event handlers */
	if(janus_events_is_enabled()) {
		janus_session *session = (janus_session *)handle->session;
		json_t *info = json_object();
		json_object_set_new(info, "ice", json_string(janus_get_ice_state_name(state)));
		json_object_set_new(info, "stream_id", json_integer(stream_id));
		json_object_set_new(info, "component_id", json_integer(component_id));
		janus_events_notify_handlers(JANUS_EVENT_TYPE_WEBRTC, session->session_id, handle->handle_id, handle->opaque_id, info);
	}
	/* FIXME Even in case the state is 'connected', we wait for the 'new-selected-pair' callback to do anything */
	if(state == NICE_COMPONENT_STATE_FAILED) {
		/* Failed doesn't mean necessarily we need to give up: we may be trickling */
		gboolean alert_set = janus_flags_is_set(&handle->webrtc_flags, JANUS_HANDLE_WEBRTC_ALERT);
		if(alert_set)
			return;
		gboolean trickle_recv = (!janus_flags_is_set(&handle->webrtc_flags, JANUS_HANDLE_WEBRTC_TRICKLE) || janus_flags_is_set(&handle->webrtc_flags, JANUS_HANDLE_WEBRTC_ALL_TRICKLES));
		gboolean answer_recv = janus_flags_is_set(&handle->webrtc_flags, JANUS_HANDLE_WEBRTC_GOT_ANSWER);
		JANUS_LOG(LOG_WARN, "[%"SCNu64"] ICE failed for component %d in stream %d, but let's give it some time... (trickle %s, answer %s, alert %s)\n",
			handle->handle_id, component_id, stream_id,
			trickle_recv ? "received" : "pending",
			answer_recv ? "received" : "pending",
			alert_set ? "set" : "not set");
		/* In case we haven't started a timer yet, let's do it now */
		if(pc->icestate_source == NULL && pc->icefailed_detected == 0) {
			pc->icefailed_detected = janus_get_monotonic_time();
			pc->icestate_source = g_timeout_source_new(500);
			g_source_set_callback(pc->icestate_source, janus_ice_check_failed, pc, NULL);
			guint id = g_source_attach(pc->icestate_source, handle->mainctx);
			JANUS_LOG(LOG_VERB, "[%"SCNu64"] Creating ICE state check timer with ID %u\n", handle->handle_id, id);
		}
	}
}

#ifndef HAVE_LIBNICE_TCP
static void janus_ice_cb_new_selected_pair (NiceAgent *agent, guint stream_id, guint component_id, gchar *local, gchar *remote, gpointer ice) {
#else
static void janus_ice_cb_new_selected_pair (NiceAgent *agent, guint stream_id, guint component_id, NiceCandidate *local, NiceCandidate *remote, gpointer ice) {
#endif
	janus_handle *handle = (janus_handle *)ice;
	if(!handle)
		return;
	if(component_id > 1) {
		/* New selected pair for a component we don't need anymore (rtcp-mux) */
		return;
	}
#ifndef HAVE_LIBNICE_TCP
	JANUS_LOG(LOG_VERB, "[%"SCNu64"] New selected pair for component %d in stream %d: %s <-> %s\n", handle ? handle->handle_id : 0, component_id, stream_id, local, remote);
#else
	JANUS_LOG(LOG_VERB, "[%"SCNu64"] New selected pair for component %d in stream %d: %s <-> %s\n", handle ? handle->handle_id : 0, component_id, stream_id, local->foundation, remote->foundation);
#endif
	janus_handle_webrtc *pc = handle->pc;
	if(!pc || pc->stream_id != stream_id) {
		JANUS_LOG(LOG_ERR, "[%"SCNu64"]     No stream %d??\n", handle->handle_id, stream_id);
		return;
	}
	char sp[200];
#ifndef HAVE_LIBNICE_TCP
	g_snprintf(sp, 200, "%s <-> %s", local, remote);
#else
	gchar laddress[NICE_ADDRESS_STRING_LEN], raddress[NICE_ADDRESS_STRING_LEN];
	gint lport = 0, rport = 0;
	nice_address_to_string(&(local->addr), (gchar *)&laddress);
	nice_address_to_string(&(remote->addr), (gchar *)&raddress);
	lport = nice_address_get_port(&(local->addr));
	rport = nice_address_get_port(&(remote->addr));
	const char *ltype = NULL, *rtype = NULL;
	switch(local->type) {
		case NICE_CANDIDATE_TYPE_HOST:
			ltype = "host";
			break;
		case NICE_CANDIDATE_TYPE_SERVER_REFLEXIVE:
			ltype = "srflx";
			break;
		case NICE_CANDIDATE_TYPE_PEER_REFLEXIVE:
			ltype = "prflx";
			break;
		case NICE_CANDIDATE_TYPE_RELAYED:
			ltype = "relay";
			break;
		default:
			break;
	}
	switch(remote->type) {
		case NICE_CANDIDATE_TYPE_HOST:
			rtype = "host";
			break;
		case NICE_CANDIDATE_TYPE_SERVER_REFLEXIVE:
			rtype = "srflx";
			break;
		case NICE_CANDIDATE_TYPE_PEER_REFLEXIVE:
			rtype = "prflx";
			break;
		case NICE_CANDIDATE_TYPE_RELAYED:
			rtype = "relay";
			break;
		default:
			break;
	}
	g_snprintf(sp, sizeof(sp), "%s:%d [%s,%s] <-> %s:%d [%s,%s]",
		laddress, lport, ltype, local->transport == NICE_CANDIDATE_TRANSPORT_UDP ? "udp" : "tcp",
		raddress, rport, rtype, remote->transport == NICE_CANDIDATE_TRANSPORT_UDP ? "udp" : "tcp");
#endif
	gboolean newpair = FALSE;
	if(pc->selected_pair == NULL || strcmp(sp, pc->selected_pair)) {
		newpair = TRUE;
		gchar *prev_selected_pair = pc->selected_pair;
		pc->selected_pair = g_strdup(sp);
		g_clear_pointer(&prev_selected_pair, g_free);
	}
	/* Notify event handlers */
	if(newpair && janus_events_is_enabled()) {
		janus_session *session = (janus_session *)handle->session;
		json_t *info = json_object();
		json_object_set_new(info, "selected-pair", json_string(sp));
#ifdef HAVE_LIBNICE_TCP
		json_t *candidates = json_object();
		json_t *lcand = json_object();
		json_object_set_new(lcand, "address", json_string(laddress));
		json_object_set_new(lcand, "port", json_integer(lport));
		json_object_set_new(lcand, "type", json_string(ltype));
		json_object_set_new(lcand, "transport", json_string(local->transport == NICE_CANDIDATE_TRANSPORT_UDP ? "udp" : "tcp"));
		json_object_set_new(lcand, "family", json_integer(nice_address_ip_version(&local->addr)));
		json_object_set_new(candidates, "local", lcand);
		json_t *rcand = json_object();
		json_object_set_new(rcand, "address", json_string(raddress));
		json_object_set_new(rcand, "port", json_integer(rport));
		json_object_set_new(rcand, "type", json_string(rtype));
		json_object_set_new(rcand, "transport", json_string(remote->transport == NICE_CANDIDATE_TRANSPORT_UDP ? "udp" : "tcp"));
		json_object_set_new(rcand, "family", json_integer(nice_address_ip_version(&remote->addr)));
		json_object_set_new(candidates, "remote", rcand);
		json_object_set_new(info, "candidates", candidates);
#endif
		json_object_set_new(info, "stream_id", json_integer(stream_id));
		json_object_set_new(info, "component_id", json_integer(component_id));
		janus_events_notify_handlers(JANUS_EVENT_TYPE_WEBRTC, session->session_id, handle->handle_id, handle->opaque_id, info);
	}
	/* Have we been here before? (might happen, when trickling) */
	if(pc->ice_connected > 0)
		return;
	/* FIXME Clear the queue */
	janus_ice_clear_queued_packets(handle);
	/* Now we can start the DTLS handshake (FIXME This was on the 'connected' state notification, before) */
	JANUS_LOG(LOG_VERB, "[%"SCNu64"]   Component is ready enough, starting DTLS handshake...\n", handle->handle_id);
	pc->ice_connected = janus_get_monotonic_time();
	/* Start the DTLS handshake, at last */
#if GLIB_CHECK_VERSION(2, 46, 0)
	g_async_queue_push_front(handle->queued_packets, &janus_ice_dtls_handshake);
#else
	g_async_queue_push(handle->queued_packets, &janus_ice_dtls_handshake);
#endif
	g_main_context_wakeup(handle->mainctx);
}

/* Candidates management */
static int janus_ice_candidate_to_string(janus_handle *handle, NiceCandidate *c, char *buffer, int buflen, gboolean log_candidate);
#ifndef HAVE_LIBNICE_TCP
static void janus_ice_cb_new_local_candidate (NiceAgent *agent, guint stream_id, guint component_id, gchar *foundation, gpointer ice) {
#else
static void janus_ice_cb_new_local_candidate (NiceAgent *agent, NiceCandidate *candidate, gpointer ice) {
#endif
	if(!janus_full_trickle_enabled) {
		/* Ignore if we're not full-trickling: for half-trickle
		 * janus_handle_candidates_to_sdp() is used instead */
		return;
	}
	janus_handle *handle = (janus_handle *)ice;
	if(!handle)
		return;
#ifndef HAVE_LIBNICE_TCP
	JANUS_LOG(LOG_VERB, "[%"SCNu64"] Discovered new local candidate for component %d in stream %d: foundation=%s\n", handle ? handle->handle_id : 0, component_id, stream_id, foundation);
#else
	const char *ctype = NULL;
	switch(candidate->type) {
		case NICE_CANDIDATE_TYPE_HOST:
			ctype = "host";
			break;
		case NICE_CANDIDATE_TYPE_SERVER_REFLEXIVE:
			ctype = "srflx";
			break;
		case NICE_CANDIDATE_TYPE_PEER_REFLEXIVE:
			ctype = "prflx";
			break;
		case NICE_CANDIDATE_TYPE_RELAYED:
			ctype = "relay";
			break;
		default:
			break;
	}
	guint stream_id = candidate->stream_id;
	guint component_id = candidate->component_id;
	JANUS_LOG(LOG_VERB, "[%"SCNu64"] Discovered new local candidate for component %d in stream %d: type=%s\n", handle ? handle->handle_id : 0, component_id, stream_id, ctype);
#endif
	if(component_id > 1) {
		/* New remote candidate for a component we don't need anymore (rtcp-mux) */
		return;
	}
	janus_handle_webrtc *pc = handle->pc;
	if(!pc || pc->stream_id != stream_id) {
		JANUS_LOG(LOG_ERR, "[%"SCNu64"]     No stream %d??\n", handle->handle_id, stream_id);
		return;
	}
#ifndef HAVE_LIBNICE_TCP
	/* Get local candidates and look for the related foundation */
	NiceCandidate *candidate = NULL;
	GSList *candidates = nice_agent_get_local_candidates(agent, component_id, stream_id), *tmp = candidates;
	while(tmp) {
		NiceCandidate *c = (NiceCandidate *)tmp->data;
		/* Check if this is what we're looking for */
		if(!strcasecmp(c->foundation, foundation)) {
			/* It is! */
			candidate = c;
			break;
		}
		nice_candidate_free(c);
		tmp = tmp->next;
	}
	g_slist_free(candidates);
	if(candidate == NULL) {
		JANUS_LOG(LOG_WARN, "Candidate with foundation %s not found?\n", foundation);
		return;
	}
#endif
	char buffer[200];
	if(janus_ice_candidate_to_string(handle, candidate, buffer, sizeof(buffer), TRUE) == 0) {
		/* Candidate encoded, send a "trickle" event to the browser (but only if it's not a 'prflx') */
		if(candidate->type == NICE_CANDIDATE_TYPE_PEER_REFLEXIVE) {
			JANUS_LOG(LOG_VERB, "[%"SCNu64"] Skipping prflx candidate...\n", handle->handle_id);
		} else {
			janus_ice_notify_trickle(handle, buffer);
		}
	}

#ifndef HAVE_LIBNICE_TCP
	nice_candidate_free(candidate);
#endif
}

#ifndef HAVE_LIBNICE_TCP
static void janus_ice_cb_new_remote_candidate (NiceAgent *agent, guint stream_id, guint component_id, gchar *foundation, gpointer ice) {
#else
static void janus_ice_cb_new_remote_candidate (NiceAgent *agent, NiceCandidate *candidate, gpointer ice) {
#endif
	janus_handle *handle = (janus_handle *)ice;
	if(!handle)
		return;
#ifndef HAVE_LIBNICE_TCP
	JANUS_LOG(LOG_VERB, "[%"SCNu64"] Discovered new remote candidate for component %d in stream %d: foundation=%s\n", handle ? handle->handle_id : 0, component_id, stream_id, foundation);
#else
	const char *ctype = NULL;
	switch(candidate->type) {
		case NICE_CANDIDATE_TYPE_HOST:
			ctype = "host";
			break;
		case NICE_CANDIDATE_TYPE_SERVER_REFLEXIVE:
			ctype = "srflx";
			break;
		case NICE_CANDIDATE_TYPE_PEER_REFLEXIVE:
			ctype = "prflx";
			break;
		case NICE_CANDIDATE_TYPE_RELAYED:
			ctype = "relay";
			break;
		default:
			break;
	}
	guint stream_id = candidate->stream_id;
	guint component_id = candidate->component_id;
	JANUS_LOG(LOG_VERB, "[%"SCNu64"] Discovered new remote candidate for component %d in stream %d: type=%s\n", handle ? handle->handle_id : 0, component_id, stream_id, ctype);
#endif
	if(component_id > 1) {
		/* New remote candidate for a component we don't need anymore (rtcp-mux) */
		return;
	}
	janus_handle_webrtc *pc = handle->pc;
	if(!pc || pc->stream_id != stream_id) {
		JANUS_LOG(LOG_ERR, "[%"SCNu64"]     No stream %d??\n", handle->handle_id, stream_id);
		return;
	}
#ifndef HAVE_LIBNICE_TCP
	/* Get remote candidates and look for the related foundation */
	NiceCandidate *candidate = NULL;
	GSList *candidates = nice_agent_get_remote_candidates(agent, component_id, stream_id), *tmp = candidates;
	while(tmp) {
		NiceCandidate *c = (NiceCandidate *)tmp->data;
		if(candidate == NULL) {
			/* Check if this is what we're looking for */
			if(!strcasecmp(c->foundation, foundation)) {
				/* It is! */
				candidate = c;
				tmp = tmp->next;
				continue;
			}
		}
		nice_candidate_free(c);
		tmp = tmp->next;
	}
	g_slist_free(candidates);
	if(candidate == NULL) {
		JANUS_LOG(LOG_WARN, "Candidate with foundation %s not found?\n", foundation);
		return;
	}
#endif
	/* Render the candidate and add it to the remote_candidates cache for the admin API */
	if(candidate->type != NICE_CANDIDATE_TYPE_PEER_REFLEXIVE) {
		/* ... but only if it's 'prflx', the others we add ourselves */
		goto candidatedone;
	}
	JANUS_LOG(LOG_VERB, "[%"SCNu64"] Stream #%d, Component #%d\n", handle->handle_id, candidate->stream_id, candidate->component_id);
	gchar address[NICE_ADDRESS_STRING_LEN], base_address[NICE_ADDRESS_STRING_LEN];
	gint port = 0, base_port = 0;
	nice_address_to_string(&(candidate->addr), (gchar *)&address);
	port = nice_address_get_port(&(candidate->addr));
	nice_address_to_string(&(candidate->base_addr), (gchar *)&base_address);
	base_port = nice_address_get_port(&(candidate->base_addr));
	JANUS_LOG(LOG_VERB, "[%"SCNu64"]   Address:    %s:%d\n", handle->handle_id, address, port);
	JANUS_LOG(LOG_VERB, "[%"SCNu64"]   Priority:   %d\n", handle->handle_id, candidate->priority);
	JANUS_LOG(LOG_VERB, "[%"SCNu64"]   Foundation: %s\n", handle->handle_id, candidate->foundation);
	char buffer[100];
	if(candidate->transport == NICE_CANDIDATE_TRANSPORT_UDP) {
		g_snprintf(buffer, 100,
			"%s %d %s %d %s %d typ prflx raddr %s rport %d\r\n",
				candidate->foundation,
				candidate->component_id,
				"udp",
				candidate->priority,
				address,
				port,
				base_address,
				base_port);
	} else {
		if(!janus_ice_tcp_enabled) {
			/* ICETCP support disabled */
			JANUS_LOG(LOG_WARN, "[%"SCNu64"] Skipping prflx TCP candidate, ICETCP support disabled...\n", handle->handle_id);
			goto candidatedone;
		}
#ifndef HAVE_LIBNICE_TCP
		/* TCP candidates are only supported since libnice 0.1.8 */
		JANUS_LOG(LOG_WARN, "[%"SCNu64"] Skipping prflx TCP candidate, the libnice version doesn't support it...\n", handle->handle_id);
			goto candidatedone;
#else
		const char *type = NULL;
		switch(candidate->transport) {
			case NICE_CANDIDATE_TRANSPORT_TCP_ACTIVE:
				type = "active";
				break;
			case NICE_CANDIDATE_TRANSPORT_TCP_PASSIVE:
				type = "passive";
				break;
			case NICE_CANDIDATE_TRANSPORT_TCP_SO:
				type = "so";
				break;
			default:
				break;
		}
		if(type == NULL) {
			/* FIXME Unsupported transport */
			JANUS_LOG(LOG_WARN, "[%"SCNu64"] Unsupported transport, skipping nonUDP/TCP prflx candidate...\n", handle->handle_id);
			goto candidatedone;
		} else {
			g_snprintf(buffer, 100,
				"%s %d %s %d %s %d typ prflx raddr %s rport %d tcptype %s\r\n",
					candidate->foundation,
					candidate->component_id,
					"tcp",
					candidate->priority,
					address,
					port,
					base_address,
					base_port,
					type);
		}
#endif
	}

	/* Now parse the candidate as if we received it from the Janus API */
	int res = janus_sdp_parse_candidate(pc, buffer, 1);
	if(res != 0) {
		JANUS_LOG(LOG_ERR, "[%"SCNu64"] Failed to parse prflx candidate... (%d)\n", handle->handle_id, res);
	}

candidatedone:
#ifndef HAVE_LIBNICE_TCP
	nice_candidate_free(candidate);
#endif
	return;
}

static void janus_ice_cb_nice_recv(NiceAgent *agent, guint stream_id, guint component_id, guint len, gchar *buf, gpointer ice) {
	janus_handle_webrtc *pc = (janus_handle_webrtc *)ice;
	if(!pc) {
		JANUS_LOG(LOG_ERR, "No component %d in stream %d??\n", component_id, stream_id);
		return;
	}
	janus_handle *handle = pc->handle;
	if(!handle) {
		JANUS_LOG(LOG_ERR, "No handle for stream %d??\n", stream_id);
		return;
	}
	janus_session *session = (janus_session *)handle->session;
	if(!pc->dtls) {	/* Still waiting for the DTLS stack */
		JANUS_LOG(LOG_VERB, "[%"SCNu64"] Still waiting for the DTLS stack for component %d in stream %d...\n", handle->handle_id, component_id, stream_id);
		return;
	}
	/* What is this? */
	if(janus_is_dtls(buf) || (!janus_is_rtp(buf) && !janus_is_rtcp(buf))) {
		/* This is DTLS: either handshake stuff, or data coming from SCTP DataChannels */
		JANUS_LOG(LOG_HUGE, "[%"SCNu64"] Looks like DTLS!\n", handle->handle_id);
		janus_dtls_srtp_incoming_msg(pc->dtls, buf, len);
		/* Update stats */
		pc->dtls_in_stats.info[0].packets++;
		pc->dtls_in_stats.info[0].bytes += len;
		return;
	}
	/* Not DTLS... RTP or RTCP? (http://tools.ietf.org/html/rfc5761#section-4) */
	if(len < 12)
		return;	/* Definitely nothing useful */
	if(janus_is_rtp(buf)) {
		/* This is RTP */
		if(!pc->dtls || !pc->dtls->srtp_valid || !pc->dtls->srtp_in) {
			JANUS_LOG(LOG_WARN, "[%"SCNu64"]     Missing valid SRTP session (packet arrived too early?), skipping...\n", handle->handle_id);
		} else {
			janus_rtp_header *header = (janus_rtp_header *)buf;
			guint32 packet_ssrc = ntohl(header->ssrc);
			/* Which medium does this refer to? Is this audio or video? */
			int video = 0, vindex = 0, rtx = 0;
			janus_handle_webrtc_medium *medium = g_hash_table_lookup(pc->media_byssrc, GINT_TO_POINTER(packet_ssrc));
			if(medium == NULL) {
				JANUS_LOG(LOG_WARN, "[%"SCNu64"] Unknown SSRC, dropping packet (SSRC %"SCNu32")...\n",
					handle->handle_id, packet_ssrc);
				return;
			}
			video = (medium->type == JANUS_MEDIA_VIDEO);
			/* Make sure we're prepared to receive this media packet */
			if(!medium->recv)
				return;
			/* If this is video, check if this is simulcast and/or a retransmission using RFC4588 */
			if(video) {
				if(medium->ssrc_peer[1] == packet_ssrc) {
					/* FIXME Simulcast (1) */
					JANUS_LOG(LOG_HUGE, "[%"SCNu64"] Simulcast #1 (SSRC %"SCNu32")...\n", handle->handle_id, packet_ssrc);
					vindex = 1;
				} else if(medium->ssrc_peer[2] == packet_ssrc) {
					/* FIXME Simulcast (2) */
					JANUS_LOG(LOG_HUGE, "[%"SCNu64"] Simulcast #2 (SSRC %"SCNu32")...\n", handle->handle_id, packet_ssrc);
					vindex = 2;
				} else {
					/* Maybe a video retransmission using RFC4588? */
					if(medium->ssrc_peer_rtx[0] == packet_ssrc) {
						rtx = 1;
						vindex = 0;
						JANUS_LOG(LOG_HUGE, "[%"SCNu64"] RFC4588 rtx packet on video (SSRC %"SCNu32")...\n",
							handle->handle_id, packet_ssrc);
					} else if(medium->ssrc_peer_rtx[1] == packet_ssrc) {
						rtx = 1;
						vindex = 1;
						JANUS_LOG(LOG_HUGE, "[%"SCNu64"] RFC4588 rtx packet on video #%d (SSRC %"SCNu32")...\n",
							handle->handle_id, vindex, packet_ssrc);
					} else if(medium->ssrc_peer_rtx[2] == packet_ssrc) {
						rtx = 1;
						vindex = 2;
						JANUS_LOG(LOG_HUGE, "[%"SCNu64"] RFC4588 rtx packet on video #%d (SSRC %"SCNu32")...\n",
							handle->handle_id, vindex, packet_ssrc);
					}
				}
			}

			int buflen = len;
			srtp_err_status_t res = srtp_unprotect(pc->dtls->srtp_in, buf, &buflen);
			if(res != srtp_err_status_ok) {
				if(res != srtp_err_status_replay_fail && res != srtp_err_status_replay_old) {
					/* Only print the error if it's not a 'replay fail' or 'replay old' (which is probably just the result of us NACKing a packet) */
					guint32 timestamp = ntohl(header->timestamp);
					guint16 seq = ntohs(header->seq_number);
					JANUS_LOG(LOG_ERR, "[%"SCNu64"]     SRTP unprotect error: %s (len=%d-->%d, ts=%"SCNu32", seq=%"SCNu16")\n", handle->handle_id, janus_srtp_error_str(res), len, buflen, timestamp, seq);
				}
			} else {
				if(medium->ssrc_peer[0] == 0) {
					medium->ssrc_peer[0] = ntohl(header->ssrc);
					JANUS_LOG(LOG_VERB, "[%"SCNu64"]     Peer #%d (%s) SSRC: %u\n",
						handle->handle_id, medium->mindex,
						medium->type == JANUS_MEDIA_VIDEO ? "video" : "audio",
						medium->ssrc_peer[0]);
				}
				/* Do we need to dump this packet for debugging? */
				if(g_atomic_int_get(&handle->dump_packets))
					janus_text2pcap_dump(handle->text2pcap, JANUS_TEXT2PCAP_RTP, TRUE, buf, buflen,
						"[session=%"SCNu64"][handle=%"SCNu64"]", session->session_id, handle->handle_id);
				/* If this is a retransmission using RFC4588, we have to do something first to get the original packet */
				janus_rtp_header *header = (janus_rtp_header *)buf;
				if(rtx) {
					/* The original sequence number is in the first two bytes of the payload */
					int plen = 0;
					char *payload = janus_rtp_payload(buf, buflen, &plen);
					/* Rewrite the header with the info from the original packet (payload type, SSRC, sequence number) */
					header->type = medium->payload_type;
					packet_ssrc = medium->ssrc_peer[vindex];
					header->ssrc = htonl(packet_ssrc);
					memcpy(&header->seq_number, payload, 2);
					/* Finally, remove the original sequence number from the payload: rather than moving
					 * the whole payload back two bytes, we shift the header forward (less bytes to move) */
					buflen -= 2;
					size_t hsize = payload-buf;
					memmove(buf+2, buf, hsize);
					buf += 2;
					header = (janus_rtp_header *)buf;
				}
				/* Check if we need to handle transport wide cc */
				if(pc->do_transport_wide_cc) {
					guint16 transport_seq_num;
					/* Get transport wide seq num */
					if(janus_rtp_header_extension_parse_transport_wide_cc(buf, buflen, pc->transport_wide_cc_ext_id, &transport_seq_num)==0) {
						/* Get current timestamp */
						struct timeval now;
						gettimeofday(&now,0);
						/* Create <seq num, time> pair */
						janus_rtcp_transport_wide_cc_stats *stats = g_malloc0(sizeof(janus_rtcp_transport_wide_cc_stats));
						/* Check if we have a sequence wrap */
						if(transport_seq_num<0x0FFF && (pc->transport_wide_cc_last_seq_num&0xFFFF)>0xF000) {
							/* Increase cycles */
							pc->transport_wide_cc_cycles++;
						}
						/* Get extended value */
						guint32 transport_ext_seq_num = pc->transport_wide_cc_cycles<<16 | transport_seq_num;
						/* Store last received transport seq num */
						pc->transport_wide_cc_last_seq_num = transport_seq_num;
						/* Set stats values */
						stats->transport_seq_num = transport_ext_seq_num;
						stats->timestamp = (((guint64)now.tv_sec)*1E6+now.tv_usec);
						/* Lock and append to received list */
						janus_mutex_lock(&pc->mutex);
						pc->transport_wide_received_seq_nums = g_slist_prepend(pc->transport_wide_received_seq_nums, stats);
						janus_mutex_unlock(&pc->mutex);
					}
				}
				if(medium->do_nacks) {
					/* Check if this packet is a duplicate: can happen with RFC4588 */
					guint16 seqno = ntohs(header->seq_number);
					int nstate = medium->rtx_nacked[vindex] ?
						GPOINTER_TO_INT(g_hash_table_lookup(medium->rtx_nacked[vindex], GUINT_TO_POINTER(seqno))) : 0;
					if(nstate == 1) {
						/* Packet was NACKed and this is the first time we receive it: change state to received */
						JANUS_LOG(LOG_HUGE, "[%"SCNu64"] Received NACKed packet %"SCNu16" (SSRC %"SCNu32", vindex %d)...\n",
							handle->handle_id, seqno, packet_ssrc, vindex);
						g_hash_table_insert(medium->rtx_nacked[vindex], GUINT_TO_POINTER(seqno), GUINT_TO_POINTER(2));
					} else if(nstate == 2) {
						/* We already received this packet: drop it */
						JANUS_LOG(LOG_HUGE, "[%"SCNu64"] Detected duplicate packet %"SCNu16" (SSRC %"SCNu32", vindex %d)...\n",
							handle->handle_id, seqno, packet_ssrc, vindex);
						return;
					} else if(rtx && nstate == 0) {
						/* We received a retransmission for a packet we didn't NACK: drop it
						 * FIXME This seems to happen with Chrome when RFC4588 is enabled: in that case,
						 * Chrome sends the first packet ~8 times as a retransmission, probably to ensure
						 * we receive it, since the first packet cannot be NACKed (NACKs are triggered
						 * when there's a gap in between two packets, and the first doesn't have a reference)
						 * Rather than dropping, we should add a better check in the future */
						JANUS_LOG(LOG_HUGE, "[%"SCNu64"] Got a retransmission for non-NACKed packet %"SCNu16" (SSRC %"SCNu32", vindex %d)...\n",
							handle->handle_id, seqno, packet_ssrc, vindex);
						return;
					}
				}
				/* Backup the RTP header before passing it to the proper RTP switching context */
				janus_rtp_header backup = *header;
				if(medium->ssrc_peer_orig[vindex] == 0)
					medium->ssrc_peer_orig[vindex] = packet_ssrc;
				janus_rtp_header_update(header, &medium->rtp_ctx[vindex], medium->type == JANUS_MEDIA_VIDEO);
				header->ssrc = htonl(medium->ssrc_peer_orig[vindex]);
				/* Keep track of payload types too */
				if(medium->payload_type < 0) {
					medium->payload_type = header->type;
					if(janus_flags_is_set(&handle->webrtc_flags, JANUS_HANDLE_WEBRTC_RFC4588_RTX) &&
							medium->rtx_payload_types && g_hash_table_size(medium->rtx_payload_types) > 0) {
						medium->rtx_payload_type = GPOINTER_TO_INT(g_hash_table_lookup(medium->rtx_payload_types, GINT_TO_POINTER(medium->payload_type)));
						JANUS_LOG(LOG_HUGE, "[%"SCNu64"] Retransmissions will have payload type %d\n",
							handle->handle_id, medium->rtx_payload_type);
					}
					if(medium->codec == NULL) {
						const char *codec = janus_get_codec_from_pt(handle->local_sdp, medium->payload_type);
						if(codec != NULL)
							medium->codec = g_strdup(codec);
					}
					if(medium->type == JANUS_MEDIA_VIDEO && medium->video_is_keyframe == NULL && medium->codec != NULL) {
						if(!strcasecmp(medium->codec, "vp8"))
							medium->video_is_keyframe = &janus_vp8_is_keyframe;
						else if(!strcasecmp(medium->codec, "vp9"))
							medium->video_is_keyframe = &janus_vp9_is_keyframe;
						else if(!strcasecmp(medium->codec, "h264"))
							medium->video_is_keyframe = &janus_h264_is_keyframe;
					}
				}
				/* Pass the data to the responsible plugin */
				janus_plugin *plugin = (janus_plugin *)handle->app;
				if(plugin && plugin->incoming_rtp && handle->app_handle &&
						!g_atomic_int_get(&handle->app_handle->stopped) &&
						!g_atomic_int_get(&handle->destroyed))
					plugin->incoming_rtp(handle->app_handle, medium->mindex, video, buf, buflen);
				/* Restore the header for the stats (plugins may have messed with it) */
				*header = backup;
				/* Update stats (overall data received, and data received in the last second) */
				if(buflen > 0) {
					gint64 now = janus_get_monotonic_time();
					if(medium->in_stats.info[vindex].bytes == 0 || medium->in_stats.info[vindex].notified_lastsec) {
						/* We either received our first packet, or we started receiving it again after missing more than a second */
						medium->in_stats.info[vindex].notified_lastsec = FALSE;
						janus_ice_notify_media(handle, medium->type == JANUS_MEDIA_VIDEO, TRUE);
					}
					/* Overall video data for this SSRC */
					medium->in_stats.info[vindex].packets++;
					medium->in_stats.info[vindex].bytes += buflen;
					/* Last second video data for this SSRC */
					if(medium->in_stats.info[vindex].updated == 0)
						medium->in_stats.info[vindex].updated = now;
					if(now > medium->in_stats.info[vindex].updated &&
							now - medium->in_stats.info[vindex].updated >= G_USEC_PER_SEC) {
						medium->in_stats.info[vindex].bytes_lastsec = medium->in_stats.info[vindex].bytes_lastsec_temp;
						medium->in_stats.info[vindex].bytes_lastsec_temp = 0;
						medium->in_stats.info[vindex].updated = now;
					}
					medium->in_stats.info[vindex].bytes_lastsec_temp += buflen;
				}

				/* Update the RTCP context as well */
				rtcp_context *rtcp_ctx = medium->rtcp_ctx[vindex];
				gboolean count_lost = !medium->do_nacks;
				janus_rtcp_process_incoming_rtp(rtcp_ctx, buf, buflen, count_lost);

				/* Keep track of RTP sequence numbers, in case we need to NACK them */
				/* 	Note: unsigned int overflow/underflow wraps (defined behavior) */
				if(!medium->do_nacks) {
					/* ... unless NACKs are disabled for this medium */
					return;
				}
				/* If this is video, check if this is a keyframe: if so, we empty our NACK queue */
				if(video && medium->video_is_keyframe) {
					int plen = 0;
					char *payload = janus_rtp_payload(buf, buflen, &plen);
					if(medium->video_is_keyframe(payload, plen)) {
						JANUS_LOG(LOG_HUGE, "[%"SCNu64"] Keyframe received, resetting NACK queue\n", handle->handle_id);
						if(medium->last_seqs[vindex])
							janus_seq_list_free(&medium->last_seqs[vindex]);
					}
				}
				guint16 new_seqn = ntohs(header->seq_number);
				guint16 cur_seqn;
				int last_seqs_len = 0;
				janus_mutex_lock(&medium->mutex);
				janus_seq_info **last_seqs = &medium->last_seqs[vindex];
				janus_seq_info *cur_seq = *last_seqs;
				if(cur_seq) {
					cur_seq = cur_seq->prev;
					cur_seqn = cur_seq->seq;
				} else {
					/* First seq, set up to add one seq */
					cur_seqn = new_seqn - (guint16)1; /* Can wrap */
				}
				if(!janus_seq_in_range(new_seqn, cur_seqn, LAST_SEQS_MAX_LEN) &&
						!janus_seq_in_range(cur_seqn, new_seqn, 1000)) {
					/* Jump too big, start fresh */
					JANUS_LOG(LOG_WARN, "[%"SCNu64"] Big sequence number jump %hu -> %hu (%s stream #%d)\n",
						handle->handle_id, cur_seqn, new_seqn, video ? "video" : "audio", vindex);
					janus_seq_list_free(last_seqs);
					cur_seq = NULL;
					cur_seqn = new_seqn - (guint16)1;
				}

				GSList *nacks = NULL;
				gint64 now = janus_get_monotonic_time();

				if(janus_seq_in_range(new_seqn, cur_seqn, LAST_SEQS_MAX_LEN)) {
					/* Add new seq objs forward */
					while(cur_seqn != new_seqn) {
						cur_seqn += (guint16)1; /* can wrap */
						janus_seq_info *seq_obj = g_malloc0(sizeof(janus_seq_info));
						seq_obj->seq = cur_seqn;
						seq_obj->ts = now;
						seq_obj->state = (cur_seqn == new_seqn) ? SEQ_RECVED : SEQ_MISSING;
						janus_seq_append(last_seqs, seq_obj);
						last_seqs_len++;
					}
				}
				if(cur_seq) {
					/* Scan old seq objs backwards */
					while(cur_seq != NULL) {
						last_seqs_len++;
						if(cur_seq->seq == new_seqn) {
							JANUS_LOG(LOG_HUGE, "[%"SCNu64"] Received missed sequence number %"SCNu16" (%s stream #%d)\n",
								handle->handle_id, cur_seq->seq, video ? "video" : "audio", vindex);
							cur_seq->state = SEQ_RECVED;
						} else if(cur_seq->state == SEQ_MISSING && now - cur_seq->ts > SEQ_MISSING_WAIT) {
							JANUS_LOG(LOG_HUGE, "[%"SCNu64"] Missed sequence number %"SCNu16" (%s stream #%d), sending 1st NACK\n",
								handle->handle_id, cur_seq->seq, video ? "video" : "audio", vindex);
							rtcp_ctx->lost++;
							nacks = g_slist_prepend(nacks, GUINT_TO_POINTER(cur_seq->seq));
							cur_seq->state = SEQ_NACKED;
							if(video && janus_flags_is_set(&handle->webrtc_flags, JANUS_HANDLE_WEBRTC_RFC4588_RTX)) {
								/* Keep track of this sequence number, we need to avoid duplicates */
								JANUS_LOG(LOG_HUGE, "[%"SCNu64"] Tracking NACKed packet %"SCNu16" (SSRC %"SCNu32", vindex %d)...\n",
									handle->handle_id, cur_seq->seq, packet_ssrc, vindex);
								if(medium->rtx_nacked[vindex] == NULL)
									medium->rtx_nacked[vindex] = g_hash_table_new(NULL, NULL);
								g_hash_table_insert(medium->rtx_nacked[vindex], GUINT_TO_POINTER(cur_seq->seq), GINT_TO_POINTER(1));
								/* We don't track it forever, though: add a timed source to remove it in a few seconds */
								janus_nacked_packet *np = g_malloc(sizeof(janus_nacked_packet));
								np->medium = medium;
								np->seq_number = cur_seq->seq;
								np->vindex = vindex;
								GSource *timeout_source = g_timeout_source_new_seconds(5);
								g_source_set_callback(timeout_source, janus_nacked_packet_cleanup, np, (GDestroyNotify)g_free);
								g_source_attach(timeout_source, handle->mainctx);
								g_source_unref(timeout_source);
							}
						} else if(cur_seq->state == SEQ_NACKED  && now - cur_seq->ts > SEQ_NACKED_WAIT) {
							JANUS_LOG(LOG_HUGE, "[%"SCNu64"] Missed sequence number %"SCNu16" (%s stream #%d), sending 2nd NACK\n",
								handle->handle_id, cur_seq->seq, video ? "video" : "audio", vindex);
							nacks = g_slist_prepend(nacks, GUINT_TO_POINTER(cur_seq->seq));
							cur_seq->state = SEQ_GIVEUP;
						}
						if(cur_seq == *last_seqs) {
							/* Just processed head */
							break;
						}
						cur_seq = cur_seq->prev;
					}
				}
				while(last_seqs_len > LAST_SEQS_MAX_LEN) {
					janus_seq_info *node = janus_seq_pop_head(last_seqs);
					g_free(node);
					last_seqs_len--;
				}

				guint nacks_count = g_slist_length(nacks);
				if(nacks_count) {
					/* Generate a NACK and send it */
					JANUS_LOG(LOG_DBG, "[%"SCNu64"] Now sending NACK for %u missed packets (%s stream #%d)\n",
						handle->handle_id, nacks_count, video ? "video" : "audio", vindex);
					char nackbuf[120];
					int res = janus_rtcp_nacks(nackbuf, sizeof(nackbuf), nacks);
					if(res > 0) {
						/* Set the right local and remote SSRC in the RTCP packet */
						janus_rtcp_fix_ssrc(NULL, nackbuf, res, 1,
							medium->ssrc, medium->ssrc_peer[vindex]);
						janus_ice_relay_rtcp_internal(handle, medium->mindex, video, nackbuf, res, FALSE);
					}
					/* Update stats */
					medium->nack_sent_recent_cnt += nacks_count;
					medium->out_stats.info[vindex].nacks += nacks_count;
					/* Inform the plugin about the slow downlink in case it's needed */
					janus_slow_link_update(medium, handle, nacks_count, video, 0, now);
				}
				if(medium->nack_sent_recent_cnt &&
						(now - medium->nack_sent_log_ts) > 5*G_USEC_PER_SEC) {
					JANUS_LOG(LOG_VERB, "[%"SCNu64"] Sent NACKs for %u missing packets (%s stream #%d)\n",
						handle->handle_id, medium->nack_sent_recent_cnt, video ? "video" : "audio", vindex);
					medium->nack_sent_recent_cnt = 0;
					medium->nack_sent_log_ts = now;
				}
				janus_mutex_unlock(&medium->mutex);
				g_slist_free(nacks);
				nacks = NULL;
			}
		}
		return;
	} else if(janus_is_rtcp(buf)) {
		/* This is RTCP */
		JANUS_LOG(LOG_HUGE, "[%"SCNu64"]  Got an RTCP packet\n", handle->handle_id);
		if(!pc->dtls || !pc->dtls->srtp_valid || !pc->dtls->srtp_in) {
			JANUS_LOG(LOG_WARN, "[%"SCNu64"]     Missing valid SRTP session (packet arrived too early?), skipping...\n", handle->handle_id);
		} else {
			int buflen = len;
			srtp_err_status_t res = srtp_unprotect_rtcp(pc->dtls->srtp_in, buf, &buflen);
			if(res != srtp_err_status_ok) {
				JANUS_LOG(LOG_ERR, "[%"SCNu64"]     SRTCP unprotect error: %s (len=%d-->%d)\n", handle->handle_id, janus_srtp_error_str(res), len, buflen);
			} else {
				/* Do we need to dump this packet for debugging? */
				if(g_atomic_int_get(&handle->dump_packets))
					janus_text2pcap_dump(handle->text2pcap, JANUS_TEXT2PCAP_RTCP, TRUE, buf, buflen,
						"[session=%"SCNu64"][handle=%"SCNu64"]", session->session_id, handle->handle_id);
				/* Check if there's an RTCP BYE: in case, let's log it */
				if(janus_rtcp_has_bye(buf, buflen)) {
					/* Note: we used to use this as a trigger to close the PeerConnection, but not anymore
					 * Discussion here, https://groups.google.com/forum/#!topic/meetecho-janus/4XtfbYB7Jvc */
					JANUS_LOG(LOG_VERB, "[%"SCNu64"] Got RTCP BYE on stream %"SCNu16" (component %"SCNu16")\n", handle->handle_id, pc->stream_id, pc->component_id);
				}
				/* Is this audio or video? */
				int video = 0, vindex = 0;
<<<<<<< HEAD
				guint32 rtcp_ssrc = janus_rtcp_get_sender_ssrc(buf, len);
				janus_handle_webrtc_medium *medium = g_hash_table_lookup(pc->media_byssrc, GINT_TO_POINTER(rtcp_ssrc));
				if(medium == NULL) {
					/* We don't know the remote SSRC: this can happen for recvonly clients
					 * (see https://groups.google.com/forum/#!topic/discuss-webrtc/5yuZjV7lkNc)
					 * Check the local SSRC, compare it to what we have */
					rtcp_ssrc = janus_rtcp_get_receiver_ssrc(buf, len);
					medium = g_hash_table_lookup(pc->media_byssrc, GINT_TO_POINTER(rtcp_ssrc));
					if(medium == NULL) {
						if(rtcp_ssrc > 0) {
							JANUS_LOG(LOG_WARN, "[%"SCNu64"] Unknown SSRC, dropping RTCP packet (SSRC %"SCNu32")...\n",
								handle->handle_id, rtcp_ssrc);
						}
						return;
					}
				}
				video = (medium->type == JANUS_MEDIA_VIDEO);
				/* If this is video, check if this is simulcast */
				if(video) {
					if(medium->ssrc_peer[1] == rtcp_ssrc) {
						vindex = 1;
					} else if(medium->ssrc_peer[2] == rtcp_ssrc) {
						vindex = 2;
=======
				/* Bundled streams, should we check the SSRCs? */
				if(!janus_flags_is_set(&handle->webrtc_flags, JANUS_ICE_HANDLE_WEBRTC_HAS_AUDIO)) {
					/* No audio has been negotiated, definitely video */
					JANUS_LOG(LOG_HUGE, "[%"SCNu64"] Incoming RTCP, bundling: this is video (no audio has been negotiated)\n", handle->handle_id);
					video = 1;
				} else if(!janus_flags_is_set(&handle->webrtc_flags, JANUS_ICE_HANDLE_WEBRTC_HAS_VIDEO)) {
					/* No video has been negotiated, definitely audio */
					JANUS_LOG(LOG_HUGE, "[%"SCNu64"] Incoming RTCP, bundling: this is audio (no video has been negotiated)\n", handle->handle_id);
					video = 0;
				} else {
					if(stream->audio_ssrc_peer == 0 || stream->video_ssrc_peer[0] == 0) {
						/* We don't know the remote SSRC: this can happen for recvonly clients
						 * (see https://groups.google.com/forum/#!topic/discuss-webrtc/5yuZjV7lkNc)
						 * Check the local SSRC, compare it to what we have */
						guint32 rtcp_ssrc = janus_rtcp_get_receiver_ssrc(buf, buflen);
						if(rtcp_ssrc == 0) {
							/* No SSRC, maybe an empty RR? */
							return;
						}
						if(rtcp_ssrc == stream->audio_ssrc) {
							video = 0;
						} else if(rtcp_ssrc == stream->video_ssrc) {
							video = 1;
						} else if(janus_rtcp_has_fir(buf, buflen) || janus_rtcp_has_pli(buf, buflen) || janus_rtcp_get_remb(buf, buflen)) {
							/* Mh, no SR or RR? Try checking if there's any FIR, PLI or REMB */
							video = 1;
						} else {
							JANUS_LOG(LOG_WARN,"[%"SCNu64"] Dropping RTCP packet with unknown SSRC (%"SCNu32")\n", handle->handle_id, rtcp_ssrc);
							return;
						}
						JANUS_LOG(LOG_HUGE, "[%"SCNu64"] Incoming RTCP, bundling: this is %s (local SSRC: video=%"SCNu32", audio=%"SCNu32", got %"SCNu32")\n",
							handle->handle_id, video ? "video" : "audio", stream->video_ssrc, stream->audio_ssrc, rtcp_ssrc);
					} else {
						/* Check the remote SSRC, compare it to what we have: in case
						 * we're simulcasting, let's compare to the other SSRCs too */
						guint32 rtcp_ssrc = janus_rtcp_get_sender_ssrc(buf, buflen);
						if(rtcp_ssrc == 0) {
							/* No SSRC, maybe an empty RR? */
							return;
						}
						if(rtcp_ssrc == stream->audio_ssrc_peer) {
							video = 0;
						} else if(rtcp_ssrc == stream->video_ssrc_peer[0]) {
							video = 1;
						} else if(stream->video_ssrc_peer[1] && rtcp_ssrc == stream->video_ssrc_peer[1]) {
							video = 1;
							vindex = 1;
						} else if(stream->video_ssrc_peer[2] && rtcp_ssrc == stream->video_ssrc_peer[2]) {
							video = 1;
							vindex = 2;
						} else {
							JANUS_LOG(LOG_WARN,"[%"SCNu64"] Dropping RTCP packet with unknown SSRC (%"SCNu32")\n", handle->handle_id, rtcp_ssrc);
							return;
						}
						JANUS_LOG(LOG_HUGE, "[%"SCNu64"] Incoming RTCP, bundling: this is %s (remote SSRC: video=%"SCNu32" #%d, audio=%"SCNu32", got %"SCNu32")\n",
							handle->handle_id, video ? "video" : "audio", stream->video_ssrc_peer[vindex], vindex, stream->audio_ssrc_peer, rtcp_ssrc);
>>>>>>> b7df9977
					}
				}

				/* Let's process this RTCP (compound?) packet, and update the RTCP context for this stream in case */
				rtcp_context *rtcp_ctx = medium->rtcp_ctx[vindex];
				janus_rtcp_parse(rtcp_ctx, buf, buflen);
				JANUS_LOG(LOG_HUGE, "[%"SCNu64"] Got %s RTCP (%d bytes)\n", handle->handle_id, video ? "video" : "audio", buflen);

				/* Now let's see if there are any NACKs to handle */
				gint64 now = janus_get_monotonic_time();
				GSList *nacks = janus_rtcp_get_nacks(buf, buflen);
				guint nacks_count = g_slist_length(nacks);
				if(nacks_count && (medium->do_nacks)) {
					/* Handle NACK */
					JANUS_LOG(LOG_HUGE, "[%"SCNu64"]     Just got some NACKS (%d) we should handle...\n", handle->handle_id, nacks_count);
					GHashTable *retransmit_seqs = medium->retransmit_seqs;
					GSList *list = (retransmit_seqs != NULL ? nacks : NULL);
					int retransmits_cnt = 0;
					janus_mutex_lock(&medium->mutex);
					while(list) {
						unsigned int seqnr = GPOINTER_TO_UINT(list->data);
						JANUS_LOG(LOG_DBG, "[%"SCNu64"]   >> %u\n", handle->handle_id, seqnr);
						int in_rb = 0;
						/* Check if we have the packet */
						janus_rtp_packet *p = g_hash_table_lookup(retransmit_seqs, GUINT_TO_POINTER(seqnr));
						if(p == NULL) {
							JANUS_LOG(LOG_HUGE, "[%"SCNu64"]   >> >> Can't retransmit packet %u, we don't have it...\n", handle->handle_id, seqnr);
						} else {
							/* Should we retransmit this packet? */
							if((p->last_retransmit > 0) && (now-p->last_retransmit < MAX_NACK_IGNORE)) {
								JANUS_LOG(LOG_HUGE, "[%"SCNu64"]   >> >> Packet %u was retransmitted just %"SCNi64"ms ago, skipping\n", handle->handle_id, seqnr, now-p->last_retransmit);
								list = list->next;
								continue;
							}
							in_rb = 1;
							JANUS_LOG(LOG_HUGE, "[%"SCNu64"]   >> >> Scheduling %u for retransmission due to NACK\n", handle->handle_id, seqnr);
							p->last_retransmit = now;
							retransmits_cnt++;
							/* Enqueue it */
							janus_ice_queued_packet *pkt = g_malloc(sizeof(janus_ice_queued_packet));
							pkt->mindex = medium->mindex;
							pkt->data = g_malloc(p->length+SRTP_MAX_TAG_LEN);
							memcpy(pkt->data, p->data, p->length);
							pkt->length = p->length;
							pkt->type = video ? JANUS_ICE_PACKET_VIDEO : JANUS_ICE_PACKET_AUDIO;
							pkt->control = FALSE;
							pkt->retransmission = TRUE;
							pkt->added = janus_get_monotonic_time();
							/* What to send and how depends on whether we're doing RFC4588 or not */
							if(!video || !janus_flags_is_set(&handle->webrtc_flags, JANUS_HANDLE_WEBRTC_RFC4588_RTX)) {
								/* We're not: just clarify the packet was already encrypted before */
								pkt->encrypted = TRUE;
							} else {
								/* We are: overwrite the RTP header (which means we'll need a new SRTP encrypt) */
								janus_rtp_header *header = (janus_rtp_header *)pkt->data;
								header->type = medium->rtx_payload_type;
								header->ssrc = htonl(medium->ssrc_rtx);
								medium->rtx_seq_number++;
								header->seq_number = htons(medium->rtx_seq_number);
							}
							if(handle->queued_packets != NULL)
#if GLIB_CHECK_VERSION(2, 46, 0)
								g_async_queue_push_front(handle->queued_packets, pkt);
#else
								g_async_queue_push(handle->queued_packets, pkt);
#endif
						}
						if(rtcp_ctx != NULL && in_rb) {
							g_atomic_int_inc(&rtcp_ctx->nack_count);
						}
						list = list->next;
					}
					medium->retransmit_recent_cnt += retransmits_cnt;
					/* FIXME Remove the NACK compound packet, we've handled it */
					buflen = janus_rtcp_remove_nacks(buf, buflen);
					/* Update stats */
					medium->in_stats.info[vindex].nacks += nacks_count;
					/* Inform the plugin about the slow uplink in case it's needed */
					janus_slow_link_update(medium, handle, retransmits_cnt, video, 1, now);
					janus_mutex_unlock(&medium->mutex);
					g_slist_free(nacks);
					nacks = NULL;
				}
				if(medium->retransmit_recent_cnt &&
						now - medium->retransmit_log_ts > 5*G_USEC_PER_SEC) {
					JANUS_LOG(LOG_VERB, "[%"SCNu64"] Retransmitted %u packets due to NACK (%s stream #%d)\n",
						handle->handle_id, medium->retransmit_recent_cnt, video ? "video" : "audio", vindex);
					medium->retransmit_recent_cnt = 0;
					medium->retransmit_log_ts = now;
				}

				/* Fix packet data for RTCP SR and RTCP RR */
				janus_rtp_switching_context *rtp_ctx = &medium->rtp_ctx[vindex];
				uint32_t base_ts = rtp_ctx->base_ts;
				uint32_t base_ts_prev = rtp_ctx->base_ts_prev;
				uint32_t ssrc_peer = medium->ssrc_peer_orig[vindex];
				uint32_t ssrc_local = medium->ssrc;
				uint32_t ssrc_expected = rtp_ctx->last_ssrc;
				if (janus_rtcp_fix_report_data(buf, buflen, base_ts, base_ts_prev, ssrc_peer, ssrc_local, ssrc_expected, video) < 0) {
					/* Drop packet in case of parsing error or SSRC different from the one expected. */
					/* This might happen at the very beginning of the communication or early after */
					/* a re-negotation has been concluded. */
					return;
				}

				janus_plugin *plugin = (janus_plugin *)handle->app;
				if(plugin && plugin->incoming_rtcp && handle->app_handle &&
						!g_atomic_int_get(&handle->app_handle->stopped) &&
						!g_atomic_int_get(&handle->destroyed))
					plugin->incoming_rtcp(handle->app_handle, medium->mindex, video, buf, buflen);
			}
		}
		return;
	} else {
		JANUS_LOG(LOG_VERB, "[%"SCNu64"] Not RTP and not RTCP... may these be data channels?\n", handle->handle_id);
		janus_dtls_srtp_incoming_msg(pc->dtls, buf, len);
		/* Update stats (only overall data received) */
		if(len > 0) {
			pc->dtls_in_stats.info[0].packets++;
			pc->dtls_in_stats.info[0].bytes += len;
		}
		return;
	}
}

void janus_ice_incoming_data(janus_handle *handle, char *buffer, int length) {
	if(handle == NULL || buffer == NULL || length <= 0)
		return;
	janus_plugin *plugin = (janus_plugin *)handle->app;
	if(plugin && plugin->incoming_data && handle->app_handle &&
			!g_atomic_int_get(&handle->app_handle->stopped) &&
			!g_atomic_int_get(&handle->destroyed))
		plugin->incoming_data(handle->app_handle, buffer, length);
}


/* Helper: encoding local candidates to string/SDP */
static int janus_ice_candidate_to_string(janus_handle *handle, NiceCandidate *c, char *buffer, int buflen, gboolean log_candidate) {
	if(!handle || !handle->agent || !c || !buffer || buflen < 1)
		return -1;
	janus_handle_webrtc *pc = handle->pc;
	if(!pc)
		return -2;
	char *host_ip = NULL;
	if(nat_1_1_enabled) {
		/* A 1:1 NAT mapping was specified, overwrite all the host addresses with the public IP */
		host_ip = janus_get_public_ip();
		JANUS_LOG(LOG_VERB, "[%"SCNu64"] Public IP specified and 1:1 NAT mapping enabled (%s), using that as host address in the candidates\n", handle->handle_id, host_ip);
	}
	/* Encode the candidate to a string */
	gchar address[NICE_ADDRESS_STRING_LEN], base_address[NICE_ADDRESS_STRING_LEN];
	gint port = 0, base_port = 0;
	nice_address_to_string(&(c->addr), (gchar *)&address);
	port = nice_address_get_port(&(c->addr));
	nice_address_to_string(&(c->base_addr), (gchar *)&base_address);
	base_port = nice_address_get_port(&(c->base_addr));
	JANUS_LOG(LOG_VERB, "[%"SCNu64"]   Address:    %s:%d\n", handle->handle_id, address, port);
	JANUS_LOG(LOG_VERB, "[%"SCNu64"]   Priority:   %d\n", handle->handle_id, c->priority);
	JANUS_LOG(LOG_VERB, "[%"SCNu64"]   Foundation: %s\n", handle->handle_id, c->foundation);
	/* Start */
	if(c->type == NICE_CANDIDATE_TYPE_HOST) {
		/* 'host' candidate */
		if(c->transport == NICE_CANDIDATE_TRANSPORT_UDP) {
			g_snprintf(buffer, buflen,
				"%s %d %s %d %s %d typ host",
					c->foundation, c->component_id,
					"udp", c->priority,
					host_ip ? host_ip : address, port);
		} else {
			if(!janus_ice_tcp_enabled) {
				/* ICE-TCP support disabled */
				JANUS_LOG(LOG_VERB, "[%"SCNu64"] Skipping host TCP candidate, ICE-TCP support disabled...\n", handle->handle_id);
				return -4;
			}
#ifndef HAVE_LIBNICE_TCP
			/* TCP candidates are only supported since libnice 0.1.8 */
			JANUS_LOG(LOG_VERB, "[%"SCNu64"] Skipping host TCP candidate, the libnice version doesn't support it...\n", handle->handle_id);
			return -4;
#else
			const char *type = NULL;
			switch(c->transport) {
				case NICE_CANDIDATE_TRANSPORT_TCP_ACTIVE:
					type = "active";
					break;
				case NICE_CANDIDATE_TRANSPORT_TCP_PASSIVE:
					type = "passive";
					break;
				case NICE_CANDIDATE_TRANSPORT_TCP_SO:
					type = "so";
					break;
				default:
					break;
			}
			if(type == NULL) {
				/* FIXME Unsupported transport */
				JANUS_LOG(LOG_WARN, "[%"SCNu64"] Unsupported transport, skipping non-UDP/TCP host candidate...\n", handle->handle_id);
				return -5;
			}
			g_snprintf(buffer, buflen,
				"%s %d %s %d %s %d typ host tcptype %s",
					c->foundation, c->component_id,
					"tcp", c->priority,
					host_ip ? host_ip : address, port, type);
#endif
		}
	} else if(c->type == NICE_CANDIDATE_TYPE_SERVER_REFLEXIVE ||
			c->type == NICE_CANDIDATE_TYPE_PEER_REFLEXIVE ||
			c->type == NICE_CANDIDATE_TYPE_RELAYED) {
		/* 'srflx', 'prflx', or 'relay' candidate: what is this, exactly? */
		const char *ltype = NULL;
		switch(c->type) {
			case NICE_CANDIDATE_TYPE_SERVER_REFLEXIVE:
				ltype = "srflx";
				break;
			case NICE_CANDIDATE_TYPE_PEER_REFLEXIVE:
				ltype = "prflx";
				break;
			case NICE_CANDIDATE_TYPE_RELAYED:
				ltype = "relay";
				break;
			default:
				break;
		}
		if(ltype == NULL)
			return -5;
		if(c->transport == NICE_CANDIDATE_TRANSPORT_UDP) {
			nice_address_to_string(&(c->base_addr), (gchar *)&base_address);
			gint base_port = nice_address_get_port(&(c->base_addr));
			g_snprintf(buffer, buflen,
				"%s %d %s %d %s %d typ %s raddr %s rport %d",
					c->foundation, c->component_id,
					"udp", c->priority,
					address, port, ltype,
					base_address, base_port);
		} else {
			if(!janus_ice_tcp_enabled) {
				/* ICE-TCP support disabled */
				JANUS_LOG(LOG_VERB, "[%"SCNu64"] Skipping srflx TCP candidate, ICE-TCP support disabled...\n", handle->handle_id);
				return -4;
			}
#ifndef HAVE_LIBNICE_TCP
			/* TCP candidates are only supported since libnice 0.1.8 */
			JANUS_LOG(LOG_VERB, "[%"SCNu64"] Skipping srflx TCP candidate, the libnice version doesn't support it...\n", handle->handle_id);
			return -4;
#else
			const char *type = NULL;
			switch(c->transport) {
				case NICE_CANDIDATE_TRANSPORT_TCP_ACTIVE:
					type = "active";
					break;
				case NICE_CANDIDATE_TRANSPORT_TCP_PASSIVE:
					type = "passive";
					break;
				case NICE_CANDIDATE_TRANSPORT_TCP_SO:
					type = "so";
					break;
				default:
					break;
			}
			if(type == NULL) {
				/* FIXME Unsupported transport */
				JANUS_LOG(LOG_WARN, "[%"SCNu64"] Unsupported transport, skipping non-UDP/TCP srflx candidate...\n", handle->handle_id);
				return -5;
			} else {
				g_snprintf(buffer, buflen,
					"%s %d %s %d %s %d typ %s raddr %s rport %d tcptype %s",
						c->foundation, c->component_id,
						"tcp", c->priority,
						address, port, ltype,
						base_address, base_port, type);
			}
#endif
		}
	}
	JANUS_LOG(LOG_VERB, "[%"SCNu64"]     %s\n", handle->handle_id, buffer);
	if(log_candidate) {
		/* Save for the summary, in case we need it */
		pc->local_candidates = g_slist_append(pc->local_candidates, g_strdup(buffer));
		/* Notify event handlers */
		if(janus_events_is_enabled()) {
			janus_session *session = (janus_session *)handle->session;
			json_t *info = json_object();
			json_object_set_new(info, "local-candidate", json_string(buffer));
			json_object_set_new(info, "stream_id", json_integer(pc->stream_id));
			json_object_set_new(info, "component_id", json_integer(pc->component_id));
			janus_events_notify_handlers(JANUS_EVENT_TYPE_WEBRTC, session->session_id, handle->handle_id, handle->opaque_id, info);
		}
	}
	return 0;
}

void janus_handle_candidates_to_sdp(janus_handle *handle, janus_sdp_mline *mline, guint stream_id, guint component_id) {
	if(!handle || !handle->agent || !mline)
		return;
	janus_handle_webrtc *pc = handle->pc;
	if(!pc || pc->stream_id != stream_id) {
		JANUS_LOG(LOG_ERR, "[%"SCNu64"]     No stream %d??\n", handle->handle_id, stream_id);
		return;
	}
	NiceAgent *agent = handle->agent;
	/* Iterate on all */
	gchar buffer[200];
	GSList *candidates, *i;
	candidates = nice_agent_get_local_candidates (agent, stream_id, component_id);
	JANUS_LOG(LOG_VERB, "[%"SCNu64"] We have %d candidates for Stream #%d, Component #%d\n", handle->handle_id, g_slist_length(candidates), stream_id, component_id);
	gboolean log_candidates = (pc->local_candidates == NULL);
	for(i = candidates; i; i = i->next) {
		NiceCandidate *c = (NiceCandidate *) i->data;
		if(janus_ice_candidate_to_string(handle, c, buffer, sizeof(buffer), log_candidates) == 0) {
			/* Candidate encoded, add to the SDP (but only if it's not a 'prflx') */
			if(c->type == NICE_CANDIDATE_TYPE_PEER_REFLEXIVE) {
				JANUS_LOG(LOG_VERB, "[%"SCNu64"] Skipping prflx candidate...\n", handle->handle_id);
			} else {
				janus_sdp_attribute *a = janus_sdp_attribute_create("candidate", "%s", buffer);
				mline->attributes = g_list_append(mline->attributes, a);
			}
		}
		nice_candidate_free(c);
	}
	/* Done */
	g_slist_free(candidates);
}

void janus_handle_setup_remote_candidates(janus_handle *handle, guint stream_id, guint component_id) {
	if(!handle || !handle->agent)
		return;
	janus_handle_webrtc *pc = handle->pc;
	if(!pc || pc->stream_id != stream_id) {
		JANUS_LOG(LOG_ERR, "[%"SCNu64"] No such stream %d: cannot setup remote candidates for component %d\n", handle->handle_id, stream_id, component_id);
		return;
	}
	if(pc->process_started) {
		JANUS_LOG(LOG_VERB, "[%"SCNu64"] Component %d in stream %d has already been set up\n", handle->handle_id, component_id, stream_id);
		return;
	}
	if(!pc->candidates || !pc->candidates->data) {
		if(!janus_flags_is_set(&handle->webrtc_flags, JANUS_HANDLE_WEBRTC_TRICKLE)
				|| janus_flags_is_set(&handle->webrtc_flags, JANUS_HANDLE_WEBRTC_ALL_TRICKLES)) {
			JANUS_LOG(LOG_ERR, "[%"SCNu64"] No remote candidates for component %d in stream %d: was the remote SDP parsed?\n", handle->handle_id, component_id, stream_id);
		}
		return;
	}
	JANUS_LOG(LOG_VERB, "[%"SCNu64"] ## Setting remote candidates: stream %d, component %d (%u in the list)\n",
		handle->handle_id, stream_id, component_id, g_slist_length(pc->candidates));
	/* Add all candidates */
	NiceCandidate *c = NULL;
	GSList *gsc = pc->candidates;
	gchar *rufrag = NULL, *rpwd = NULL;
	while(gsc) {
		c = (NiceCandidate *) gsc->data;
		JANUS_LOG(LOG_VERB, "[%"SCNu64"] >> Remote Stream #%d, Component #%d\n", handle->handle_id, c->stream_id, c->component_id);
		if(c->username && !rufrag)
			rufrag = c->username;
		if(c->password && !rpwd)
			rpwd = c->password;
		gchar address[NICE_ADDRESS_STRING_LEN];
		nice_address_to_string(&(c->addr), (gchar *)&address);
		gint port = nice_address_get_port(&(c->addr));
		JANUS_LOG(LOG_VERB, "[%"SCNu64"]   Address:    %s:%d\n", handle->handle_id, address, port);
		JANUS_LOG(LOG_VERB, "[%"SCNu64"]   Priority:   %d\n", handle->handle_id, c->priority);
		JANUS_LOG(LOG_VERB, "[%"SCNu64"]   Foundation: %s\n", handle->handle_id, c->foundation);
		JANUS_LOG(LOG_VERB, "[%"SCNu64"]   Username:   %s\n", handle->handle_id, c->username);
		JANUS_LOG(LOG_VERB, "[%"SCNu64"]   Password:   %s\n", handle->handle_id, c->password);
		gsc = gsc->next;
	}
	if(rufrag && rpwd) {
		JANUS_LOG(LOG_VERB, "[%"SCNu64"]  Setting remote credentials...\n", handle->handle_id);
		if(!nice_agent_set_remote_credentials(handle->agent, stream_id, rufrag, rpwd)) {
			JANUS_LOG(LOG_ERR, "[%"SCNu64"]  failed to set remote credentials!\n", handle->handle_id);
		}
	}
	guint added = nice_agent_set_remote_candidates(handle->agent, stream_id, component_id, pc->candidates);
	if(added < g_slist_length(pc->candidates)) {
		JANUS_LOG(LOG_ERR, "[%"SCNu64"] Failed to set remote candidates :-( (added %u, expected %u)\n",
			handle->handle_id, added, g_slist_length(pc->candidates));
	} else {
		JANUS_LOG(LOG_VERB, "[%"SCNu64"] Remote candidates set!\n", handle->handle_id);
		pc->process_started = TRUE;
	}
}

int janus_handle_setup_local(janus_handle *handle, gboolean offer, gboolean trickle) {
	if(!handle)
		return -1;
	if(janus_flags_is_set(&handle->webrtc_flags, JANUS_HANDLE_WEBRTC_HAS_AGENT)) {
		JANUS_LOG(LOG_WARN, "[%"SCNu64"] Agent already exists?\n", handle->handle_id);
		return -2;
	}
	JANUS_LOG(LOG_VERB, "[%"SCNu64"] Setting ICE locally: got %s)\n",
		handle->handle_id, offer ? "OFFER" : "ANSWER");
	janus_flags_set(&handle->webrtc_flags, JANUS_HANDLE_WEBRTC_HAS_AGENT);
	janus_flags_clear(&handle->webrtc_flags, JANUS_HANDLE_WEBRTC_START);
	janus_flags_clear(&handle->webrtc_flags, JANUS_HANDLE_WEBRTC_READY);
	janus_flags_clear(&handle->webrtc_flags, JANUS_HANDLE_WEBRTC_STOP);
	janus_flags_clear(&handle->webrtc_flags, JANUS_HANDLE_WEBRTC_ALERT);
	janus_flags_clear(&handle->webrtc_flags, JANUS_HANDLE_WEBRTC_CLEANING);
	janus_flags_clear(&handle->webrtc_flags, JANUS_HANDLE_WEBRTC_ICE_RESTART);
	janus_flags_clear(&handle->webrtc_flags, JANUS_HANDLE_WEBRTC_RESEND_TRICKLES);

	/* Note: in case this is not an OFFER, we don't know whether ICE trickling is supported on the other side or not yet */
	if(offer && trickle) {
		janus_flags_set(&handle->webrtc_flags, JANUS_HANDLE_WEBRTC_TRICKLE);
	} else {
		janus_flags_clear(&handle->webrtc_flags, JANUS_HANDLE_WEBRTC_TRICKLE);
	}
	janus_flags_clear(&handle->webrtc_flags, JANUS_HANDLE_WEBRTC_ALL_TRICKLES);
	janus_flags_clear(&handle->webrtc_flags, JANUS_HANDLE_WEBRTC_TRICKLE_SYNCED);

	/* Note: NICE_COMPATIBILITY_RFC5245 is only available in more recent versions of libnice */
	handle->controlling = janus_ice_lite_enabled ? FALSE : !offer;
	JANUS_LOG(LOG_INFO, "[%"SCNu64"] Creating ICE agent (ICE %s mode, %s)\n", handle->handle_id,
		janus_ice_lite_enabled ? "Lite" : "Full", handle->controlling ? "controlling" : "controlled");
	handle->agent = g_object_new(NICE_TYPE_AGENT,
		"compatibility", NICE_COMPATIBILITY_DRAFT19,
		"main-context", handle->mainctx,
		"reliable", FALSE,
		"full-mode", janus_ice_lite_enabled ? FALSE : TRUE,
#ifdef HAVE_LIBNICE_TCP
		"ice-udp", TRUE,
		"ice-tcp", janus_ice_tcp_enabled ? TRUE : FALSE,
#endif
		NULL);
	handle->agent_created = janus_get_monotonic_time();
	handle->srtp_errors_count = 0;
	handle->last_srtp_error = 0;
	/* Any STUN server to use? */
	if(janus_stun_server != NULL && janus_stun_port > 0) {
		g_object_set(G_OBJECT(handle->agent),
			"stun-server", janus_stun_server,
			"stun-server-port", janus_stun_port,
			NULL);
	}
	/* Any dynamic TURN credentials to retrieve via REST API? */
	gboolean have_turnrest_credentials = FALSE;
#ifdef HAVE_LIBCURL
	janus_turnrest_response *turnrest_credentials = janus_turnrest_request();
	if(turnrest_credentials != NULL) {
		have_turnrest_credentials = TRUE;
		JANUS_LOG(LOG_VERB, "[%"SCNu64"] Got credentials from the TURN REST API backend!\n", handle->handle_id);
		JANUS_LOG(LOG_HUGE, "  -- Username: %s\n", turnrest_credentials->username);
		JANUS_LOG(LOG_HUGE, "  -- Password: %s\n", turnrest_credentials->password);
		JANUS_LOG(LOG_HUGE, "  -- TTL:      %"SCNu32"\n", turnrest_credentials->ttl);
		JANUS_LOG(LOG_HUGE, "  -- Servers:  %d\n", g_list_length(turnrest_credentials->servers));
		GList *server = turnrest_credentials->servers;
		while(server != NULL) {
			janus_turnrest_instance *instance = (janus_turnrest_instance *)server->data;
			JANUS_LOG(LOG_HUGE, "  -- -- URI: %s:%"SCNu16" (%d)\n", instance->server, instance->port, instance->transport);
			server = server->next;
		}
	}
#endif
	g_object_set(G_OBJECT(handle->agent), "upnp", FALSE, NULL);
	g_object_set(G_OBJECT(handle->agent), "controlling-mode", handle->controlling, NULL);
	g_signal_connect (G_OBJECT (handle->agent), "candidate-gathering-done",
		G_CALLBACK (janus_ice_cb_candidate_gathering_done), handle);
	g_signal_connect (G_OBJECT (handle->agent), "component-state-changed",
		G_CALLBACK (janus_ice_cb_component_state_changed), handle);
#ifndef HAVE_LIBNICE_TCP
	g_signal_connect (G_OBJECT (handle->agent), "new-selected-pair",
#else
	g_signal_connect (G_OBJECT (handle->agent), "new-selected-pair-full",
#endif
		G_CALLBACK (janus_ice_cb_new_selected_pair), handle);
	if(janus_full_trickle_enabled) {
#ifndef HAVE_LIBNICE_TCP
		g_signal_connect (G_OBJECT (handle->agent), "new-candidate",
#else
		g_signal_connect (G_OBJECT (handle->agent), "new-candidate-full",
#endif
			G_CALLBACK (janus_ice_cb_new_local_candidate), handle);
	}
#ifndef HAVE_LIBNICE_TCP
	g_signal_connect (G_OBJECT (handle->agent), "new-remote-candidate",
#else
	g_signal_connect (G_OBJECT (handle->agent), "new-remote-candidate-full",
#endif
		G_CALLBACK (janus_ice_cb_new_remote_candidate), handle);

	/* Add all local addresses, except those in the ignore list */
	struct ifaddrs *ifaddr, *ifa;
	int family, s, n;
	char host[NI_MAXHOST];
	if(getifaddrs(&ifaddr) == -1) {
		JANUS_LOG(LOG_ERR, "[%"SCNu64"] Error getting list of interfaces...", handle->handle_id);
	} else {
		for(ifa = ifaddr, n = 0; ifa != NULL; ifa = ifa->ifa_next, n++) {
			if(ifa->ifa_addr == NULL)
				continue;
			/* Skip interfaces which are not up and running */
			if(!((ifa->ifa_flags & IFF_UP) && (ifa->ifa_flags & IFF_RUNNING)))
				continue;
			/* Skip loopback interfaces */
			if(ifa->ifa_flags & IFF_LOOPBACK)
				continue;
			family = ifa->ifa_addr->sa_family;
			if(family != AF_INET && family != AF_INET6)
				continue;
			/* We only add IPv6 addresses if support for them has been explicitly enabled (still WIP, mostly) */
			if(family == AF_INET6 && !janus_ipv6_enabled)
				continue;
			/* Check the interface name first, we can ignore that as well: enforce list would be checked later */
			if(janus_ice_enforce_list == NULL && ifa->ifa_name != NULL && janus_ice_is_ignored(ifa->ifa_name))
				continue;
			s = getnameinfo(ifa->ifa_addr,
					(family == AF_INET) ? sizeof(struct sockaddr_in) : sizeof(struct sockaddr_in6),
					host, NI_MAXHOST, NULL, 0, NI_NUMERICHOST);
			if(s != 0) {
				JANUS_LOG(LOG_ERR, "[%"SCNu64"] getnameinfo() failed: %s\n", handle->handle_id, gai_strerror(s));
				continue;
			}
			/* Skip 0.0.0.0, :: and local scoped addresses  */
			if(!strcmp(host, "0.0.0.0") || !strcmp(host, "::") || !strncmp(host, "fe80:", 5))
				continue;
			/* Check if this IP address is in the ignore/enforce list, now: the enforce list has the precedence */
			if(janus_ice_enforce_list != NULL) {
				if(ifa->ifa_name != NULL && !janus_ice_is_enforced(ifa->ifa_name) && !janus_ice_is_enforced(host))
					continue;
			} else {
				if(janus_ice_is_ignored(host))
					continue;
			}
			/* Ok, add interface to the ICE agent */
			JANUS_LOG(LOG_VERB, "[%"SCNu64"] Adding %s to the addresses to gather candidates for\n", handle->handle_id, host);
			NiceAddress addr_local;
			nice_address_init (&addr_local);
			if(!nice_address_set_from_string (&addr_local, host)) {
				JANUS_LOG(LOG_WARN, "[%"SCNu64"] Skipping invalid address %s\n", handle->handle_id, host);
				continue;
			}
			nice_agent_add_local_address (handle->agent, &addr_local);
		}
		freeifaddrs(ifaddr);
	}

	handle->cdone = 0;
	handle->stream_id = 0;
	/* Now create an ICE stream for all the media we'll handle */
	handle->stream_id = nice_agent_add_stream(handle->agent, 1);
	janus_handle_webrtc *pc = g_malloc0(sizeof(janus_handle_webrtc));
	janus_refcount_init(&pc->ref, janus_handle_webrtc_free);
	janus_refcount_increase(&handle->ref);
	pc->stream_id = handle->stream_id;
	pc->handle = handle;
	/* FIXME By default, if we're being called we're DTLS clients, but this may be changed by ICE... */
	pc->dtls_role = offer ? JANUS_DTLS_ROLE_CLIENT : JANUS_DTLS_ROLE_ACTPASS;
	janus_mutex_init(&pc->mutex);
	if(!have_turnrest_credentials) {
		/* No TURN REST API server and credentials, any static ones? */
		if(janus_turn_server != NULL) {
			/* We need relay candidates as well */
			gboolean ok = nice_agent_set_relay_info(handle->agent, handle->stream_id, 1,
				janus_turn_server, janus_turn_port, janus_turn_user, janus_turn_pwd, janus_turn_type);
			if(!ok) {
				JANUS_LOG(LOG_WARN, "Could not set TURN server, is the address correct? (%s:%"SCNu16")\n",
					janus_turn_server, janus_turn_port);
			}
		}
#ifdef HAVE_LIBCURL
	} else {
		/* We need relay candidates as well: add all those we got */
		GList *server = turnrest_credentials->servers;
		while(server != NULL) {
			janus_turnrest_instance *instance = (janus_turnrest_instance *)server->data;
			gboolean ok = nice_agent_set_relay_info(handle->agent, handle->stream_id, 1,
				instance->server, instance->port,
				turnrest_credentials->username, turnrest_credentials->password,
				instance->transport);
			if(!ok) {
				JANUS_LOG(LOG_WARN, "Could not set TURN server, is the address correct? (%s:%"SCNu16")\n",
					instance->server, instance->port);
			}
			server = server->next;
		}
#endif
	}
	handle->pc = pc;
#ifdef HAVE_PORTRANGE
	/* FIXME: libnice supports this since 0.1.0, but the 0.1.3 on Fedora fails with an undefined reference! */
	nice_agent_set_port_range(handle->agent, handle->stream_id, 1, rtp_range_min, rtp_range_max);
#endif
	nice_agent_gather_candidates(handle->agent, handle->stream_id);
	nice_agent_attach_recv(handle->agent, handle->stream_id, 1, g_main_loop_get_context(handle->mainloop),
		janus_ice_cb_nice_recv, pc);
#ifdef HAVE_LIBCURL
	if(turnrest_credentials != NULL) {
		janus_turnrest_response_destroy(turnrest_credentials);
		turnrest_credentials = NULL;
	}
#endif
	/* Create DTLS-SRTP context, at last */
	pc->dtls = janus_dtls_srtp_create(pc, pc->dtls_role);
	if(!pc->dtls) {
		/* FIXME We should clear some resources... */
		JANUS_LOG(LOG_ERR, "[%"SCNu64"] Error creating DTLS-SRTP stack...\n", handle->handle_id);
		janus_flags_clear(&handle->webrtc_flags, JANUS_HANDLE_WEBRTC_HAS_AGENT);
		janus_refcount_decrease(&handle->ref);
		return -1;
	}
	janus_refcount_increase(&pc->dtls->ref);
	/* Create the media instances we need */
	pc->media = g_hash_table_new_full(NULL, NULL, NULL, (GDestroyNotify)janus_handle_webrtc_medium_destroy);
	pc->media_byssrc = g_hash_table_new_full(NULL, NULL, NULL, (GDestroyNotify)janus_handle_webrtc_medium_dereference);
	pc->media_bytype = g_hash_table_new_full(NULL, NULL, NULL, (GDestroyNotify)janus_handle_webrtc_medium_dereference);
	return 0;
}

void janus_handle_ice_restart(janus_handle *handle) {
	if(!handle || !handle->agent || !handle->pc)
		return;
	/* Restart ICE */
	if(nice_agent_restart(handle->agent) == FALSE) {
		JANUS_LOG(LOG_WARN, "[%"SCNu64"] ICE restart failed...\n", handle->handle_id);
	}
	janus_flags_clear(&handle->webrtc_flags, JANUS_HANDLE_WEBRTC_ICE_RESTART);
}

void janus_handle_resend_trickles(janus_handle *handle) {
	if(!handle || !handle->agent)
		return;
	janus_flags_clear(&handle->webrtc_flags, JANUS_HANDLE_WEBRTC_RESEND_TRICKLES);
	janus_handle_webrtc *pc = handle->pc;
	if(!pc)
		return;
	NiceAgent *agent = handle->agent;
	/* Iterate on all existing local candidates */
	gchar buffer[200];
	GSList *candidates, *i;
	candidates = nice_agent_get_local_candidates (agent, pc->stream_id, pc->component_id);
	JANUS_LOG(LOG_VERB, "[%"SCNu64"] We have %d candidates for Stream #%d, Component #%d\n",
		handle->handle_id, g_slist_length(candidates), pc->stream_id, pc->component_id);
	for(i = candidates; i; i = i->next) {
		NiceCandidate *c = (NiceCandidate *) i->data;
		if(c->type == NICE_CANDIDATE_TYPE_PEER_REFLEXIVE)
			continue;
		if(janus_ice_candidate_to_string(handle, c, buffer, sizeof(buffer), FALSE) == 0) {
			/* Candidate encoded, send a "trickle" event to the browser */
			janus_ice_notify_trickle(handle, buffer);
		}
		nice_candidate_free(c);
	}
	/* Send a "completed" trickle at the end */
	janus_ice_notify_trickle(handle, NULL);
}

static gint rtcp_transport_wide_cc_stats_comparator(gconstpointer item1, gconstpointer item2) {
	return ((rtcp_transport_wide_cc_stats*)item1)->transport_seq_num - ((rtcp_transport_wide_cc_stats*)item2)->transport_seq_num;
}


static gboolean janus_ice_outgoing_rtcp_handle(gpointer user_data) {
	janus_handle *handle = (janus_handle *)user_data;
	janus_handle_webrtc *pc = handle->pc;
	/* Iterate on all media */
	janus_handle_webrtc_medium *medium = NULL;
	uint mi=0;
	for(mi=0; mi<g_hash_table_size(pc->media); mi++) {
		medium = g_hash_table_lookup(pc->media, GUINT_TO_POINTER(mi));
		if(!medium)
			continue;
		if(medium->out_stats.info[0].packets > 0) {
			/* Create a SR/SDES compound */
			int srlen = 28;
			int sdeslen = 24;
			char rtcpbuf[srlen+sdeslen];
			memset(rtcpbuf, 0, sizeof(rtcpbuf));
			rtcp_sr *sr = (rtcp_sr *)&rtcpbuf;
			sr->header.version = 2;
			sr->header.type = RTCP_SR;
			sr->header.rc = 0;
			sr->header.length = htons((srlen/4)-1);
			sr->ssrc = htonl(medium->ssrc);
			struct timeval tv;
			gettimeofday(&tv, NULL);
			uint32_t s = tv.tv_sec + 2208988800u;
			uint32_t u = tv.tv_usec;
			uint32_t f = (u << 12) + (u << 8) - ((u * 3650) >> 6);
			sr->si.ntp_ts_msw = htonl(s);
			sr->si.ntp_ts_lsw = htonl(f);
			/* Compute an RTP timestamp coherent with the NTP one */
			rtcp_context *rtcp_ctx = medium->rtcp_ctx[0];
			if(rtcp_ctx == NULL) {
				sr->si.rtp_ts = htonl(medium->last_ts);	/* FIXME */
			} else {
				int64_t ntp = tv.tv_sec*G_USEC_PER_SEC + tv.tv_usec;
				uint32_t rtp_ts = ((ntp - medium->first_ntp_ts[0])*(rtcp_ctx->tb))/1000000 + medium->first_rtp_ts[0];
				sr->si.rtp_ts = htonl(rtp_ts);
			}
			sr->si.s_packets = htonl(medium->out_stats.info[0].packets);
			sr->si.s_octets = htonl(medium->out_stats.info[0].bytes);
			rtcp_sdes *sdes = (rtcp_sdes *)&rtcpbuf[28];
			janus_rtcp_sdes_cname((char *)sdes, sdeslen,
				medium->type == JANUS_MEDIA_VIDEO ? "janusvideo" : "janusaudio", 10);
			sdes->chunk.ssrc = htonl(medium->ssrc);
			/* Enqueue it, we'll send it later */
			janus_ice_relay_rtcp_internal(handle, medium->mindex, medium->type == JANUS_MEDIA_VIDEO, rtcpbuf, srlen+sdeslen, FALSE);
		}
		if(medium->recv) {
			/* Create a RR too (for each SSRC, if we're simulcasting) */
			int vindex=0;
			for(vindex=0; vindex<3; vindex++) {
				if(medium->rtcp_ctx[vindex] && medium->rtcp_ctx[vindex]->rtp_recvd) {
					/* Create a RR */
					int rrlen = 32;
					char rtcpbuf[32];
					memset(rtcpbuf, 0, sizeof(rtcpbuf));
					rtcp_rr *rr = (rtcp_rr *)&rtcpbuf;
					rr->header.version = 2;
					rr->header.type = RTCP_RR;
					rr->header.rc = 1;
					rr->header.length = htons((rrlen/4)-1);
					rr->ssrc = htonl(medium->ssrc);
					janus_rtcp_report_block(medium->rtcp_ctx[vindex], &rr->rb[0]);
					rr->rb[0].ssrc = htonl(medium->ssrc_peer[vindex]);
					/* Enqueue it, we'll send it later */
					janus_ice_relay_rtcp_internal(handle, medium->mindex, medium->type == JANUS_MEDIA_VIDEO, rtcpbuf, 32, FALSE);
				}
			}
		}
	}
	medium = pc ? g_hash_table_lookup(pc->media_bytype, GINT_TO_POINTER(JANUS_MEDIA_VIDEO)) : NULL;
	if(pc && pc->do_transport_wide_cc && medium) {
		/* Create a transport wide feedback message */
		size_t size = 1300;
		char rtcpbuf[1300];
		/* Order packet list */
		pc->transport_wide_received_seq_nums = g_slist_sort(pc->transport_wide_received_seq_nums,
			rtcp_transport_wide_cc_stats_comparator);
		/* Create full stats queue */
		GQueue *packets = g_queue_new();
		/* For all packets */
		GSList *it = NULL;
		for(it = pc->transport_wide_received_seq_nums; it; it = it->next) {
			/* Get stat */
			janus_rtcp_transport_wide_cc_stats *stats = (janus_rtcp_transport_wide_cc_stats *)it->data;
			/* Get transport seq */
			guint32 transport_seq_num = stats->transport_seq_num;
			/* Check if it is an out of order  */
			if(transport_seq_num < pc->transport_wide_cc_last_feedback_seq_num) {
				/* Skip, it was already reported as lost */
				g_free(stats);
				continue;
			}
			/* If not first */
			if(pc->transport_wide_cc_last_feedback_seq_num) {
				/* For each lost */
				guint32 i = 0;
				for(i = pc->transport_wide_cc_last_feedback_seq_num+1; i<transport_seq_num; ++i) {
					/* Create new stat */
					janus_rtcp_transport_wide_cc_stats *missing = g_malloc(sizeof(janus_rtcp_transport_wide_cc_stats));
					/* Add missing packet */
					missing->transport_seq_num = i;
					missing->timestamp = 0;
					/* Add it */
					g_queue_push_tail(packets, missing);
				}
			}
			/* Store last */
			pc->transport_wide_cc_last_feedback_seq_num = transport_seq_num;
			/* Add this one */
			g_queue_push_tail(packets, stats);
		}
		/* Free and reset stats list */
		g_slist_free(pc->transport_wide_received_seq_nums);
		pc->transport_wide_received_seq_nums = NULL;
		/* Create and enqueue RTCP packets */
		guint packets_len = 0;
		while((packets_len = g_queue_get_length(packets)) > 0) {
			GQueue *packets_to_process;
			/* If we have more than 400 packets to acknowledge, let's send more than one message */
			if(packets_len > 400) {
				/* Split the queue into two */
				GList *new_head = g_queue_peek_nth_link(packets, 400);
				GList *new_tail = new_head->prev;
				new_head->prev = NULL;
				new_tail->next = NULL;
				packets_to_process = g_queue_new();
				packets_to_process->head = packets->head;
				packets_to_process->tail = new_tail;
				packets_to_process->length = 400;
				packets->head = new_head;
				/* packets->tail is unchanged */
				packets->length = packets_len - 400;
			} else {
				packets_to_process = packets;
			}
			/* Get feedback packet count and increase it for next one */
			guint8 feedback_packet_count = pc->transport_wide_cc_feedback_count++;
			/* Create RTCP packet */
			int len = janus_rtcp_transport_wide_cc_feedback(rtcpbuf, size,
				medium->ssrc, medium->ssrc_peer[0], feedback_packet_count, packets_to_process);
			/* Enqueue it, we'll send it later */
			janus_ice_relay_rtcp_internal(handle, medium->mindex, TRUE, rtcpbuf, len, FALSE);
			if(packets_to_process != packets) {
				g_queue_free(packets_to_process);
			}
		}
		/* Free mem */
		g_queue_free(packets);
	}
	return G_SOURCE_CONTINUE;
}

static gboolean janus_ice_outgoing_stats_handle(gpointer user_data) {
	janus_handle *handle = (janus_handle *)user_data;
	/* This callback is for stats and other things we need to do on a regular basis (typically called once per second) */
	janus_session *session = (janus_session *)handle->session;
	gint64 now = janus_get_monotonic_time();
	/* Reset the last second counters if too much time passed with no data in or out */
	janus_handle_webrtc *pc = handle->pc;
	if(pc == NULL)
		return G_SOURCE_CONTINUE;
	/* Iterate on all media */
	janus_handle_webrtc_medium *medium = NULL;
	uint mi=0;
	for(mi=0; mi<g_hash_table_size(pc->media); mi++) {
		medium = g_hash_table_lookup(pc->media, GUINT_TO_POINTER(mi));
		if(!medium)
			continue;
		int vindex = 0;
		for(vindex=0; vindex < 3; vindex++) {
			gint64 last = medium->in_stats.info[vindex].updated;
			if(last && now > last && now-last >= 2*G_USEC_PER_SEC && medium->in_stats.info[vindex].bytes_lastsec_temp > 0) {
				medium->in_stats.info[vindex].bytes_lastsec = 0;
				medium->in_stats.info[vindex].bytes_lastsec_temp = 0;
			}
			last = medium->out_stats.info[vindex].updated;
			if(last && now > last && now-last >= 2*G_USEC_PER_SEC && medium->out_stats.info[vindex].bytes_lastsec_temp > 0) {
				medium->out_stats.info[vindex].bytes_lastsec = 0;
				medium->out_stats.info[vindex].bytes_lastsec_temp = 0;
			}
		}
		/* Now let's see if we need to notify the user about no incoming audio or video */
		if(no_media_timer > 0 && pc->dtls->dtls_connected > 0 && (now - pc->dtls->dtls_connected >= G_USEC_PER_SEC)) {
			gint64 last = medium->in_stats.info[0].updated;
			if(!medium->in_stats.info[0].notified_lastsec && last &&
					!medium->in_stats.info[0].bytes_lastsec && !medium->in_stats.info[0].bytes_lastsec_temp &&
						now-last >= (gint64)no_media_timer*G_USEC_PER_SEC) {
				/* We missed more than no_second_timer seconds of video! */
				medium->in_stats.info[0].notified_lastsec = TRUE;
				JANUS_LOG(LOG_WARN, "[%"SCNu64"] Didn't receive video for more than a second...\n", handle->handle_id);
				janus_ice_notify_media(handle, medium->type == JANUS_MEDIA_VIDEO, FALSE);
			}
		}
		/* We also send live stats to event handlers every tot-seconds (configurable) */
		handle->last_event_stats++;
		if(janus_ice_event_stats_period > 0 && handle->last_event_stats >= janus_ice_event_stats_period) {
			handle->last_event_stats = 0;
			if(janus_events_is_enabled()) {
				int vindex=0;
				for(vindex=0; vindex<3; vindex++) {
					if(medium->rtcp_ctx[vindex]) {
						json_t *info = json_object();
						json_object_set_new(info, "mindex", json_integer(medium->mindex));
						if(vindex == 0)
							json_object_set_new(info, "media", json_string(medium->type == JANUS_MEDIA_VIDEO ? "video" : "audio"));
						else if(vindex == 1)
							json_object_set_new(info, "media", json_string("video-sim1"));
						else
							json_object_set_new(info, "media", json_string("video-sim2"));
						json_object_set_new(info, "base", json_integer(medium->rtcp_ctx[vindex]->tb));
						if(vindex == 0)
							json_object_set_new(info, "rtt", json_integer(janus_rtcp_context_get_rtt(medium->rtcp_ctx[vindex])));
						json_object_set_new(info, "lost", json_integer(janus_rtcp_context_get_lost_all(medium->rtcp_ctx[vindex], FALSE)));
						json_object_set_new(info, "lost-by-remote", json_integer(janus_rtcp_context_get_lost_all(medium->rtcp_ctx[vindex], TRUE)));
						json_object_set_new(info, "jitter-local", json_integer(janus_rtcp_context_get_jitter(medium->rtcp_ctx[vindex], FALSE)));
						json_object_set_new(info, "jitter-remote", json_integer(janus_rtcp_context_get_jitter(medium->rtcp_ctx[vindex], TRUE)));
						json_object_set_new(info, "in-link-quality", json_integer(janus_rtcp_context_get_in_link_quality(medium->rtcp_ctx[vindex])));
						json_object_set_new(info, "in-media-link-quality", json_integer(janus_rtcp_context_get_in_media_link_quality(medium->rtcp_ctx[vindex])));
						json_object_set_new(info, "out-link-quality", json_integer(janus_rtcp_context_get_out_link_quality(medium->rtcp_ctx[vindex])));
						json_object_set_new(info, "out-media-link-quality", json_integer(janus_rtcp_context_get_out_media_link_quality(medium->rtcp_ctx[vindex])));
						json_object_set_new(info, "packets-received", json_integer(medium->in_stats.info[vindex].packets));
						json_object_set_new(info, "packets-sent", json_integer(medium->out_stats.info[vindex].packets));
						json_object_set_new(info, "bytes-received", json_integer(medium->in_stats.info[vindex].bytes));
						json_object_set_new(info, "bytes-sent", json_integer(medium->out_stats.info[vindex].bytes));
						json_object_set_new(info, "bytes-received-lastsec", json_integer(medium->in_stats.info[vindex].bytes_lastsec));
						json_object_set_new(info, "bytes-sent-lastsec", json_integer(medium->out_stats.info[vindex].bytes_lastsec));
						json_object_set_new(info, "nacks-received", json_integer(medium->in_stats.info[vindex].nacks));
						json_object_set_new(info, "nacks-sent", json_integer(medium->out_stats.info[vindex].nacks));
						janus_events_notify_handlers(JANUS_EVENT_TYPE_MEDIA, session->session_id, handle->handle_id, handle->opaque_id, info);
					}
				}
			}
		}
	}
	/* Should we clean up old NACK buffers for any of the streams? */
	janus_cleanup_nack_buffer(now, handle->pc, TRUE, TRUE);
	/* Check if we should also print a summary of SRTP-related errors */
	handle->last_srtp_summary++;
	if(handle->last_srtp_summary == 0 || handle->last_srtp_summary == 2) {
		if(handle->srtp_errors_count > 0) {
			JANUS_LOG(LOG_ERR, "[%"SCNu64"] Got %d SRTP/SRTCP errors in the last few seconds (last error: %s)\n",
				handle->handle_id, handle->srtp_errors_count, janus_srtp_error_str(handle->last_srtp_error));
			handle->srtp_errors_count = 0;
			handle->last_srtp_error = 0;
		}
		handle->last_srtp_summary = 0;
	}
	return G_SOURCE_CONTINUE;
}

static gboolean janus_ice_outgoing_traffic_handle(janus_handle *handle, janus_ice_queued_packet *pkt) {
	janus_session *session = (janus_session *)handle->session;
	janus_handle_webrtc *pc = handle->pc;
	if(pkt == &janus_ice_dtls_handshake) {
		/* Start the DTLS handshake */
		janus_dtls_srtp_handshake(pc->dtls);
		/* Create retransmission timer */
		pc->dtlsrt_source = g_timeout_source_new(50);
		g_source_set_callback(pc->dtlsrt_source, janus_dtls_retry, pc->dtls, NULL);
		guint id = g_source_attach(pc->dtlsrt_source, handle->mainctx);
		JANUS_LOG(LOG_VERB, "[%"SCNu64"] Creating retransmission timer with ID %u\n", handle->handle_id, id);
		return G_SOURCE_CONTINUE;
	} else if(pkt == &janus_ice_hangup_peerconnection) {
		/* The media session is over, send an alert on all streams and components */
		if(handle->pc && janus_flags_is_set(&handle->webrtc_flags, JANUS_HANDLE_WEBRTC_READY)) {
			janus_dtls_srtp_send_alert(handle->pc->dtls);
		}
		/* Notify the plugin about the fact this PeerConnection has just gone */
		janus_plugin *plugin = (janus_plugin *)handle->app;
		JANUS_LOG(LOG_VERB, "[%"SCNu64"] Telling the plugin about the hangup (%s)\n",
			handle->handle_id, plugin ? plugin->get_name() : "??");
		if(plugin != NULL && handle->app_handle != NULL) {
			plugin->hangup_media(handle->app_handle);
		}
		/* Get rid of the attached sources */
		if(handle->rtcp_source) {
			g_source_destroy(handle->rtcp_source);
			g_source_unref(handle->rtcp_source);
			handle->rtcp_source = NULL;
		}
		if(handle->stats_source) {
			g_source_destroy(handle->stats_source);
			g_source_unref(handle->stats_source);
			handle->stats_source = NULL;
		}
		/* If event handlers are active, send stats one last time */
		if(janus_events_is_enabled()) {
			handle->last_event_stats = janus_ice_event_stats_period;
			(void)janus_ice_outgoing_stats_handle(handle);
		}
		janus_ice_webrtc_free(handle);
		return G_SOURCE_CONTINUE;
	} else if(pkt == &janus_ice_detach_handle) {
		/* This handle has just been detached, notify the plugin */
		janus_plugin *plugin = (janus_plugin *)handle->app;
		JANUS_LOG(LOG_VERB, "[%"SCNu64"] Telling the plugin about the handle detach (%s)\n",
			handle->handle_id, plugin ? plugin->get_name() : "??");
		if(plugin != NULL && handle->app_handle != NULL) {
			int error = 0;
			plugin->destroy_session(handle->app_handle, &error);
		}
		handle->app_handle = NULL;
		/* TODO Get rid of the loop by removing the source */
		if(handle->rtp_source) {
			g_source_destroy(handle->rtp_source);
			g_source_unref(handle->rtp_source);
			handle->rtp_source = NULL;
		}
		/* Prepare JSON event to notify user/application */
		json_t *event = json_object();
		json_object_set_new(event, "janus", json_string("detached"));
		json_object_set_new(event, "session_id", json_integer(session->session_id));
		json_object_set_new(event, "sender", json_integer(handle->handle_id));
		/* Send the event */
		JANUS_LOG(LOG_VERB, "[%"SCNu64"] Sending event to transport...; %p\n", handle->handle_id, handle);
		janus_session_notify_event(session, event);
		/* Notify event handlers as well */
		if(janus_events_is_enabled())
			janus_events_notify_handlers(JANUS_EVENT_TYPE_HANDLE,
				session->session_id, handle->handle_id, "detached",
				plugin ? plugin->get_package() : NULL, handle->opaque_id);
		return G_SOURCE_REMOVE;
	}
	if(!janus_flags_is_set(&handle->webrtc_flags, JANUS_HANDLE_WEBRTC_READY)) {
		janus_ice_free_queued_packet(pkt);
		return G_SOURCE_CONTINUE;
	}
	/* Now let's get on with the packet */
	if(pkt == NULL)
		return G_SOURCE_CONTINUE;
	if(pkt->data == NULL) {
		janus_ice_free_queued_packet(pkt);
		return G_SOURCE_CONTINUE;
	}
	gint64 age = (janus_get_monotonic_time() - pkt->added);
	if(age > G_USEC_PER_SEC) {
		JANUS_LOG(LOG_WARN, "[%"SCNu64"] Discarding too old outgoing packet (age=%"SCNi64"us)\n", handle->handle_id, age);
		janus_ice_free_queued_packet(pkt);
		return G_SOURCE_CONTINUE;
	}
	if(!pc->cdone) {
		if(!janus_flags_is_set(&handle->webrtc_flags, JANUS_HANDLE_WEBRTC_ALERT) && !pc->noerrorlog) {
			JANUS_LOG(LOG_ERR, "[%"SCNu64"] No candidates not gathered yet for stream??\n", handle->handle_id);
			pc->noerrorlog = TRUE;	/* Don't flood with the same error all over again */
		}
		janus_ice_free_queued_packet(pkt);
		return G_SOURCE_CONTINUE;
	}
	/* Find the right medium instance */
	janus_handle_webrtc_medium *medium = g_hash_table_lookup(pc->media, GINT_TO_POINTER(pkt->mindex));
	if(!medium) {
		JANUS_LOG(LOG_ERR, "[%"SCNu64"] No medium #%d associated to this packet??\n", handle->handle_id, pkt->mindex);
		janus_ice_free_queued_packet(pkt);
		return G_SOURCE_CONTINUE;
	}
	if(pkt->control) {
		/* RTCP */
		int video = (pkt->type == JANUS_ICE_PACKET_VIDEO);
		pc->noerrorlog = FALSE;
		if(!pc->dtls || !pc->dtls->srtp_valid || !pc->dtls->srtp_out) {
			if(!janus_flags_is_set(&handle->webrtc_flags, JANUS_HANDLE_WEBRTC_ALERT) && !medium->noerrorlog) {
				JANUS_LOG(LOG_WARN, "[%"SCNu64"] %s stream (#%u) component has no valid SRTP session (yet?)\n",
					handle->handle_id, video ? "video" : "audio", pc->stream_id);
				medium->noerrorlog = TRUE;	/* Don't flood with the same error all over again */
			}
			janus_ice_free_queued_packet(pkt);
			return G_SOURCE_CONTINUE;
		}
		medium->noerrorlog = FALSE;
		if(pkt->encrypted) {
			/* Already SRTCP */
			int sent = nice_agent_send(handle->agent, pc->stream_id, pc->component_id, pkt->length, (const gchar *)pkt->data);
			if(sent < pkt->length) {
				JANUS_LOG(LOG_ERR, "[%"SCNu64"] ... only sent %d bytes? (was %d)\n", handle->handle_id, sent, pkt->length);
			}
		} else {
			/* Check if there's anything we need to do before sending */
			uint32_t bitrate = janus_rtcp_get_remb(pkt->data, pkt->length);
			if(bitrate > 0) {
				/* There's a REMB, prepend a RR as it won't work otherwise */
				int rrlen = 32;
				char *rtcpbuf = g_malloc0(rrlen+pkt->length+SRTP_MAX_TAG_LEN+4);
				rtcp_rr *rr = (rtcp_rr *)rtcpbuf;
				rr->header.version = 2;
				rr->header.type = RTCP_RR;
				rr->header.rc = 0;
				rr->header.length = htons((rrlen/4)-1);
				janus_handle_webrtc *pc = handle->pc;
				if(pc && medium->rtcp_ctx[0] && medium->rtcp_ctx[0]->rtp_recvd) {
					rr->header.rc = 1;
					janus_rtcp_report_block(medium->rtcp_ctx[0], &rr->rb[0]);
				}
				/* Append REMB */
				memcpy(rtcpbuf+rrlen, pkt->data, pkt->length);
				/* If we're simulcasting, set the extra SSRCs (the first one will be set by janus_rtcp_fix_ssrc) */
				if(medium->ssrc_peer[1] && pkt->length >= 28) {
					rtcp_fb *rtcpfb = (rtcp_fb *)(rtcpbuf+rrlen);
					rtcp_remb *remb = (rtcp_remb *)rtcpfb->fci;
					remb->ssrc[1] = htonl(medium->ssrc_peer[1]);
					if(medium->ssrc_peer[2] && pkt->length >= 32) {
						remb->ssrc[2] = htonl(medium->ssrc_peer[2]);
					}
				}
				/* Free old packet and update */
				char *prev_data = pkt->data;
				pkt->data = rtcpbuf;
				pkt->length = rrlen+pkt->length;
				g_clear_pointer(&prev_data, g_free);
			}
			/* Do we need to dump this packet for debugging? */
			if(g_atomic_int_get(&handle->dump_packets))
				janus_text2pcap_dump(handle->text2pcap, JANUS_TEXT2PCAP_RTCP, FALSE, pkt->data, pkt->length,
					"[session=%"SCNu64"][handle=%"SCNu64"]", session->session_id, handle->handle_id);
			/* Encrypt SRTCP */
			int protected = pkt->length;
			int res = srtp_protect_rtcp(pc->dtls->srtp_out, pkt->data, &protected);
			if(res != srtp_err_status_ok) {
				/* We don't spam the logs for every SRTP error: just take note of this, and print a summary later */
				handle->srtp_errors_count++;
				handle->last_srtp_error = res;
				/* If we're debugging, though, print every occurrence */
				JANUS_LOG(LOG_DBG, "[%"SCNu64"] ... SRTCP protect error... %s (len=%d-->%d)...\n", handle->handle_id, janus_srtp_error_str(res), pkt->length, protected);
			} else {
				/* Shoot! */
				int sent = nice_agent_send(handle->agent, pc->stream_id, pc->component_id, protected, pkt->data);
				if(sent < protected) {
					JANUS_LOG(LOG_ERR, "[%"SCNu64"] ... only sent %d bytes? (was %d)\n", handle->handle_id, sent, protected);
				}
			}
		}
		janus_ice_free_queued_packet(pkt);
	} else {
		/* RTP or data */
		if(pkt->type == JANUS_ICE_PACKET_AUDIO || pkt->type == JANUS_ICE_PACKET_VIDEO) {
			/* RTP */
			int video = (pkt->type == JANUS_ICE_PACKET_VIDEO);
			if(!medium->send) {
				janus_ice_free_queued_packet(pkt);
				return G_SOURCE_CONTINUE;
			}
			if(!pc->dtls || !pc->dtls->srtp_valid || !pc->dtls->srtp_out) {
				if(!janus_flags_is_set(&handle->webrtc_flags, JANUS_HANDLE_WEBRTC_ALERT) && !medium->noerrorlog) {
					JANUS_LOG(LOG_WARN, "[%"SCNu64"] %s stream component has no valid SRTP session (yet?)\n",
						handle->handle_id, video ? "video" : "audio");
					medium->noerrorlog = TRUE;	/* Don't flood with the same error all over again */
				}
				janus_ice_free_queued_packet(pkt);
				return G_SOURCE_CONTINUE;
			}
			medium->noerrorlog = FALSE;
			if(pkt->encrypted) {
				/* Already RTP (probably a retransmission?) */
				janus_rtp_header *header = (janus_rtp_header *)pkt->data;
				JANUS_LOG(LOG_HUGE, "[%"SCNu64"] ... Retransmitting seq.nr %"SCNu16"\n\n", handle->handle_id, ntohs(header->seq_number));
				int sent = nice_agent_send(handle->agent, pc->stream_id, pc->component_id, pkt->length, (const gchar *)pkt->data);
				if(sent < pkt->length) {
					JANUS_LOG(LOG_ERR, "[%"SCNu64"] ... only sent %d bytes? (was %d)\n", handle->handle_id, sent, pkt->length);
				}
			} else {
				/* Overwrite SSRC */
				janus_rtp_header *header = (janus_rtp_header *)pkt->data;
				if(!pkt->retransmission) {
					/* ... but only if this isn't a retransmission (for those we already set it before) */
					header->ssrc = htonl(medium->ssrc);
				}
				/* Keep track of payload types too */
				if(medium->payload_type < 0) {
					medium->payload_type = header->type;
					if(janus_flags_is_set(&handle->webrtc_flags, JANUS_HANDLE_WEBRTC_RFC4588_RTX) &&
							medium->rtx_payload_types && g_hash_table_size(medium->rtx_payload_types) > 0) {
						medium->rtx_payload_type = GPOINTER_TO_INT(g_hash_table_lookup(medium->rtx_payload_types, GINT_TO_POINTER(medium->payload_type)));
						JANUS_LOG(LOG_HUGE, "[%"SCNu64"] Retransmissions will have payload type %d\n",
							handle->handle_id, medium->rtx_payload_type);
					}
					if(medium->codec == NULL) {
						const char *codec = janus_get_codec_from_pt(handle->local_sdp, medium->payload_type);
						if(codec != NULL)
							medium->codec = g_strdup(codec);
					}
					if(medium->video_is_keyframe == NULL && medium->codec != NULL) {
						if(!strcasecmp(medium->codec, "vp8"))
							medium->video_is_keyframe = &janus_vp8_is_keyframe;
						else if(!strcasecmp(medium->codec, "vp9"))
							medium->video_is_keyframe = &janus_vp9_is_keyframe;
						else if(!strcasecmp(medium->codec, "h264"))
							medium->video_is_keyframe = &janus_h264_is_keyframe;
					}
				}
				/* Do we need to dump this packet for debugging? */
				if(g_atomic_int_get(&handle->dump_packets))
					janus_text2pcap_dump(handle->text2pcap, JANUS_TEXT2PCAP_RTP, FALSE, pkt->data, pkt->length,
						"[session=%"SCNu64"][handle=%"SCNu64"]", session->session_id, handle->handle_id);
				/* If this is video, check if this is a keyframe: if so, we empty our retransmit buffer for incoming NACKs */
				if(video && medium->video_is_keyframe) {
					int plen = 0;
					char *payload = janus_rtp_payload(pkt->data, pkt->length, &plen);
					if(medium->video_is_keyframe(payload, plen)) {
						JANUS_LOG(LOG_HUGE, "[%"SCNu64"] Keyframe sent, cleaning retransmit buffer\n", handle->handle_id);
						janus_cleanup_nack_buffer(0, pc, FALSE, TRUE);
					}
				}
				/* Before encrypting, check if we need to copy the unencrypted payload (e.g., for rtx/90000) */
				janus_rtp_packet *p = NULL;
				if(max_nack_queue > 0 && !pkt->retransmission && pkt->type == JANUS_ICE_PACKET_VIDEO && medium->do_nacks &&
						janus_flags_is_set(&handle->webrtc_flags, JANUS_HANDLE_WEBRTC_RFC4588_RTX)) {
					/* Save the packet for retransmissions that may be needed later: start by
					 * making room for two more bytes to store the original sequence number */
					p = g_malloc(sizeof(janus_rtp_packet));
					janus_rtp_header *header = (janus_rtp_header *)pkt->data;
					guint16 original_seq = header->seq_number;
					p->data = g_malloc(pkt->length+2);
					p->length = pkt->length+2;
					/* Check where the payload starts */
					int plen = 0;
					char *payload = janus_rtp_payload(pkt->data, pkt->length, &plen);
					size_t hsize = payload - pkt->data;
					/* Copy the header first */
					memcpy(p->data, pkt->data, hsize);
					/* Copy the original sequence number */
					memcpy(p->data+hsize, &original_seq, 2);
					/* Copy the payload */
					memcpy(p->data+hsize+2, payload, pkt->length - hsize);
				}
				/* Encrypt SRTP */
				int protected = pkt->length;
				int res = srtp_protect(pc->dtls->srtp_out, pkt->data, &protected);
				if(res != srtp_err_status_ok) {
					/* We don't spam the logs for every SRTP error: just take note of this, and print a summary later */
					handle->srtp_errors_count++;
					handle->last_srtp_error = res;
					/* If we're debugging, though, print every occurrence */
					janus_rtp_header *header = (janus_rtp_header *)pkt->data;
					guint32 timestamp = ntohl(header->timestamp);
					guint16 seq = ntohs(header->seq_number);
					JANUS_LOG(LOG_DBG, "[%"SCNu64"] ... SRTP protect error... %s (len=%d-->%d, ts=%"SCNu32", seq=%"SCNu16")...\n",
						handle->handle_id, janus_srtp_error_str(res), pkt->length, protected, timestamp, seq);
					janus_rtp_packet_free(p);
				} else {
					/* Shoot! */
					int sent = nice_agent_send(handle->agent, pc->stream_id, pc->component_id, protected, pkt->data);
					if(sent < protected) {
						JANUS_LOG(LOG_ERR, "[%"SCNu64"] ... only sent %d bytes? (was %d)\n", handle->handle_id, sent, protected);
					}
					/* Update stats */
					if(sent > 0) {
						/* Update the RTCP context as well */
						janus_rtp_header *header = (janus_rtp_header *)pkt->data;
						guint32 timestamp = ntohl(header->timestamp);
						medium->out_stats.info[0].packets++;
						medium->out_stats.info[0].bytes += pkt->length;
						/* Last second outgoing audio */
						gint64 now = janus_get_monotonic_time();
						if(medium->out_stats.info[0].updated == 0)
							medium->out_stats.info[0].updated = now;
						if(now > medium->out_stats.info[0].updated &&
								now - medium->out_stats.info[0].updated >= G_USEC_PER_SEC) {
							medium->out_stats.info[0].bytes_lastsec = medium->out_stats.info[0].bytes_lastsec_temp;
							medium->out_stats.info[0].bytes_lastsec_temp = 0;
							medium->out_stats.info[0].updated = now;
						}
						medium->out_stats.info[0].bytes_lastsec_temp += pkt->length;
						medium->last_ts = timestamp;
						if(medium->first_ntp_ts[0] == 0) {
							struct timeval tv;
							gettimeofday(&tv, NULL);
							medium->first_ntp_ts[0] = (gint64)tv.tv_sec*G_USEC_PER_SEC + tv.tv_usec;
							medium->first_rtp_ts[0] = timestamp;
						}
						if(pkt->type == JANUS_ICE_PACKET_AUDIO) {
							/* Let's check if this was G.711: in case we may need to change the timestamp base */
							rtcp_context *rtcp_ctx = medium->rtcp_ctx[0];
							int pt = header->type;
							if((pt == 0 || pt == 8) && (rtcp_ctx->tb == 48000))
								rtcp_ctx->tb = 8000;
						}
						/* Update sent packets counter */
						rtcp_context *rtcp_ctx = medium->rtcp_ctx[0];
						g_atomic_int_inc(&rtcp_ctx->sent_packets_since_last_rr);
					}
					if(max_nack_queue > 0 && !pkt->retransmission) {
						/* Save the packet for retransmissions that may be needed later */
						if(!medium->do_nacks) {
							/* ... unless NACKs are disabled for this medium */
							janus_ice_free_queued_packet(pkt);
							return G_SOURCE_CONTINUE;
						}
						if(p == NULL) {
							/* If we're not doing RFC4588, we're saving the SRTP packet as it is */
							p = g_malloc(sizeof(janus_rtp_packet));
							p->data = g_malloc(protected);
							memcpy(p->data, pkt->data, protected);
							p->length = protected;
						}
						p->created = janus_get_monotonic_time();
						p->last_retransmit = 0;
						janus_rtp_header *header = (janus_rtp_header *)pkt->data;
						guint16 seq = ntohs(header->seq_number);
						if(medium->retransmit_buffer == NULL) {
							medium->retransmit_buffer = g_queue_new();
							medium->retransmit_seqs = g_hash_table_new(NULL, NULL);
						}
						g_queue_push_tail(medium->retransmit_buffer, p);
						/* Insert in the table too, for quick lookup */
						g_hash_table_insert(medium->retransmit_seqs, GUINT_TO_POINTER(seq), p);
					} else {
						janus_rtp_packet_free(p);
					}
				}
			}
		} else if(pkt->type == JANUS_ICE_PACKET_DATA) {
			/* Data */
			if(!janus_flags_is_set(&handle->webrtc_flags, JANUS_HANDLE_WEBRTC_DATA_CHANNELS)) {
				janus_ice_free_queued_packet(pkt);
				return G_SOURCE_CONTINUE;
			}
#ifdef HAVE_SCTP
			if(!pc->dtls) {
				if(!janus_flags_is_set(&handle->webrtc_flags, JANUS_HANDLE_WEBRTC_ALERT) && !medium->noerrorlog) {
					JANUS_LOG(LOG_WARN, "[%"SCNu64"] SCTP stream component has no valid DTLS session (yet?)\n", handle->handle_id);
					medium->noerrorlog = TRUE;	/* Don't flood with the same error all over again */
				}
				janus_ice_free_queued_packet(pkt);
				return G_SOURCE_CONTINUE;
			}
			medium->noerrorlog = FALSE;
			janus_dtls_wrap_sctp_data(pc->dtls, pkt->data, pkt->length);
#endif
		} else if(pkt->type == JANUS_ICE_PACKET_SCTP) {
			/* SCTP data to push */
			if(!janus_flags_is_set(&handle->webrtc_flags, JANUS_HANDLE_WEBRTC_DATA_CHANNELS)) {
				janus_ice_free_queued_packet(pkt);
				return G_SOURCE_CONTINUE;
			}
#ifdef HAVE_SCTP
			/* Encapsulate this data in DTLS and send it */
			if(!pc->dtls) {
				if(!janus_flags_is_set(&handle->webrtc_flags, JANUS_HANDLE_WEBRTC_ALERT) && !medium->noerrorlog) {
					JANUS_LOG(LOG_WARN, "[%"SCNu64"] SCTP stream component has no valid DTLS session (yet?)\n", handle->handle_id);
					medium->noerrorlog = TRUE;	/* Don't flood with the same error all over again */
				}
				janus_ice_free_queued_packet(pkt);
				return G_SOURCE_CONTINUE;
			}
			medium->noerrorlog = FALSE;
			janus_dtls_send_sctp_data(pc->dtls, pkt->data, pkt->length);
#endif
		} else {
			JANUS_LOG(LOG_WARN, "[%"SCNu64"] Unsupported packet type %d\n", handle->handle_id, pkt->type);
		}
		janus_ice_free_queued_packet(pkt);
	}
	return G_SOURCE_CONTINUE;
}

static void janus_ice_queue_packet(janus_handle *handle, janus_ice_queued_packet *pkt) {
	/* TODO: There is a potential race condition where the "queued_packets"
	 * could get released between the condition and pushing the packet. */
	if(handle->queued_packets != NULL) {
		g_async_queue_push(handle->queued_packets, pkt);
		g_main_context_wakeup(handle->mainctx);
	} else {
		janus_ice_free_queued_packet(pkt);
	}
}

void janus_ice_relay_rtp(janus_handle *handle, int mindex, gboolean video, char *buf, int len) {
	if(!handle || !handle->pc || handle->queued_packets == NULL || buf == NULL || len < 1)
		return;
	/* Find the right medium instance */
	janus_handle_webrtc_medium *medium = (mindex != -1 ?
			g_hash_table_lookup(handle->pc->media, GINT_TO_POINTER(mindex)) :
			g_hash_table_lookup(handle->pc->media_bytype,
				GINT_TO_POINTER(video ? JANUS_MEDIA_VIDEO : JANUS_MEDIA_AUDIO)));
	if(!medium)
		return;
	/* Queue this packet */
	janus_ice_queued_packet *pkt = g_malloc(sizeof(janus_ice_queued_packet));
	pkt->mindex = medium->mindex;
	pkt->data = g_malloc(len+SRTP_MAX_TAG_LEN);
	memcpy(pkt->data, buf, len);
	pkt->length = len;
	pkt->type = video ? JANUS_ICE_PACKET_VIDEO : JANUS_ICE_PACKET_AUDIO;
	pkt->control = FALSE;
	pkt->encrypted = FALSE;
	pkt->retransmission = FALSE;
	pkt->added = janus_get_monotonic_time();
	janus_ice_queue_packet(handle, pkt);
}

static void janus_ice_relay_rtcp_internal(janus_handle *handle, int mindex, gboolean video, char *buf, int len, gboolean filter_rtcp) {
	if(!handle || !handle->pc || handle->queued_packets == NULL || buf == NULL || len < 1)
		return;
	/* Find the right medium instance */
	janus_handle_webrtc_medium *medium = (mindex != -1 ?
			g_hash_table_lookup(handle->pc->media, GINT_TO_POINTER(mindex)) :
			g_hash_table_lookup(handle->pc->media_bytype,
				GINT_TO_POINTER(video ? JANUS_MEDIA_VIDEO : JANUS_MEDIA_AUDIO)));
	if(!medium)
		return;
	/* We use this internal method to check whether we need to filter RTCP (e.g., to make
	 * sure we don't just forward any SR/RR from peers/plugins, but use our own) or it has
	 * already been done, and so this is actually a packet added by the ICE send thread */
	char *rtcp_buf = buf;
	int rtcp_len = len;
	if(filter_rtcp) {
		/* FIXME Strip RR/SR/SDES/NACKs/etc. */
		rtcp_buf = janus_rtcp_filter(buf, len, &rtcp_len);
		if(rtcp_buf == NULL || rtcp_len < 1)
			return;
		/* Fix all SSRCs before enqueueing, as we need to use the ones for this media
		 * leg. Note that this is only needed for RTCP packets coming from plugins: the
		 * ones created by the core already have the right SSRCs in the right place */
		JANUS_LOG(LOG_HUGE, "[%"SCNu64"] Fixing SSRCs (local %u, peer %u)\n", handle->handle_id,
			medium->ssrc, medium->ssrc_peer[0]);
		janus_rtcp_fix_ssrc(NULL, rtcp_buf, rtcp_len, 1,
			medium->ssrc, medium->ssrc_peer[0]);
	}
	/* Queue this packet */
	janus_ice_queued_packet *pkt = g_malloc(sizeof(janus_ice_queued_packet));
	pkt->mindex = medium->mindex;
	pkt->data = g_malloc(rtcp_len+SRTP_MAX_TAG_LEN+4);
	memcpy(pkt->data, rtcp_buf, rtcp_len);
	pkt->length = rtcp_len;
	pkt->type = video ? JANUS_ICE_PACKET_VIDEO : JANUS_ICE_PACKET_AUDIO;
	pkt->control = TRUE;
	pkt->encrypted = FALSE;
	pkt->retransmission = FALSE;
	pkt->added = janus_get_monotonic_time();
	janus_ice_queue_packet(handle, pkt);
	if(rtcp_buf != buf) {
		/* We filtered the original packet, deallocate it */
		g_free(rtcp_buf);
	}
}

void janus_ice_relay_rtcp(janus_handle *handle, int mindex, gboolean video, char *buf, int len) {
	janus_ice_relay_rtcp_internal(handle, mindex, video, buf, len, TRUE);
}

#ifdef HAVE_SCTP
void janus_ice_relay_data(janus_handle *handle, char *buf, int len) {
	if(!handle || !handle->pc || handle->queued_packets == NULL || buf == NULL || len < 1)
		return;
	/* Find the right medium instance */
	janus_handle_webrtc_medium *medium = g_hash_table_lookup(handle->pc->media_bytype,
		GINT_TO_POINTER(JANUS_MEDIA_DATA));
	if(!medium)
		return;
	/* Queue this packet */
	janus_ice_queued_packet *pkt = g_malloc(sizeof(janus_ice_queued_packet));
	pkt->mindex = medium->mindex;
	pkt->data = g_malloc(len);
	memcpy(pkt->data, buf, len);
	pkt->length = len;
	pkt->type = JANUS_ICE_PACKET_DATA;
	pkt->control = FALSE;
	pkt->encrypted = FALSE;
	pkt->retransmission = FALSE;
	pkt->added = janus_get_monotonic_time();
	janus_ice_queue_packet(handle, pkt);
}
#endif

void janus_ice_relay_sctp(janus_handle *handle, char *buffer, int length) {
#ifdef HAVE_SCTP
	if(!handle || !handle->pc || handle->queued_packets == NULL || buffer == NULL || length < 1)
		return;
	/* Find the right medium instance */
	janus_handle_webrtc_medium *medium = g_hash_table_lookup(handle->pc->media_bytype,
		GINT_TO_POINTER(JANUS_MEDIA_DATA));
	if(!medium)
		return;
	/* Queue this packet */
	janus_ice_queued_packet *pkt = g_malloc(sizeof(janus_ice_queued_packet));
	pkt->mindex = medium->mindex;
	pkt->data = g_malloc(length);
	memcpy(pkt->data, buffer, length);
	pkt->length = length;
	pkt->type = JANUS_ICE_PACKET_SCTP;
	pkt->control = FALSE;
	pkt->encrypted = FALSE;
	pkt->retransmission = FALSE;
	pkt->added = janus_get_monotonic_time();
	janus_ice_queue_packet(handle, pkt);
#endif
}

void janus_handle_dtls_handshake_done(janus_handle *handle) {
	if(!handle)
		return;
	JANUS_LOG(LOG_VERB, "[%"SCNu64"] The DTLS handshake for the component %d in stream %d has been completed\n",
		handle->handle_id, handle->pc->component_id, handle->pc->stream_id);
	janus_mutex_lock(&handle->mutex);
	if(janus_flags_is_set(&handle->webrtc_flags, JANUS_HANDLE_WEBRTC_READY)) {
		/* Already notified */
		janus_mutex_unlock(&handle->mutex);
		return;
	}
	janus_flags_set(&handle->webrtc_flags, JANUS_HANDLE_WEBRTC_READY);
	/* Create a source for RTCP and one for stats */
	handle->rtcp_source = g_timeout_source_new_seconds(1);
	g_source_set_priority(handle->rtcp_source, G_PRIORITY_DEFAULT);
	g_source_set_callback(handle->rtcp_source, janus_ice_outgoing_rtcp_handle, handle, NULL);
	g_source_attach(handle->rtcp_source, handle->mainctx);
	handle->last_event_stats = 0;
	handle->last_srtp_summary = -1;
	handle->stats_source = g_timeout_source_new_seconds(1);
	g_source_set_callback(handle->stats_source, janus_ice_outgoing_stats_handle, handle, NULL);
	g_source_set_priority(handle->stats_source, G_PRIORITY_DEFAULT);
	g_source_attach(handle->stats_source, handle->mainctx);
	janus_mutex_unlock(&handle->mutex);
	JANUS_LOG(LOG_INFO, "[%"SCNu64"] The DTLS handshake has been completed\n", handle->handle_id);
	/* Notify the plugin that the WebRTC PeerConnection is ready to be used */
	janus_plugin *plugin = (janus_plugin *)handle->app;
	if(plugin != NULL) {
		JANUS_LOG(LOG_VERB, "[%"SCNu64"] Telling the plugin about it (%s)\n", handle->handle_id, plugin->get_name());
		if(plugin && plugin->setup_media && janus_plugin_session_is_alive(handle->app_handle))
			plugin->setup_media(handle->app_handle);
	}
	/* Also prepare JSON event to notify user/application */
	janus_session *session = (janus_session *)handle->session;
	if(session == NULL)
		return;
	json_t *event = json_object();
	json_object_set_new(event, "janus", json_string("webrtcup"));
	json_object_set_new(event, "session_id", json_integer(session->session_id));
	json_object_set_new(event, "sender", json_integer(handle->handle_id));
	/* Send the event */
	JANUS_LOG(LOG_VERB, "[%"SCNu64"] Sending event to transport...; %p\n", handle->handle_id, handle);
	janus_session_notify_event(session, event);
	/* Notify event handlers as well */
	if(janus_events_is_enabled()) {
		json_t *info = json_object();
		json_object_set_new(info, "connection", json_string("webrtcup"));
		janus_events_notify_handlers(JANUS_EVENT_TYPE_WEBRTC, session->session_id, handle->handle_id, handle->opaque_id, info);
	}
}<|MERGE_RESOLUTION|>--- conflicted
+++ resolved
@@ -2479,14 +2479,13 @@
 				}
 				/* Is this audio or video? */
 				int video = 0, vindex = 0;
-<<<<<<< HEAD
-				guint32 rtcp_ssrc = janus_rtcp_get_sender_ssrc(buf, len);
+				guint32 rtcp_ssrc = janus_rtcp_get_sender_ssrc(buf, buflen);
 				janus_handle_webrtc_medium *medium = g_hash_table_lookup(pc->media_byssrc, GINT_TO_POINTER(rtcp_ssrc));
 				if(medium == NULL) {
 					/* We don't know the remote SSRC: this can happen for recvonly clients
 					 * (see https://groups.google.com/forum/#!topic/discuss-webrtc/5yuZjV7lkNc)
 					 * Check the local SSRC, compare it to what we have */
-					rtcp_ssrc = janus_rtcp_get_receiver_ssrc(buf, len);
+					rtcp_ssrc = janus_rtcp_get_receiver_ssrc(buf, buflen);
 					medium = g_hash_table_lookup(pc->media_byssrc, GINT_TO_POINTER(rtcp_ssrc));
 					if(medium == NULL) {
 						if(rtcp_ssrc > 0) {
@@ -2503,64 +2502,6 @@
 						vindex = 1;
 					} else if(medium->ssrc_peer[2] == rtcp_ssrc) {
 						vindex = 2;
-=======
-				/* Bundled streams, should we check the SSRCs? */
-				if(!janus_flags_is_set(&handle->webrtc_flags, JANUS_ICE_HANDLE_WEBRTC_HAS_AUDIO)) {
-					/* No audio has been negotiated, definitely video */
-					JANUS_LOG(LOG_HUGE, "[%"SCNu64"] Incoming RTCP, bundling: this is video (no audio has been negotiated)\n", handle->handle_id);
-					video = 1;
-				} else if(!janus_flags_is_set(&handle->webrtc_flags, JANUS_ICE_HANDLE_WEBRTC_HAS_VIDEO)) {
-					/* No video has been negotiated, definitely audio */
-					JANUS_LOG(LOG_HUGE, "[%"SCNu64"] Incoming RTCP, bundling: this is audio (no video has been negotiated)\n", handle->handle_id);
-					video = 0;
-				} else {
-					if(stream->audio_ssrc_peer == 0 || stream->video_ssrc_peer[0] == 0) {
-						/* We don't know the remote SSRC: this can happen for recvonly clients
-						 * (see https://groups.google.com/forum/#!topic/discuss-webrtc/5yuZjV7lkNc)
-						 * Check the local SSRC, compare it to what we have */
-						guint32 rtcp_ssrc = janus_rtcp_get_receiver_ssrc(buf, buflen);
-						if(rtcp_ssrc == 0) {
-							/* No SSRC, maybe an empty RR? */
-							return;
-						}
-						if(rtcp_ssrc == stream->audio_ssrc) {
-							video = 0;
-						} else if(rtcp_ssrc == stream->video_ssrc) {
-							video = 1;
-						} else if(janus_rtcp_has_fir(buf, buflen) || janus_rtcp_has_pli(buf, buflen) || janus_rtcp_get_remb(buf, buflen)) {
-							/* Mh, no SR or RR? Try checking if there's any FIR, PLI or REMB */
-							video = 1;
-						} else {
-							JANUS_LOG(LOG_WARN,"[%"SCNu64"] Dropping RTCP packet with unknown SSRC (%"SCNu32")\n", handle->handle_id, rtcp_ssrc);
-							return;
-						}
-						JANUS_LOG(LOG_HUGE, "[%"SCNu64"] Incoming RTCP, bundling: this is %s (local SSRC: video=%"SCNu32", audio=%"SCNu32", got %"SCNu32")\n",
-							handle->handle_id, video ? "video" : "audio", stream->video_ssrc, stream->audio_ssrc, rtcp_ssrc);
-					} else {
-						/* Check the remote SSRC, compare it to what we have: in case
-						 * we're simulcasting, let's compare to the other SSRCs too */
-						guint32 rtcp_ssrc = janus_rtcp_get_sender_ssrc(buf, buflen);
-						if(rtcp_ssrc == 0) {
-							/* No SSRC, maybe an empty RR? */
-							return;
-						}
-						if(rtcp_ssrc == stream->audio_ssrc_peer) {
-							video = 0;
-						} else if(rtcp_ssrc == stream->video_ssrc_peer[0]) {
-							video = 1;
-						} else if(stream->video_ssrc_peer[1] && rtcp_ssrc == stream->video_ssrc_peer[1]) {
-							video = 1;
-							vindex = 1;
-						} else if(stream->video_ssrc_peer[2] && rtcp_ssrc == stream->video_ssrc_peer[2]) {
-							video = 1;
-							vindex = 2;
-						} else {
-							JANUS_LOG(LOG_WARN,"[%"SCNu64"] Dropping RTCP packet with unknown SSRC (%"SCNu32")\n", handle->handle_id, rtcp_ssrc);
-							return;
-						}
-						JANUS_LOG(LOG_HUGE, "[%"SCNu64"] Incoming RTCP, bundling: this is %s (remote SSRC: video=%"SCNu32" #%d, audio=%"SCNu32", got %"SCNu32")\n",
-							handle->handle_id, video ? "video" : "audio", stream->video_ssrc_peer[vindex], vindex, stream->audio_ssrc_peer, rtcp_ssrc);
->>>>>>> b7df9977
 					}
 				}
 
