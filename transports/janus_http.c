/*! \file   janus_http.c
 * \author Lorenzo Miniero <lorenzo@meetecho.com>
 * \copyright GNU General Public License v3
 * \brief  Janus RESTs transport plugin
 * \details  This is an implementation of a RESTs transport for the
 * Janus API, using the libmicrohttpd library (http://www.gnu.org/software/libmicrohttpd/).
 * This module allows browsers to make use of HTTP to talk to the gateway.
 * Since the gateway may be deployed on a different domain than the web
 * server hosting the web applications using it, the gateway automatically
 * handles OPTIONS request to comply with the CORS specification.
 * POST requests can be used to ask for the management of a session with
 * the gateway, to attach to a plugin, to send messages to the plugin
 * itself and so on. GET requests instead are used for getting events
 * associated to a gateway session (and as such to all its plugin handles
 * and the events plugins push in the session itself), using a long poll
 * approach. A JavaScript library (janus.js) implements all of this on
 * the client side automatically.
 * \note There's a well known bug in libmicrohttpd that may cause it to
 * spike to 100% of the CPU when using HTTPS on some distributions. In
 * case you're interested in HTTPS support, it's better to just rely on
 * HTTP in Janus, and put a frontend like Apache HTTPD or nginx to take
 * care of securing the traffic. More details are available in \ref deploy.
 * 
 * \ingroup transports
 * \ref transports
 */

#include "transport.h"

#include <arpa/inet.h>
#include <ifaddrs.h>
#include <net/if.h>
#include <sys/socket.h>
#include <sys/types.h>
#include <netdb.h>

#include <microhttpd.h>

#include "../debug.h"
#include "../apierror.h"
#include "../config.h"
#include "../mutex.h"
#include "../utils.h"


/* Transport plugin information */
#define JANUS_REST_VERSION			2
#define JANUS_REST_VERSION_STRING	"0.0.2"
#define JANUS_REST_DESCRIPTION		"This transport plugin adds REST (HTTP/HTTPS) support to the Janus API via libmicrohttpd."
#define JANUS_REST_NAME				"JANUS REST (HTTP/HTTPS) transport plugin"
#define JANUS_REST_AUTHOR			"Meetecho s.r.l."
#define JANUS_REST_PACKAGE			"janus.transport.http"

/* Transport methods */
janus_transport *create(void);
int janus_http_init(janus_transport_callbacks *callback, const char *config_path);
void janus_http_destroy(void);
int janus_http_get_api_compatibility(void);
int janus_http_get_version(void);
const char *janus_http_get_version_string(void);
const char *janus_http_get_description(void);
const char *janus_http_get_name(void);
const char *janus_http_get_author(void);
const char *janus_http_get_package(void);
gboolean janus_http_is_janus_api_enabled(void);
gboolean janus_http_is_admin_api_enabled(void);
int janus_http_send_message(janus_transport_session *transport, void *request_id, gboolean admin, json_t *message);
void janus_http_session_created(janus_transport_session *transport, guint64 session_id);
void janus_http_session_over(janus_transport_session *transport, guint64 session_id, gboolean timeout);


/* Transport setup */
static janus_transport janus_http_transport =
	JANUS_TRANSPORT_INIT (
		.init = janus_http_init,
		.destroy = janus_http_destroy,

		.get_api_compatibility = janus_http_get_api_compatibility,
		.get_version = janus_http_get_version,
		.get_version_string = janus_http_get_version_string,
		.get_description = janus_http_get_description,
		.get_name = janus_http_get_name,
		.get_author = janus_http_get_author,
		.get_package = janus_http_get_package,

		.is_janus_api_enabled = janus_http_is_janus_api_enabled,
		.is_admin_api_enabled = janus_http_is_admin_api_enabled,

		.send_message = janus_http_send_message,
		.session_created = janus_http_session_created,
		.session_over = janus_http_session_over,
	);

/* Transport creator */
janus_transport *create(void) {
	JANUS_LOG(LOG_VERB, "%s created!\n", JANUS_REST_NAME);
	return &janus_http_transport;
}


/* Useful stuff */
static gint initialized = 0, stopping = 0;
static janus_transport_callbacks *gateway = NULL;
static gboolean http_janus_api_enabled = FALSE;
static gboolean http_admin_api_enabled = FALSE;


/* Incoming HTTP message */
typedef struct janus_http_msg {
	struct MHD_Connection *connection;	/* The MHD connection this message came from */
	gchar *acrh;						/* Value of the Access-Control-Request-Headers HTTP header, if any (needed for CORS) */
	gchar *acrm;						/* Value of the Access-Control-Request-Method HTTP header, if any (needed for CORS) */
	gchar *contenttype;					/* Content-Type of the payload */
	gchar *payload;						/* Payload of the message */
	size_t len;							/* Length of the message in octets */
	gint64 session_id;					/* Gateway-Client session identifier this message belongs to */
	janus_mutex wait_mutex;				/* Mutex to wait on the response condition */
	janus_condition wait_cond;			/* Response condition */
	gboolean got_response;				/* Whether this message got a response from the core */
	json_t *response;					/* The response from the core */
} janus_http_msg;
static GHashTable *messages = NULL;
static janus_mutex messages_mutex;

static void janus_http_msg_destroy(void *msg) {
	if(!msg)
		return;
	janus_http_msg *request = (janus_http_msg *)msg;
	if(request->payload != NULL)
		g_free(request->payload);
	if(request->contenttype != NULL)
		free(request->contenttype);
	if(request->acrh != NULL)
		g_free(request->acrh);
	if(request->acrm != NULL)
		g_free(request->acrm);
	g_free(request);
}


/* Helper for long poll: HTTP events to push per session */
typedef struct janus_http_session {
	guint64 session_id;			/* Core session identifier */
	GAsyncQueue *events;		/* Events to notify for this session */
	volatile gint destroyed;	/* Whether this session has been destroyed */
	janus_refcount ref;			/* Reference counter for this session */
} janus_http_session;
/* We keep track of created sessions as we handle long polls */
const char *keepalive_id = "keepalive";
GHashTable *sessions = NULL;
janus_mutex sessions_mutex;

static void janus_http_session_destroy(janus_http_session *session) {
	if(!session)
		return;
	if(!g_atomic_int_compare_and_exchange(&session->destroyed, 0, 1))
		return;
	janus_refcount_decrease(&session->ref);
}

static void janus_http_session_free(const janus_refcount *session_ref) {
	janus_http_session *session = janus_refcount_containerof(session_ref, janus_http_session, ref);
	/* This session can be destroyed, free all the resources */
	if(session->events) {
		json_t *event = NULL;
		while((event = g_async_queue_try_pop(session->events)) != NULL)
			json_decref(event);
		g_async_queue_unref(session->events);
	}
	g_free(session);
}


/* Callback (libmicrohttpd) invoked when a new connection is attempted on the REST API */
int janus_http_client_connect(void *cls, const struct sockaddr *addr, socklen_t addrlen);
/* Callback (libmicrohttpd) invoked when a new connection is attempted on the admin/monitor webserver */
int janus_http_admin_client_connect(void *cls, const struct sockaddr *addr, socklen_t addrlen);
/* Callback (libmicrohttpd) invoked when an HTTP message (GET, POST, OPTIONS, etc.) is available */
int janus_http_handler(void *cls, struct MHD_Connection *connection, const char *url, const char *method, const char *version, const char *upload_data, size_t *upload_data_size, void **ptr);
/* Callback (libmicrohttpd) invoked when an admin/monitor HTTP message (GET, POST, OPTIONS, etc.) is available */
int janus_http_admin_handler(void *cls, struct MHD_Connection *connection, const char *url, const char *method, const char *version, const char *upload_data, size_t *upload_data_size, void **ptr);
/* Callback (libmicrohttpd) invoked when headers of an incoming HTTP message have been parsed */
int janus_http_headers(void *cls, enum MHD_ValueKind kind, const char *key, const char *value);
/* Callback (libmicrohttpd) invoked when a request has been processed and can be freed */
void janus_http_request_completed(void *cls, struct MHD_Connection *connection, void **con_cls, enum MHD_RequestTerminationCode toe);
/* Worker to handle requests that are actually long polls */
int janus_http_notifier(janus_transport_session *ts, janus_http_session *session, int max_events);
/* Helper to quickly send a success response */
int janus_http_return_success(janus_transport_session *ts, char *payload);
/* Helper to quickly send an error response */
int janus_http_return_error(janus_transport_session *ts, uint64_t session_id, const char *transaction, gint error, const char *format, ...) G_GNUC_PRINTF(5, 6);


/* MHD Web Server */
static struct MHD_Daemon *ws = NULL, *sws = NULL;
static char *ws_path = NULL;
static char *cert_pem_bytes = NULL, *cert_key_bytes = NULL; 

/* Admin/Monitor MHD Web Server */
static struct MHD_Daemon *admin_ws = NULL, *admin_sws = NULL;
static char *admin_ws_path = NULL;


/* REST and Admin/Monitor ACL list */
GList *janus_http_access_list = NULL, *janus_http_admin_access_list = NULL;
janus_mutex access_list_mutex;
static void janus_http_allow_address(const char *ip, gboolean admin) {
	if(ip == NULL)
		return;
	/* Is this an IP or an interface? */
	janus_mutex_lock(&access_list_mutex);
	if(!admin)
		janus_http_access_list = g_list_append(janus_http_access_list, (gpointer)ip);
	else
		janus_http_admin_access_list = g_list_append(janus_http_admin_access_list, (gpointer)ip);
	janus_mutex_unlock(&access_list_mutex);
}
static gboolean janus_http_is_allowed(const char *ip, gboolean admin) {
	if(ip == NULL)
		return FALSE;
	if(!admin && janus_http_access_list == NULL)
		return TRUE;
	if(admin && janus_http_admin_access_list == NULL)
		return TRUE;
	janus_mutex_lock(&access_list_mutex);
	GList *temp = admin ? janus_http_admin_access_list : janus_http_access_list;
	while(temp) {
		const char *allowed = (const char *)temp->data;
		if(allowed != NULL && strstr(ip, allowed)) {
			janus_mutex_unlock(&access_list_mutex);
			return TRUE;
		}
		temp = temp->next;
	}
	janus_mutex_unlock(&access_list_mutex);
	return FALSE;
}

/* Random string helper (for transactions) */
static char charset[] = "abcdefghijklmnopqrstuvwxyzABCDEFGHIJKLMNOPQRSTUVWXYZ0123456789";
static void janus_http_random_string(int length, char *buffer) {
	if(length > 0 && buffer) {
		int l = (int)(sizeof(charset)-1);
		int i=0;
		for(i=0; i<length; i++) {
			int key = rand() % l;
			buffer[i] = charset[key];
		}
		buffer[length-1] = '\0';
	}
}


/* Helper to create a MHD daemon */
static struct MHD_Daemon *janus_http_create_daemon(gboolean admin, char *path,
		const char *interface, const char *ip, int port,
		gint64 threads, const char *server_pem, const char *server_key) {
	struct MHD_Daemon *daemon = NULL;
	gboolean secure = server_pem && server_key;
	/* Any interface or IP address we need to limit ourselves to?
	 * NOTE WELL: specifying an interface does NOT bind to all IPs associated
	 * with that interface, but only to the first one that's detected */
	static struct sockaddr_in addr;
	struct sockaddr_in6 addr6;
	gboolean ipv6 = FALSE;
	if(ip && strstr(ip, ":"))
		ipv6 = TRUE;
	if(ip || interface) {
		gboolean found = FALSE;
		struct ifaddrs *ifaddr = NULL, *ifa = NULL;
		int family = 0, s = 0, n = 0;
		char host[NI_MAXHOST];
		if(getifaddrs(&ifaddr) == -1) {
			JANUS_LOG(LOG_ERR, "Error getting list of interfaces to bind %s API %s webserver...\n",
				admin ? "Admin" : "Janus", secure ? "HTTPS" : "HTTP");
			return NULL;
		} else {
			for(ifa = ifaddr, n = 0; ifa != NULL; ifa = ifa->ifa_next, n++) {
				family = ifa->ifa_addr->sa_family;
				if(interface && strcasecmp(ifa->ifa_name, interface))
					continue;
				if(ifa->ifa_addr == NULL)
					continue;
				/* Skip interfaces which are not up and running */
				if(!((ifa->ifa_flags & IFF_UP) && (ifa->ifa_flags & IFF_RUNNING)))
					continue;
				/* FIXME When being explicit about the interface only, we only bind IPv4 for now:
				 * specifying or adding a precise IPv6 address gets you an IPv6 binding instead */
				if(!ipv6 && family == AF_INET) {
					s = getnameinfo(ifa->ifa_addr, sizeof(struct sockaddr_in), host, NI_MAXHOST, NULL, 0, NI_NUMERICHOST);
					if(s != 0) {
						JANUS_LOG(LOG_ERR, "Error doing a getnameinfo() to bind %s API %s webserver to '%s'...\n",
							admin ? "Admin" : "Janus", secure ? "HTTPS" : "HTTP", ip ? ip : interface);
						return NULL;
					}
					if(ip && strcmp(host, ip))
						continue;
					found = TRUE;
					break;
				} else if(ipv6 && family == AF_INET6) {
					s = getnameinfo(ifa->ifa_addr, sizeof(struct sockaddr_in6), host, NI_MAXHOST, NULL, 0, NI_NUMERICHOST);
					if(s != 0) {
						JANUS_LOG(LOG_ERR, "Error doing a getnameinfo() to bind %s API %s webserver to '%s'...\n",
							admin ? "Admin" : "Janus", secure ? "HTTPS" : "HTTP", ip ? ip : interface);
						return NULL;
					}
					if(ip && strcmp(host, ip))
						continue;
					found = TRUE;
					break;
				}
			}
			freeifaddrs(ifaddr);
		}
		if(!found) {
			JANUS_LOG(LOG_ERR, "Error binding to %s '%s' for %s API %s webserver...\n",
				ip ? "IP" : "interface", ip ? ip : interface,
				admin ? "Admin" : "Janus", secure ? "HTTPS" : "HTTP");
			return NULL;
		}
		JANUS_LOG(LOG_VERB, "Going to bind the %s API %s webserver to %s (asked for %s)\n",
			admin ? "Admin" : "Janus", secure ? "HTTPS" : "HTTP", host, ip ? ip : interface);
		if(!ipv6) {
			memset(&addr, 0, sizeof (struct sockaddr_in));
			addr.sin_family = AF_INET;
			addr.sin_port = htons(port);
			int res = inet_pton(AF_INET, host, &addr.sin_addr);
			if(res != 1) {
				JANUS_LOG(LOG_ERR, "Failed to convert address '%s' (%d)\n", host, res);
				return NULL;
			}
		} else {
			memset(&addr6, 0, sizeof (struct sockaddr_in6));
			addr6.sin6_family = AF_INET6;
			addr6.sin6_port = htons(port);
			int res = inet_pton(AF_INET6, host, &addr6.sin6_addr);
			if(res != 1) {
				JANUS_LOG(LOG_ERR, "Failed to convert address '%s' (%d)\n", host, res);
				return NULL;
			}
		}
	}

	if(!secure) {
		/* HTTP web server */
		if(threads == 0) {
			JANUS_LOG(LOG_VERB, "Using a thread per connection for the %s API %s webserver\n",
				admin ? "Admin" : "Janus", secure ? "HTTPS" : "HTTP");
			if(!interface && !ip) {
				JANUS_LOG(LOG_VERB, "Binding to all interfaces for the %s API %s webserver\n",
					admin ? "Admin" : "Janus", secure ? "HTTPS" : "HTTP");
				/* Bind to all interfaces */
				daemon = MHD_start_daemon(
					MHD_USE_THREAD_PER_CONNECTION | MHD_USE_POLL | MHD_USE_DUAL_STACK,
					port,
					admin ? janus_http_admin_client_connect : janus_http_client_connect,
					NULL,
					admin ? &janus_http_admin_handler : &janus_http_handler,
					path,
					MHD_OPTION_NOTIFY_COMPLETED, &janus_http_request_completed, NULL,
					MHD_OPTION_END);
			} else {
				/* Bind to the interface that was specified */
				JANUS_LOG(LOG_VERB, "Binding to %s '%s' for the %s API %s webserver\n",
					ip ? "IP" : "interface", ip ? ip : interface,
					admin ? "Admin" : "Janus", secure ? "HTTPS" : "HTTP");
				daemon = MHD_start_daemon(
					MHD_USE_THREAD_PER_CONNECTION | MHD_USE_POLL | (ipv6 ? MHD_USE_IPv6 : 0),
					port,
					admin ? janus_http_admin_client_connect : janus_http_client_connect,
					NULL,
					admin ? &janus_http_admin_handler : &janus_http_handler,
					path,
					MHD_OPTION_NOTIFY_COMPLETED, &janus_http_request_completed, NULL,
					MHD_OPTION_SOCK_ADDR, ipv6 ? (struct sockaddr *)&addr6 : (struct sockaddr *)&addr,
					MHD_OPTION_END);
			}
		} else {
			JANUS_LOG(LOG_VERB, "Using a thread pool of size %"SCNi64" the %s API %s webserver\n", threads,
				admin ? "Admin" : "Janus", secure ? "HTTPS" : "HTTP");
			if(!interface && !ip) {
				/* Bind to all interfaces */
				JANUS_LOG(LOG_VERB, "Binding to all interfaces for the %s API %s webserver\n",
					admin ? "Admin" : "Janus", secure ? "HTTPS" : "HTTP");
				daemon = MHD_start_daemon(
					MHD_USE_SELECT_INTERNALLY | MHD_USE_DUAL_STACK,
					port,
					admin ? janus_http_admin_client_connect : janus_http_client_connect,
					NULL,
					admin ? &janus_http_admin_handler : &janus_http_handler,
					path,
					MHD_OPTION_THREAD_POOL_SIZE, threads,
					MHD_OPTION_NOTIFY_COMPLETED, &janus_http_request_completed, NULL,
					MHD_OPTION_END);
			} else {
				/* Bind to the interface that was specified */
				JANUS_LOG(LOG_VERB, "Binding to %s '%s' for the %s API %s webserver\n",
					ip ? "IP" : "interface", ip ? ip : interface,
					admin ? "Admin" : "Janus", secure ? "HTTPS" : "HTTP");
				daemon = MHD_start_daemon(
					MHD_USE_SELECT_INTERNALLY | (ipv6 ? MHD_USE_IPv6 : 0),
					port,
					admin ? janus_http_admin_client_connect : janus_http_client_connect,
					NULL,
					admin ? &janus_http_admin_handler : &janus_http_handler,
					path,
					MHD_OPTION_THREAD_POOL_SIZE, threads,
					MHD_OPTION_NOTIFY_COMPLETED, &janus_http_request_completed, NULL,
					MHD_OPTION_SOCK_ADDR, ipv6 ? (struct sockaddr *)&addr6 : (struct sockaddr *)&addr,
					MHD_OPTION_END);
			}
		}
	} else {
		/* HTTPS web server, read certificate and key */
		FILE *pem = fopen(server_pem, "rb");
		if(pem) {
			fseek(pem, 0L, SEEK_END);
			size_t size = ftell(pem);
			fseek(pem, 0L, SEEK_SET);
			cert_pem_bytes = g_malloc0(size);
			char *index = cert_pem_bytes;
			int read = 0, tot = size;
			while((read = fread(index, sizeof(char), tot, pem)) > 0) {
				tot -= read;
				index += read;
			}
			fclose(pem);
		}
		FILE *key = fopen(server_key, "rb");
		if(key) {
			fseek(key, 0L, SEEK_END);
			size_t size = ftell(key);
			fseek(key, 0L, SEEK_SET);
			cert_key_bytes = g_malloc0(size);
			char *index = cert_key_bytes;
			int read = 0, tot = size;
			while((read = fread(index, sizeof(char), tot, key)) > 0) {
				tot -= read;
				index += read;
			}
			fclose(key);
		}
		/* Start webserver */
		if(threads == 0) {
			JANUS_LOG(LOG_VERB, "Using a thread per connection for the %s API %s webserver\n",
				admin ? "Admin" : "Janus", secure ? "HTTPS" : "HTTP");
			if(!interface && !ip) {
				/* Bind to all interfaces */
				JANUS_LOG(LOG_VERB, "Binding to all interfaces for the %s API %s webserver\n",
					admin ? "Admin" : "Janus", secure ? "HTTPS" : "HTTP");
				daemon = MHD_start_daemon(
					MHD_USE_SSL | MHD_USE_THREAD_PER_CONNECTION | MHD_USE_POLL | MHD_USE_DUAL_STACK,
					port,
					admin ? janus_http_admin_client_connect : janus_http_client_connect,
					NULL,
					admin ? &janus_http_admin_handler : &janus_http_handler,
					path,
					MHD_OPTION_NOTIFY_COMPLETED, &janus_http_request_completed, NULL,
					MHD_OPTION_HTTPS_MEM_CERT, cert_pem_bytes,
					MHD_OPTION_HTTPS_MEM_KEY, cert_key_bytes,
					MHD_OPTION_END);
			} else {
				/* Bind to the interface that was specified */
				JANUS_LOG(LOG_VERB, "Binding to %s '%s' for the %s API %s webserver\n",
					ip ? "IP" : "interface", ip ? ip : interface,
					admin ? "Admin" : "Janus", secure ? "HTTPS" : "HTTP");
				daemon = MHD_start_daemon(
					MHD_USE_SSL | MHD_USE_THREAD_PER_CONNECTION | MHD_USE_POLL | (ipv6 ? MHD_USE_IPv6 : 0),
					port,
					admin ? janus_http_admin_client_connect : janus_http_client_connect,
					NULL,
					admin ? &janus_http_admin_handler : &janus_http_handler,
					path,
					MHD_OPTION_NOTIFY_COMPLETED, &janus_http_request_completed, NULL,
					MHD_OPTION_HTTPS_MEM_CERT, cert_pem_bytes,
					MHD_OPTION_HTTPS_MEM_KEY, cert_key_bytes,
					MHD_OPTION_SOCK_ADDR, ipv6 ? (struct sockaddr *)&addr6 : (struct sockaddr *)&addr,
					MHD_OPTION_END);
			}
		} else {
			JANUS_LOG(LOG_VERB, "Using a thread pool of size %"SCNi64" the %s API %s webserver\n", threads,
				admin ? "Admin" : "Janus", secure ? "HTTPS" : "HTTP");
			if(!interface && !ip) {
				/* Bind to all interfaces */
				JANUS_LOG(LOG_VERB, "Binding to all interfaces for the %s API %s webserver\n",
					admin ? "Admin" : "Janus", secure ? "HTTPS" : "HTTP");
				daemon = MHD_start_daemon(
					MHD_USE_SSL | MHD_USE_SELECT_INTERNALLY | MHD_USE_DUAL_STACK,
					port,
					admin ? janus_http_admin_client_connect : janus_http_client_connect,
					NULL,
					admin ? &janus_http_admin_handler : &janus_http_handler,
					path,
					MHD_OPTION_THREAD_POOL_SIZE, threads,
					MHD_OPTION_NOTIFY_COMPLETED, &janus_http_request_completed, NULL,
					MHD_OPTION_HTTPS_MEM_CERT, cert_pem_bytes,
					MHD_OPTION_HTTPS_MEM_KEY, cert_key_bytes,
					MHD_OPTION_END);
			} else {
				/* Bind to the interface that was specified */
				JANUS_LOG(LOG_VERB, "Binding to %s '%s' for the %s API %s webserver\n",
					ip ? "IP" : "interface", ip ? ip : interface,
					admin ? "Admin" : "Janus", secure ? "HTTPS" : "HTTP");
				daemon = MHD_start_daemon(
					MHD_USE_SSL | MHD_USE_SELECT_INTERNALLY | (ipv6 ? MHD_USE_IPv6 : 0),
					port,
					admin ? janus_http_admin_client_connect : janus_http_client_connect,
					NULL,
					admin ? &janus_http_admin_handler : &janus_http_handler,
					path,
					MHD_OPTION_THREAD_POOL_SIZE, threads,
					MHD_OPTION_NOTIFY_COMPLETED, &janus_http_request_completed, NULL,
					MHD_OPTION_HTTPS_MEM_CERT, cert_pem_bytes,
					MHD_OPTION_HTTPS_MEM_KEY, cert_key_bytes,
					MHD_OPTION_SOCK_ADDR, ipv6 ? (struct sockaddr *)&addr6 : (struct sockaddr *)&addr,
					MHD_OPTION_END);
			}
		}
	}
	return daemon;
}


/* Transport implementation */
int janus_http_init(janus_transport_callbacks *callback, const char *config_path) {
	if(g_atomic_int_get(&stopping)) {
		/* Still stopping from before */
		return -1;
	}
	if(callback == NULL || config_path == NULL) {
		/* Invalid arguments */
		return -1;
	}

	/* This is the callback we'll need to invoke to contact the gateway */
	gateway = callback;

	/* Read configuration */
	char filename[255];
	g_snprintf(filename, 255, "%s/%s.cfg", config_path, JANUS_REST_PACKAGE);
	JANUS_LOG(LOG_VERB, "Configuration file: %s\n", filename);
	janus_config *config = janus_config_parse(filename);
	if(config != NULL) {
		janus_config_print(config);

		/* Handle configuration */
		
		/* ... starting with the base paths */
		janus_config_item *item = janus_config_get_item_drilldown(config, "general", "base_path");
		if(item && item->value) {
			if(item->value[0] != '/') {
				JANUS_LOG(LOG_FATAL, "Invalid base path %s (it should start with a /, e.g., /janus\n", item->value);
				return -1;
			}
			ws_path = g_strdup(item->value);
			if(strlen(ws_path) > 1 && ws_path[strlen(ws_path)-1] == '/') {
				/* Remove the trailing slash, it makes things harder when we parse requests later */
				ws_path[strlen(ws_path)-1] = '\0';
			}
		} else {
			ws_path = g_strdup("/janus");
		}
		/* Do the same for the admin/monitor interface */
		item = janus_config_get_item_drilldown(config, "admin", "admin_base_path");
		if(item && item->value) {
			if(item->value[0] != '/') {
				JANUS_LOG(LOG_FATAL, "Invalid admin/monitor base path %s (it should start with a /, e.g., /admin\n", item->value);
				return -1;
			}
			admin_ws_path = g_strdup(item->value);
			if(strlen(admin_ws_path) > 1 && ws_path[strlen(admin_ws_path)-1] == '/') {
				/* Remove the trailing slash, it makes things harder when we parse requests later */
				admin_ws_path[strlen(admin_ws_path)-1] = '\0';
			}
		} else {
			admin_ws_path = g_strdup("/admin");
		}

		/* Any ACL for either the Janus or Admin API? */
		item = janus_config_get_item_drilldown(config, "general", "acl");
		if(item && item->value) {
			gchar **list = g_strsplit(item->value, ",", -1);
			gchar *index = list[0];
			if(index != NULL) {
				int i=0;
				while(index != NULL) {
					if(strlen(index) > 0) {
						JANUS_LOG(LOG_INFO, "Adding '%s' to the Janus API allowed list...\n", index);
						janus_http_allow_address(g_strdup(index), FALSE);
					}
					i++;
					index = list[i];
				}
			}
			g_strfreev(list);
			list = NULL;
		}
		item = janus_config_get_item_drilldown(config, "admin", "admin_acl");
		if(item && item->value) {
			gchar **list = g_strsplit(item->value, ",", -1);
			gchar *index = list[0];
			if(index != NULL) {
				int i=0;
				while(index != NULL) {
					if(strlen(index) > 0) {
						JANUS_LOG(LOG_INFO, "Adding '%s' to the Admin/monitor allowed list...\n", index);
						janus_http_allow_address(g_strdup(index), TRUE);
					}
					i++;
					index = list[i];
				}
			}
			g_strfreev(list);
			list = NULL;
		}

		/* Start with the Janus API web server now */
		gint64 threads = 0;
		item = janus_config_get_item_drilldown(config, "general", "threads");
		if(item && item->value) {
			if(!strcasecmp(item->value, "unlimited")) {
				/* No limit on threads, use a thread per connection */
				threads = 0;
			} else {
				/* Use a thread pool */
				threads = atoll(item->value);
				if(threads == 0) {
					JANUS_LOG(LOG_WARN, "Chose '0' as size for the thread pool, which is equivalent to 'unlimited'\n");
				} else if(threads < 0) {
					JANUS_LOG(LOG_WARN, "Invalid value '%"SCNi64"' as size for the thread pool, falling back to to 'unlimited'\n", threads);
					threads = 0;
				}
			}
		}
		item = janus_config_get_item_drilldown(config, "general", "http");
		if(!item || !item->value || !janus_is_true(item->value)) {
			JANUS_LOG(LOG_WARN, "HTTP webserver disabled\n");
		} else {
			int wsport = 8088;
			item = janus_config_get_item_drilldown(config, "general", "port");
			if(item && item->value)
				wsport = atoi(item->value);
			const char *interface = NULL;
			item = janus_config_get_item_drilldown(config, "general", "interface");
			if(item && item->value)
				interface = item->value;
			const char *ip = NULL;
			item = janus_config_get_item_drilldown(config, "general", "ip");
			if(item && item->value)
				ip = item->value;
			ws = janus_http_create_daemon(FALSE, ws_path, interface, ip, wsport, threads, NULL, NULL);
			if(ws == NULL) {
				JANUS_LOG(LOG_FATAL, "Couldn't start webserver on port %d...\n", wsport);
			} else {
				JANUS_LOG(LOG_INFO, "HTTP webserver started (port %d, %s path listener)...\n", wsport, ws_path);
			}
		}
		/* Do we also have to provide an HTTPS one? */
		char *server_pem = NULL;
		item = janus_config_get_item_drilldown(config, "certificates", "cert_pem");
		if(item && item->value)
			server_pem = (char *)item->value;
		char *server_key = NULL;
		item = janus_config_get_item_drilldown(config, "certificates", "cert_key");
		if(item && item->value)
			server_key = (char *)item->value;
		if(server_key)
			JANUS_LOG(LOG_VERB, "Using certificates:\n\t%s\n\t%s\n", server_pem, server_key);
		item = janus_config_get_item_drilldown(config, "general", "https");
		if(!item || !item->value || !janus_is_true(item->value)) {
			JANUS_LOG(LOG_WARN, "HTTPS webserver disabled\n");
		} else {
			if(!server_key || !server_pem) {
				JANUS_LOG(LOG_FATAL, "Missing certificate/key path\n");
			} else {
				int swsport = 8889;
				item = janus_config_get_item_drilldown(config, "general", "secure_port");
				if(item && item->value)
					swsport = atoi(item->value);
				const char *interface = NULL;
				item = janus_config_get_item_drilldown(config, "general", "secure_interface");
				if(item && item->value)
					interface = item->value;
				const char *ip = NULL;
				item = janus_config_get_item_drilldown(config, "general", "secure_ip");
				if(item && item->value)
					ip = item->value;
				sws = janus_http_create_daemon(FALSE, ws_path, interface, ip, swsport, threads, server_pem, server_key);
				if(sws == NULL) {
					JANUS_LOG(LOG_FATAL, "Couldn't start secure webserver on port %d...\n", swsport);
				} else {
					JANUS_LOG(LOG_INFO, "HTTPS webserver started (port %d, %s path listener)...\n", swsport, ws_path);
				}
			}
		}
		/* Admin/monitor time: start web server, if enabled */
		threads = 0;
		item = janus_config_get_item_drilldown(config, "admin", "admin_threads");
		if(item && item->value) {
			if(!strcasecmp(item->value, "unlimited")) {
				/* No limit on threads, use a thread per connection */
				threads = 0;
			} else {
				/* Use a thread pool */
				threads = atoll(item->value);
				if(threads == 0) {
					JANUS_LOG(LOG_WARN, "Chose '0' as size for the admin/monitor thread pool, which is equivalent to 'unlimited'\n");
				} else if(threads < 0) {
					JANUS_LOG(LOG_WARN, "Invalid value '%"SCNi64"' as size for the admin/monitor thread pool, falling back to to 'unlimited'\n", threads);
					threads = 0;
				}
			}
		}
		item = janus_config_get_item_drilldown(config, "admin", "admin_http");
		if(!item || !item->value || !janus_is_true(item->value)) {
			JANUS_LOG(LOG_WARN, "Admin/monitor HTTP webserver disabled\n");
		} else {
			int wsport = 7088;
			item = janus_config_get_item_drilldown(config, "admin", "admin_port");
			if(item && item->value)
				wsport = atoi(item->value);
			const char *interface = NULL;
			item = janus_config_get_item_drilldown(config, "admin", "admin_interface");
			if(item && item->value)
				interface = item->value;
			const char *ip = NULL;
			item = janus_config_get_item_drilldown(config, "admin", "admin_ip");
			if(item && item->value)
				ip = item->value;
			admin_ws = janus_http_create_daemon(TRUE, admin_ws_path, interface, ip, wsport, threads, NULL, NULL);
			if(admin_ws == NULL) {
				JANUS_LOG(LOG_FATAL, "Couldn't start admin/monitor webserver on port %d...\n", wsport);
			} else {
				JANUS_LOG(LOG_INFO, "Admin/monitor HTTP webserver started (port %d, %s path listener)...\n", wsport, admin_ws_path);
			}
		}
		/* Do we also have to provide an HTTPS one? */
		item = janus_config_get_item_drilldown(config, "admin", "admin_https");
		if(!item || !item->value || !janus_is_true(item->value)) {
			JANUS_LOG(LOG_WARN, "Admin/monitor HTTPS webserver disabled\n");
		} else {
			if(!server_key) {
				JANUS_LOG(LOG_FATAL, "Missing certificate/key path\n");
			} else {
				int swsport = 7889;
				item = janus_config_get_item_drilldown(config, "admin", "admin_secure_port");
				if(item && item->value)
					swsport = atoi(item->value);
				const char *interface = NULL;
				item = janus_config_get_item_drilldown(config, "admin", "admin_secure_interface");
				if(item && item->value)
					interface = item->value;
				const char *ip = NULL;
				item = janus_config_get_item_drilldown(config, "admin", "admin_secure_ip");
				if(item && item->value)
					ip = item->value;
				admin_sws = janus_http_create_daemon(TRUE, admin_ws_path, interface, ip, swsport, threads, server_pem, server_key);
				if(admin_sws == NULL) {
					JANUS_LOG(LOG_FATAL, "Couldn't start secure admin/monitor webserver on port %d...\n", swsport);
				} else {
					JANUS_LOG(LOG_INFO, "Admin/monitor HTTPS webserver started (port %d, %s path listener)...\n", swsport, admin_ws_path);
				}
			}
		}
	}
	janus_config_destroy(config);
	config = NULL;
	if(!ws && !sws && !admin_ws && !admin_sws) {
		JANUS_LOG(LOG_FATAL, "No HTTP/HTTPS server started, giving up...\n"); 
		return -1;	/* No point in keeping the plugin loaded */
	}
	http_janus_api_enabled = ws || sws;
	http_admin_api_enabled = admin_ws || admin_sws;

	messages = g_hash_table_new_full(NULL, NULL, NULL, (GDestroyNotify)janus_transport_session_destroy);
	janus_mutex_init(&messages_mutex);
	sessions = g_hash_table_new_full(g_int64_hash, g_int64_equal, (GDestroyNotify)g_free, (GDestroyNotify)janus_http_session_destroy);
	janus_mutex_init(&sessions_mutex);
	
	/* Done */
	g_atomic_int_set(&initialized, 1);
	JANUS_LOG(LOG_INFO, "%s initialized!\n", JANUS_REST_NAME);
	return 0;
}

void janus_http_destroy(void) {
	if(!g_atomic_int_get(&initialized))
		return;
	g_atomic_int_set(&stopping, 1);

	JANUS_LOG(LOG_INFO, "Stopping webserver(s)...\n");
	if(ws)
		MHD_stop_daemon(ws);
	ws = NULL;
	if(sws)
		MHD_stop_daemon(sws);
	sws = NULL;
	if(admin_ws)
		MHD_stop_daemon(admin_ws);
	admin_ws = NULL;
	if(admin_sws)
		MHD_stop_daemon(admin_sws);
	admin_sws = NULL;
	if(cert_pem_bytes != NULL)
		g_free((gpointer)cert_pem_bytes);
	cert_pem_bytes = NULL;
	if(cert_key_bytes != NULL)
		g_free((gpointer)cert_key_bytes);
	cert_key_bytes = NULL;

	g_hash_table_destroy(messages);
	g_hash_table_destroy(sessions);

	g_atomic_int_set(&initialized, 0);
	g_atomic_int_set(&stopping, 0);
	JANUS_LOG(LOG_INFO, "%s destroyed!\n", JANUS_REST_NAME);
}

int janus_http_get_api_compatibility(void) {
	/* Important! This is what your plugin MUST always return: don't lie here or bad things will happen */
	return JANUS_TRANSPORT_API_VERSION;
}

int janus_http_get_version(void) {
	return JANUS_REST_VERSION;
}

const char *janus_http_get_version_string(void) {
	return JANUS_REST_VERSION_STRING;
}

const char *janus_http_get_description(void) {
	return JANUS_REST_DESCRIPTION;
}

const char *janus_http_get_name(void) {
	return JANUS_REST_NAME;
}

const char *janus_http_get_author(void) {
	return JANUS_REST_AUTHOR;
}

const char *janus_http_get_package(void) {
	return JANUS_REST_PACKAGE;
}

gboolean janus_http_is_janus_api_enabled(void) {
	return http_janus_api_enabled;
}

gboolean janus_http_is_admin_api_enabled(void) {
	return http_admin_api_enabled;
}

int janus_http_send_message(janus_transport_session *transport, void *request_id, gboolean admin, json_t *message) {
	JANUS_LOG(LOG_HUGE, "Got a %s API %s to send (%p)\n", admin ? "admin" : "Janus", request_id ? "response" : "event", transport);
	if(message == NULL) {
		JANUS_LOG(LOG_ERR, "No message...\n");
		return -1;
	}
	if(request_id == NULL) {
		/* This is an event, add to the session queue */
		json_t *s = json_object_get(message, "session_id");
		if(!s || !json_is_integer(s)) {
			JANUS_LOG(LOG_ERR, "Can't notify event, no session_id...\n");
			json_decref(message);
			return -1;
		}
		guint64 session_id = json_integer_value(s);
		janus_mutex_lock(&sessions_mutex);
		janus_http_session *session = g_hash_table_lookup(sessions, &session_id);
		if(session == NULL || g_atomic_int_get(&session->destroyed)) {
			JANUS_LOG(LOG_ERR, "Can't notify event, no session object...\n");
			janus_mutex_unlock(&sessions_mutex);
			json_decref(message);
			return -1;
		}
		g_async_queue_push(session->events, message);
		janus_mutex_unlock(&sessions_mutex);
	} else {
		if(request_id == keepalive_id) {
			/* It's a response from our fake long-poll related keepalive, ignore */
			json_decref(message);
			return 0;
		}
		/* This is a response, we need a valid transport instance */
		if(transport == NULL || transport->transport_p == NULL) {
			JANUS_LOG(LOG_ERR, "Invalid HTTP instance...\n");
			json_decref(message);
			return -1;
		}
		/* We have a response */
		janus_transport_session *session = (janus_transport_session *)transport;
		janus_mutex_lock(&messages_mutex);
		if(g_hash_table_lookup(messages, session) == NULL) {
			janus_mutex_unlock(&messages_mutex);
			JANUS_LOG(LOG_ERR, "Invalid HTTP connection...\n");
			json_decref(message);
			return -1;
		}
		janus_http_msg *msg = (janus_http_msg *)transport->transport_p;
		janus_mutex_unlock(&messages_mutex);
		if(!msg->connection) {
			JANUS_LOG(LOG_ERR, "Invalid HTTP connection...\n");
			json_decref(message);
			return -1;
		}
		janus_mutex_lock(&msg->wait_mutex);
		msg->response = message;
		msg->got_response = TRUE;
		janus_condition_signal(&msg->wait_cond);
		janus_mutex_unlock(&msg->wait_mutex);
	}
	return 0;
}

void janus_http_session_created(janus_transport_session *transport, guint64 session_id) {
	if(transport == NULL || transport->transport_p == NULL)
		return;
	JANUS_LOG(LOG_VERB, "Session created (%"SCNu64"), create a queue for the long poll\n", session_id);
	/* Create a queue of events for this session */
	janus_mutex_lock(&sessions_mutex);
	if(g_hash_table_lookup(sessions, &session_id) != NULL) {
		JANUS_LOG(LOG_WARN, "Ignoring created session, apparently we're already handling it?\n");
		janus_mutex_unlock(&sessions_mutex);
		return;
	}
	janus_http_session *session = g_malloc0(sizeof(janus_http_session));
	session->session_id = session_id;
	session->events = g_async_queue_new();
	g_atomic_int_set(&session->destroyed, 0);
	janus_refcount_init(&session->ref, janus_http_session_free);
	g_hash_table_insert(sessions, janus_uint64_dup(session_id), session);
	janus_mutex_unlock(&sessions_mutex);
}

void janus_http_session_over(janus_transport_session *transport, guint64 session_id, gboolean timeout) {
	JANUS_LOG(LOG_VERB, "Session %s (%"SCNu64"), getting rid of the queue for the long poll\n",
		timeout ? "has timed out" : "is over", session_id);
	/* Get rid of the session's queue of events */
	janus_mutex_lock(&sessions_mutex);
	g_hash_table_remove(sessions, &session_id);
	janus_mutex_unlock(&sessions_mutex);
}

/* Connection notifiers */
int janus_http_client_connect(void *cls, const struct sockaddr *addr, socklen_t addrlen) {
	char *ip = janus_address_to_ip((struct sockaddr *)addr);
	JANUS_LOG(LOG_HUGE, "New connection on REST API: %s\n", ip);
	/* Any access limitation based on this IP address? */
	if(!janus_http_is_allowed(ip, FALSE)) {
		JANUS_LOG(LOG_ERR, "IP %s is unauthorized to connect to the Janus API interface\n", ip);
		g_free(ip);
		return MHD_NO;
	}
	g_free(ip);
	return MHD_YES;
}

int janus_http_admin_client_connect(void *cls, const struct sockaddr *addr, socklen_t addrlen) {
	char *ip = janus_address_to_ip((struct sockaddr *)addr);
	JANUS_LOG(LOG_HUGE, "New connection on admin/monitor: %s\n", ip);
	/* Any access limitation based on this IP address? */
	if(!janus_http_is_allowed(ip, TRUE)) {
		JANUS_LOG(LOG_ERR, "IP %s is unauthorized to connect to the admin/monitor interface\n", ip);
		g_free(ip);
		return MHD_NO;
	}
	g_free(ip);
	return MHD_YES;
}


/* WebServer requests handler */
int janus_http_handler(void *cls, struct MHD_Connection *connection, const char *url, const char *method, const char *version, const char *upload_data, size_t *upload_data_size, void **ptr)
{
	char *payload = NULL;
	json_t *root = NULL;
	struct MHD_Response *response = NULL;
	int ret = MHD_NO;
	gchar *session_path = NULL, *handle_path = NULL;
	gchar **basepath = NULL, **path = NULL;
	guint64 session_id = 0, handle_id = 0;

	/* Is this the first round? */
	int firstround = 0;
	janus_transport_session *ts = (janus_transport_session *)*ptr;
	janus_http_msg *msg = NULL;
	if(ts == NULL) {
		firstround = 1;
		JANUS_LOG(LOG_DBG, "Got a HTTP %s request on %s...\n", method, url);
		JANUS_LOG(LOG_DBG, " ... Just parsing headers for now...\n");
		msg = g_malloc0(sizeof(janus_http_msg));
		if(msg == NULL) {
			JANUS_LOG(LOG_FATAL, "Memory error!\n");
			ret = MHD_queue_response(connection, MHD_HTTP_INTERNAL_SERVER_ERROR, response);
			MHD_destroy_response(response);
			goto done;
		}
		msg->connection = connection;
		msg->acrh = NULL;
		msg->acrm = NULL;
		msg->payload = NULL;
		msg->len = 0;
		msg->session_id = 0;
		msg->got_response = FALSE;
		msg->response = NULL;
		janus_mutex_init(&msg->wait_mutex);
		janus_condition_init(&msg->wait_cond);
		ts = janus_transport_session_create(msg, janus_http_msg_destroy);
		janus_mutex_lock(&messages_mutex);
		g_hash_table_insert(messages, ts, ts);
		janus_mutex_unlock(&messages_mutex);
		*ptr = ts;
		MHD_get_connection_values(connection, MHD_HEADER_KIND, &janus_http_headers, msg);
		ret = MHD_YES;
	} else {
		JANUS_LOG(LOG_DBG, "Processing HTTP %s request on %s...\n", method, url);
		msg = (janus_http_msg *)ts->transport_p;
	}
	/* Parse request */
	if (strcasecmp(method, "GET") && strcasecmp(method, "POST") && strcasecmp(method, "OPTIONS")) {
<<<<<<< HEAD
		ret = janus_http_return_error(ts, 0, NULL, JANUS_ERROR_TRANSPORT_SPECIFIC, "Use GET for the info endpoint");
=======
		ret = janus_http_return_error(msg, 0, NULL, JANUS_ERROR_TRANSPORT_SPECIFIC, "Unsupported method %s", method);
>>>>>>> 27789968
		goto done;
	}
	if (!strcasecmp(method, "OPTIONS")) {
		response = MHD_create_response_from_buffer(0, NULL, MHD_RESPMEM_PERSISTENT);
		MHD_add_response_header(response, "Access-Control-Allow-Origin", "*");
		if(msg->acrm)
			MHD_add_response_header(response, "Access-Control-Allow-Methods", msg->acrm);
		if(msg->acrh)
			MHD_add_response_header(response, "Access-Control-Allow-Headers", msg->acrh);
		ret = MHD_queue_response(connection, MHD_HTTP_OK, response);
		MHD_destroy_response(response);
	}
	/* Get path components */
	if(strcasecmp(url, ws_path)) {
		if(strlen(ws_path) > 1) {
			basepath = g_strsplit(url, ws_path, -1);
		} else {
			/* The base path is the web server too itself, we process the url itself */
			basepath = g_malloc0(3);
			basepath[0] = g_strdup("/");
			basepath[1] = g_strdup(url);
		}
		if(basepath[0] == NULL || basepath[1] == NULL || basepath[1][0] != '/') {
			JANUS_LOG(LOG_ERR, "Invalid url %s\n", url);
			response = MHD_create_response_from_buffer(0, NULL, MHD_RESPMEM_PERSISTENT);
			MHD_add_response_header(response, "Access-Control-Allow-Origin", "*");
			if(msg->acrm)
				MHD_add_response_header(response, "Access-Control-Allow-Methods", msg->acrm);
			if(msg->acrh)
				MHD_add_response_header(response, "Access-Control-Allow-Headers", msg->acrh);
			ret = MHD_queue_response(connection, MHD_HTTP_NOT_FOUND, response);
			MHD_destroy_response(response);
		}
		if(firstround) {
			g_strfreev(basepath);
			return ret;
		}
		path = g_strsplit(basepath[1], "/", -1);
		if(path == NULL || path[1] == NULL) {
			JANUS_LOG(LOG_ERR, "Invalid path %s (%s)\n", basepath[1], path[1]);
			response = MHD_create_response_from_buffer(0, NULL, MHD_RESPMEM_PERSISTENT);
			MHD_add_response_header(response, "Access-Control-Allow-Origin", "*");
			if(msg->acrm)
				MHD_add_response_header(response, "Access-Control-Allow-Methods", msg->acrm);
			if(msg->acrh)
				MHD_add_response_header(response, "Access-Control-Allow-Headers", msg->acrh);
			ret = MHD_queue_response(connection, MHD_HTTP_NOT_FOUND, response);
			MHD_destroy_response(response);
		}
	}
	if(firstround)
		return ret;
	JANUS_LOG(LOG_DBG, " ... parsing request...\n");
	if(path != NULL && path[1] != NULL && strlen(path[1]) > 0) {
		session_path = g_strdup(path[1]);
		if(session_path == NULL) {
			JANUS_LOG(LOG_FATAL, "Memory error!\n");
			ret = MHD_queue_response(connection, MHD_HTTP_INTERNAL_SERVER_ERROR, response);
			MHD_destroy_response(response);
			goto done;
		}
		JANUS_LOG(LOG_HUGE, "Session: %s\n", session_path);
	}
	if(session_path != NULL && path[2] != NULL && strlen(path[2]) > 0) {
		handle_path = g_strdup(path[2]);
		if(handle_path == NULL) {
			JANUS_LOG(LOG_FATAL, "Memory error!\n");
			ret = MHD_queue_response(connection, MHD_HTTP_INTERNAL_SERVER_ERROR, response);
			MHD_destroy_response(response);
			goto done;
		}
		JANUS_LOG(LOG_HUGE, "Handle: %s\n", handle_path);
	}
	if(session_path != NULL && handle_path != NULL && path[3] != NULL && strlen(path[3]) > 0) {
		JANUS_LOG(LOG_ERR, "Too many components...\n");
		response = MHD_create_response_from_buffer(0, NULL, MHD_RESPMEM_PERSISTENT);
		MHD_add_response_header(response, "Access-Control-Allow-Origin", "*");
		if(msg->acrm)
			MHD_add_response_header(response, "Access-Control-Allow-Methods", msg->acrm);
		if(msg->acrh)
			MHD_add_response_header(response, "Access-Control-Allow-Headers", msg->acrh);
		ret = MHD_queue_response(connection, MHD_HTTP_NOT_FOUND, response);
		MHD_destroy_response(response);
		goto done;
	}
	/* Get payload, if any */
	if(!strcasecmp(method, "POST")) {
		JANUS_LOG(LOG_HUGE, "Processing POST data (%s) (%zu bytes)...\n", msg->contenttype, *upload_data_size);
		if(*upload_data_size != 0) {
			if(msg->payload == NULL)
				msg->payload = g_malloc0(*upload_data_size+1);
			else
				msg->payload = g_realloc(msg->payload, msg->len+*upload_data_size+1);
			if(msg->payload == NULL) {
				JANUS_LOG(LOG_FATAL, "Memory error!\n");
				ret = MHD_queue_response(connection, MHD_HTTP_INTERNAL_SERVER_ERROR, response);
				MHD_destroy_response(response);
				goto done;
			}
			memcpy(msg->payload+msg->len, upload_data, *upload_data_size);
			msg->len += *upload_data_size;
			memset(msg->payload + msg->len, '\0', 1);
			JANUS_LOG(LOG_DBG, "  -- Data we have now (%zu bytes)\n", msg->len);
			*upload_data_size = 0;	/* Go on */
			ret = MHD_YES;
			goto done;
		}
		JANUS_LOG(LOG_DBG, "Done getting payload, we can answer\n");
		if(msg->payload == NULL) {
			JANUS_LOG(LOG_ERR, "No payload :-(\n");
			ret = MHD_NO;
			goto done;
		}
		payload = msg->payload;
		JANUS_LOG(LOG_HUGE, "%s\n", payload);
	}

	/* Is this a generic request for info? */
	if(session_path != NULL && !strcmp(session_path, "info")) {
		/* The info REST endpoint, if contacted through a GET, provides information on the gateway */
		if(strcasecmp(method, "GET")) {
			response = MHD_create_response_from_buffer(0, NULL, MHD_RESPMEM_PERSISTENT);
			MHD_add_response_header(response, "Access-Control-Allow-Origin", "*");
			if(msg->acrm)
				MHD_add_response_header(response, "Access-Control-Allow-Methods", msg->acrm);
			if(msg->acrh)
				MHD_add_response_header(response, "Access-Control-Allow-Headers", msg->acrh);
			ret = MHD_queue_response(connection, MHD_HTTP_BAD_REQUEST, response);
			MHD_destroy_response(response);
			goto done;
		}
		/* Turn this into a fake "info" request */
		method = "POST";
		char tr[12];
		janus_http_random_string(12, (char *)&tr);		
		root = json_object();
		json_object_set_new(root, "janus", json_string("info"));
		json_object_set_new(root, "transaction", json_string(tr));
		goto parsingdone;
	}
	
	/* Or maybe a long poll */
	if(!strcasecmp(method, "GET") || !payload) {
		session_id = session_path ? g_ascii_strtoull(session_path, NULL, 10) : 0;
		if(session_id < 1) {
			JANUS_LOG(LOG_ERR, "Invalid session %s\n", session_path);
			response = MHD_create_response_from_buffer(0, NULL, MHD_RESPMEM_PERSISTENT);
			MHD_add_response_header(response, "Access-Control-Allow-Origin", "*");
			if(msg->acrm)
				MHD_add_response_header(response, "Access-Control-Allow-Methods", msg->acrm);
			if(msg->acrh)
				MHD_add_response_header(response, "Access-Control-Allow-Headers", msg->acrh);
			ret = MHD_queue_response(connection, MHD_HTTP_NOT_FOUND, response);
			MHD_destroy_response(response);
			goto done;
		}
		msg->session_id = session_id;

		/* Since we handle long polls ourselves, the core isn't involved (if not for providing us with events)
		 * A long poll, though, can act as a keepalive, so we pass a fake one to the core to avoid undesirable timeouts */

		/* First of all, though, API secret and token based authentication may be enabled in the core, so since
		 * we're bypassing it for notifications we'll have to check those ourselves */
		const char *secret = MHD_lookup_connection_value(connection, MHD_GET_ARGUMENT_KIND, "apisecret");
		const char *token = MHD_lookup_connection_value(connection, MHD_GET_ARGUMENT_KIND, "token");
		gboolean secret_authorized = FALSE, token_authorized = FALSE;
		if(!gateway->is_api_secret_needed(&janus_http_transport) && !gateway->is_auth_token_needed(&janus_http_transport)) {
			/* Nothing to check */
			secret_authorized = TRUE;
			token_authorized = TRUE;
		} else {
			if(gateway->is_api_secret_valid(&janus_http_transport, secret)) {
				/* API secret is valid */
				secret_authorized = TRUE;
			}
			if(gateway->is_auth_token_valid(&janus_http_transport, token)) {
				/* Token is valid */
				token_authorized = TRUE;
			}
			/* We consider a request authorized if either the proper API secret or a valid token has been provided */
			if(!secret_authorized && !token_authorized) {
				response = MHD_create_response_from_buffer(0, NULL, MHD_RESPMEM_PERSISTENT);
				MHD_add_response_header(response, "Access-Control-Allow-Origin", "*");
				if(msg->acrm)
					MHD_add_response_header(response, "Access-Control-Allow-Methods", msg->acrm);
				if(msg->acrh)
					MHD_add_response_header(response, "Access-Control-Allow-Headers", msg->acrh);
				ret = MHD_queue_response(connection, MHD_HTTP_FORBIDDEN, response);
				MHD_destroy_response(response);
				goto done;
			}
		}
		/* Ok, go on with the keepalive */
		char tr[12];
		janus_http_random_string(12, (char *)&tr);		
		root = json_object();
		json_object_set_new(root, "janus", json_string("keepalive"));
		json_object_set_new(root, "session_id", json_integer(session_id));
		json_object_set_new(root, "transaction", json_string(tr));
		if(secret)
			json_object_set_new(root, "apisecret", json_string(secret));
		if(token)
			json_object_set_new(root, "token", json_string(token));
		gateway->incoming_request(&janus_http_transport, ts, (void *)keepalive_id, FALSE, root, NULL);
		/* Ok, go on */
		if(handle_path) {
			char *location = (char *)g_malloc0(strlen(ws_path) + strlen(session_path) + 2);
			g_sprintf(location, "%s/%s", ws_path, session_path);
			JANUS_LOG(LOG_ERR, "Invalid GET to %s, redirecting to %s\n", url, location);
			response = MHD_create_response_from_buffer(0, NULL, MHD_RESPMEM_PERSISTENT);
			MHD_add_response_header(response, "Location", location);
			MHD_add_response_header(response, "Access-Control-Allow-Origin", "*");
			if(msg->acrm)
				MHD_add_response_header(response, "Access-Control-Allow-Methods", msg->acrm);
			if(msg->acrh)
				MHD_add_response_header(response, "Access-Control-Allow-Headers", msg->acrh);
			ret = MHD_queue_response(connection, 302, response);
			MHD_destroy_response(response);
			g_free(location);
			goto done;
		}
		janus_mutex_lock(&sessions_mutex);
		janus_http_session *session = g_hash_table_lookup(sessions, &session_id);
		janus_mutex_unlock(&sessions_mutex);
		if(!session || g_atomic_int_get(&session->destroyed)) {
			JANUS_LOG(LOG_ERR, "Couldn't find any session %"SCNu64"...\n", session_id);
			response = MHD_create_response_from_buffer(0, NULL, MHD_RESPMEM_PERSISTENT);
			MHD_add_response_header(response, "Access-Control-Allow-Origin", "*");
			if(msg->acrm)
				MHD_add_response_header(response, "Access-Control-Allow-Methods", msg->acrm);
			if(msg->acrh)
				MHD_add_response_header(response, "Access-Control-Allow-Headers", msg->acrh);
			ret = MHD_queue_response(connection, MHD_HTTP_NOT_FOUND, response);
			MHD_destroy_response(response);
			goto done;
		}
		janus_refcount_increase(&ts->ref);
		janus_refcount_increase(&session->ref);
		/* How many messages can we send back in a single response? (just one by default) */
		int max_events = 1;
		const char *maxev = MHD_lookup_connection_value(connection, MHD_GET_ARGUMENT_KIND, "maxev");
		if(maxev != NULL) {
			max_events = atoi(maxev);
			if(max_events < 1) {
				JANUS_LOG(LOG_WARN, "Invalid maxev parameter passed (%d), defaulting to 1\n", max_events);
				max_events = 1;
			}
		}
		JANUS_LOG(LOG_VERB, "Session %"SCNu64" found... returning up to %d messages\n", session_id, max_events);
		/* Handle GET, taking the first message from the list */
		json_t *event = g_async_queue_try_pop(session->events);
		if(event != NULL) {
			if(max_events == 1) {
				/* Return just this message and leave */
				gchar *event_text = json_dumps(event, JSON_INDENT(3) | JSON_PRESERVE_ORDER);
				json_decref(event);
				ret = janus_http_return_success(ts, event_text);
			} else {
				/* The application is willing to receive more events at the same time, anything to report? */
				json_t *list = json_array();
				json_array_append_new(list, event);
				int events = 1;
				while(events < max_events) {
					event = g_async_queue_try_pop(session->events);
					if(event == NULL)
						break;
					json_array_append_new(list, event);
					events++;
				}
				/* Return the array of messages and leave */
				gchar *list_text = json_dumps(list, JSON_INDENT(3) | JSON_PRESERVE_ORDER);
				json_decref(list);
				ret = janus_http_return_success(ts, list_text);
			}
		} else {
			/* Still no message, wait */
			ret = janus_http_notifier(ts, session, max_events);
		}
		janus_refcount_decrease(&session->ref);
		janus_refcount_decrease(&ts->ref);
		goto done;
	}
	
	json_error_t error;
	/* Parse the JSON payload */
	root = json_loads(payload, 0, &error);
	if(!root) {
		ret = janus_http_return_error(ts, 0, NULL, JANUS_ERROR_INVALID_JSON, "JSON error: on line %d: %s", error.line, error.text);
		goto done;
	}
	if(!json_is_object(root)) {
		ret = janus_http_return_error(ts, 0, NULL, JANUS_ERROR_INVALID_JSON_OBJECT, "JSON error: not an object");
		json_decref(root);
		goto done;
	}

parsingdone:
	/* Check if we have session and handle identifiers */
	session_id = session_path ? g_ascii_strtoull(session_path, NULL, 10) : 0;
	handle_id = handle_path ? g_ascii_strtoull(handle_path, NULL, 10) : 0;
	if(session_id > 0)
		json_object_set_new(root, "session_id", json_integer(session_id));
	if(handle_id > 0)
		json_object_set_new(root, "handle_id", json_integer(handle_id));

	/* Suspend the connection and pass the ball to the core */
	JANUS_LOG(LOG_HUGE, "Forwarding request to the core (%p)\n", ts);
	gateway->incoming_request(&janus_http_transport, ts, ts, FALSE, root, &error);
	/* Wait for a response (but not forever) */
	struct timeval now;
	gettimeofday(&now, NULL);
	struct timespec wakeup;
	wakeup.tv_sec = now.tv_sec+10;	/* Wait at max 10 seconds for a response */
	wakeup.tv_nsec = now.tv_usec*1000UL;
	pthread_mutex_lock(&msg->wait_mutex);
	while(!msg->got_response) {
		int res = pthread_cond_timedwait(&msg->wait_cond, &msg->wait_mutex, &wakeup);
		if(msg->got_response || res == ETIMEDOUT)
			break;
	}
	pthread_mutex_unlock(&msg->wait_mutex);
	if(!msg->response) {
		ret = MHD_NO;
	} else {
		char *response_text = json_dumps(msg->response, JSON_INDENT(3) | JSON_PRESERVE_ORDER);
		json_decref(msg->response);
		msg->response = NULL;
		ret = janus_http_return_success(ts, response_text);
	}

done:
	g_strfreev(basepath);
	g_strfreev(path);
	g_free(session_path);
	g_free(handle_path);
	return ret;
}

/* Admin/monitor WebServer requests handler */
int janus_http_admin_handler(void *cls, struct MHD_Connection *connection, const char *url, const char *method, const char *version, const char *upload_data, size_t *upload_data_size, void **ptr)
{
	char *payload = NULL;
	json_t *root = NULL;
	struct MHD_Response *response = NULL;
	int ret = MHD_NO;
	gchar *session_path = NULL, *handle_path = NULL;
	gchar **basepath = NULL, **path = NULL;
	guint64 session_id = 0, handle_id = 0;

	/* Is this the first round? */
	int firstround = 0;
	janus_transport_session *ts = (janus_transport_session *)*ptr;
	janus_http_msg *msg = NULL;
	if (ts == NULL) {
		firstround = 1;
		JANUS_LOG(LOG_VERB, "Got an admin/monitor HTTP %s request on %s...\n", method, url);
		JANUS_LOG(LOG_DBG, " ... Just parsing headers for now...\n");
		msg = g_malloc0(sizeof(janus_http_msg));
		if(msg == NULL) {
			JANUS_LOG(LOG_FATAL, "Memory error!\n");
			ret = MHD_queue_response(connection, MHD_HTTP_INTERNAL_SERVER_ERROR, response);
			MHD_destroy_response(response);
			goto done;
		}
		msg->connection = connection;
		msg->acrh = NULL;
		msg->acrm = NULL;
		msg->payload = NULL;
		msg->len = 0;
		msg->session_id = 0;
		msg->got_response = FALSE;
		msg->response = NULL;
		janus_mutex_init(&msg->wait_mutex);
		janus_condition_init(&msg->wait_cond);
		ts = janus_transport_session_create(msg, janus_http_msg_destroy);
		janus_mutex_lock(&messages_mutex);
		g_hash_table_insert(messages, ts, ts);
		janus_mutex_unlock(&messages_mutex);
		*ptr = ts;
		MHD_get_connection_values(connection, MHD_HEADER_KIND, &janus_http_headers, msg);
		ret = MHD_YES;
	} else {
		JANUS_LOG(LOG_DBG, "Processing HTTP %s request on %s...\n", method, url);
		msg = (janus_http_msg *)ts->transport_p;
	}
	/* Parse request */
	if (strcasecmp(method, "GET") && strcasecmp(method, "POST") && strcasecmp(method, "OPTIONS")) {
		JANUS_LOG(LOG_ERR, "Unsupported method...\n");
		response = MHD_create_response_from_buffer(0, NULL, MHD_RESPMEM_PERSISTENT);
		MHD_add_response_header(response, "Access-Control-Allow-Origin", "*");
		if(msg->acrm)
			MHD_add_response_header(response, "Access-Control-Allow-Methods", msg->acrm);
		if(msg->acrh)
			MHD_add_response_header(response, "Access-Control-Allow-Headers", msg->acrh);
		ret = MHD_queue_response(connection, MHD_HTTP_NOT_IMPLEMENTED, response);
		MHD_destroy_response(response);
		return ret;
	}
	if (!strcasecmp(method, "OPTIONS")) {
		response = MHD_create_response_from_buffer(0, NULL, MHD_RESPMEM_PERSISTENT);
		MHD_add_response_header(response, "Access-Control-Allow-Origin", "*");
		if(msg->acrm)
			MHD_add_response_header(response, "Access-Control-Allow-Methods", msg->acrm);
		if(msg->acrh)
			MHD_add_response_header(response, "Access-Control-Allow-Headers", msg->acrh);
		ret = MHD_queue_response(connection, MHD_HTTP_OK, response);
		MHD_destroy_response(response);
	}
	/* Get path components */
	if(strcasecmp(url, admin_ws_path)) {
		if(strlen(admin_ws_path) > 1) {
			basepath = g_strsplit(url, admin_ws_path, -1);
		} else {
			/* The base path is the web server too itself, we process the url itself */
			basepath = g_malloc0(3);
			basepath[0] = g_strdup("/");
			basepath[1] = g_strdup(url);
		}
		if(basepath[0] == NULL || basepath[1] == NULL || basepath[1][0] != '/') {
			JANUS_LOG(LOG_ERR, "Invalid url %s\n", url);
			response = MHD_create_response_from_buffer(0, NULL, MHD_RESPMEM_PERSISTENT);
			MHD_add_response_header(response, "Access-Control-Allow-Origin", "*");
			if(msg->acrm)
				MHD_add_response_header(response, "Access-Control-Allow-Methods", msg->acrm);
			if(msg->acrh)
				MHD_add_response_header(response, "Access-Control-Allow-Headers", msg->acrh);
			ret = MHD_queue_response(connection, MHD_HTTP_NOT_FOUND, response);
			MHD_destroy_response(response);
		}
		if(firstround) {
			g_strfreev(basepath);
			return ret;
		}
		path = g_strsplit(basepath[1], "/", -1);
		if(path == NULL || path[1] == NULL) {
			JANUS_LOG(LOG_ERR, "Invalid path %s (%s)\n", basepath[1], path[1]);
			response = MHD_create_response_from_buffer(0, NULL, MHD_RESPMEM_PERSISTENT);
			MHD_add_response_header(response, "Access-Control-Allow-Origin", "*");
			if(msg->acrm)
				MHD_add_response_header(response, "Access-Control-Allow-Methods", msg->acrm);
			if(msg->acrh)
				MHD_add_response_header(response, "Access-Control-Allow-Headers", msg->acrh);
			ret = MHD_queue_response(connection, MHD_HTTP_NOT_FOUND, response);
			MHD_destroy_response(response);
		}
	}
	if(firstround)
		return ret;
	JANUS_LOG(LOG_DBG, " ... parsing request...\n");
	if(path != NULL && path[1] != NULL && strlen(path[1]) > 0) {
		session_path = g_strdup(path[1]);
		if(session_path == NULL) {
			JANUS_LOG(LOG_FATAL, "Memory error!\n");
			ret = MHD_queue_response(connection, MHD_HTTP_INTERNAL_SERVER_ERROR, response);
			MHD_destroy_response(response);
			goto done;
		}
		JANUS_LOG(LOG_HUGE, "Session: %s\n", session_path);
	}
	if(session_path != NULL && path[2] != NULL && strlen(path[2]) > 0) {
		handle_path = g_strdup(path[2]);
		if(handle_path == NULL) {
			JANUS_LOG(LOG_FATAL, "Memory error!\n");
			ret = MHD_queue_response(connection, MHD_HTTP_INTERNAL_SERVER_ERROR, response);
			MHD_destroy_response(response);
			goto done;
		}
		JANUS_LOG(LOG_HUGE, "Handle: %s\n", handle_path);
	}
	if(session_path != NULL && handle_path != NULL && path[3] != NULL && strlen(path[3]) > 0) {
		JANUS_LOG(LOG_ERR, "Too many components...\n");
		response = MHD_create_response_from_buffer(0, NULL, MHD_RESPMEM_PERSISTENT);
		MHD_add_response_header(response, "Access-Control-Allow-Origin", "*");
		if(msg->acrm)
			MHD_add_response_header(response, "Access-Control-Allow-Methods", msg->acrm);
		if(msg->acrh)
			MHD_add_response_header(response, "Access-Control-Allow-Headers", msg->acrh);
		ret = MHD_queue_response(connection, MHD_HTTP_NOT_FOUND, response);
		MHD_destroy_response(response);
		goto done;
	}
	/* Get payload, if any */
	if(!strcasecmp(method, "POST")) {
		JANUS_LOG(LOG_HUGE, "Processing POST data (%s) (%zu bytes)...\n", msg->contenttype, *upload_data_size);
		if(*upload_data_size != 0) {
			if(msg->payload == NULL)
				msg->payload = g_malloc0(*upload_data_size+1);
			else
				msg->payload = g_realloc(msg->payload, msg->len+*upload_data_size+1);
			if(msg->payload == NULL) {
				JANUS_LOG(LOG_FATAL, "Memory error!\n");
				ret = MHD_queue_response(connection, MHD_HTTP_INTERNAL_SERVER_ERROR, response);
				MHD_destroy_response(response);
				goto done;
			}
			memcpy(msg->payload+msg->len, upload_data, *upload_data_size);
			msg->len += *upload_data_size;
			memset(msg->payload + msg->len, '\0', 1);
			JANUS_LOG(LOG_DBG, "  -- Data we have now (%zu bytes)\n", msg->len);
			*upload_data_size = 0;	/* Go on */
			ret = MHD_YES;
			goto done;
		}
		JANUS_LOG(LOG_DBG, "Done getting payload, we can answer\n");
		if(msg->payload == NULL) {
			JANUS_LOG(LOG_ERR, "No payload :-(\n");
			ret = MHD_NO;
			goto done;
		}
		payload = msg->payload;
		JANUS_LOG(LOG_HUGE, "%s\n", payload);
	}

	/* Is this a generic request for info? */
	if(session_path != NULL && !strcmp(session_path, "info")) {
		/* The info REST endpoint, if contacted through a GET, provides information on the gateway */
		if(strcasecmp(method, "GET")) {
			ret = janus_http_return_error(ts, 0, NULL, JANUS_ERROR_TRANSPORT_SPECIFIC, "Use GET for the info endpoint");
			goto done;
		}
		/* Turn this into a fake "info" request */
		method = "POST";
		char tr[12];
		janus_http_random_string(12, (char *)&tr);		
		root = json_object();
		json_object_set_new(root, "janus", json_string("info"));
		json_object_set_new(root, "transaction", json_string(tr));
		goto parsingdone;
	}
	
	/* Without a payload we don't know what to do */
	if(!payload) {
		ret = janus_http_return_error(ts, 0, NULL, JANUS_ERROR_INVALID_JSON, "Request payload missing");
		goto done;
	}
	json_error_t error;
	/* Parse the JSON payload */
	root = json_loads(payload, 0, &error);
	if(!root) {
		ret = janus_http_return_error(ts, 0, NULL, JANUS_ERROR_INVALID_JSON, "JSON error: on line %d: %s", error.line, error.text);
		goto done;
	}
	if(!json_is_object(root)) {
		ret = janus_http_return_error(ts, 0, NULL, JANUS_ERROR_INVALID_JSON_OBJECT, "JSON error: not an object");
		json_decref(root);
		goto done;
	}

parsingdone:
	/* Check if we have session and handle identifiers */
	session_id = session_path ? g_ascii_strtoull(session_path, NULL, 10) : 0;
	handle_id = handle_path ? g_ascii_strtoull(handle_path, NULL, 10) : 0;
	if(session_id > 0)
		json_object_set_new(root, "session_id", json_integer(session_id));
	if(handle_id > 0)
		json_object_set_new(root, "handle_id", json_integer(handle_id));

	/* Suspend the connection and pass the ball to the core */
	JANUS_LOG(LOG_HUGE, "Forwarding admin request to the core (%p)\n", msg);
	gateway->incoming_request(&janus_http_transport, ts, ts, TRUE, root, &error);
	/* Wait for a response (but not forever) */
	struct timeval now;
	gettimeofday(&now, NULL);
	struct timespec wakeup;
	wakeup.tv_sec = now.tv_sec+10;	/* Wait at max 10 seconds for a response */
	wakeup.tv_nsec = now.tv_usec*1000UL;
	pthread_mutex_lock(&msg->wait_mutex);
	while(!msg->got_response) {
		int res = pthread_cond_timedwait(&msg->wait_cond, &msg->wait_mutex, &wakeup);
		if(msg->got_response || res == ETIMEDOUT)
			break;
	}
	pthread_mutex_unlock(&msg->wait_mutex);
	if(!msg->response) {
		ret = MHD_NO;
	} else {
		char *response_text = json_dumps(msg->response, JSON_INDENT(3) | JSON_PRESERVE_ORDER);
		json_decref(msg->response);
		msg->response = NULL;
		ret = janus_http_return_success(ts, response_text);
	}

done:
	g_strfreev(basepath);
	g_strfreev(path);
	g_free(session_path);
	g_free(handle_path);
	return ret;
}

int janus_http_headers(void *cls, enum MHD_ValueKind kind, const char *key, const char *value) {
	janus_http_msg *request = (janus_http_msg *)cls;
	JANUS_LOG(LOG_DBG, "%s: %s\n", key, value);
	if(!strcasecmp(key, MHD_HTTP_HEADER_CONTENT_TYPE)) {
		if(request)
			request->contenttype = strdup(value);
	} else if(!strcasecmp(key, "Access-Control-Request-Method")) {
		if(request)
			request->acrm = strdup(value);
	} else if(!strcasecmp(key, "Access-Control-Request-Headers")) {
		if(request)
			request->acrh = strdup(value);
	}
	return MHD_YES;
}

void janus_http_request_completed(void *cls, struct MHD_Connection *connection, void **con_cls, enum MHD_RequestTerminationCode toe) {
	janus_transport_session *ts = (janus_transport_session *)*con_cls;
	if(!ts)
		return;
	janus_mutex_lock(&messages_mutex);
	g_hash_table_remove(messages, ts);
	janus_mutex_unlock(&messages_mutex);
	*con_cls = NULL;   
}

/* Worker to handle notifications */
int janus_http_notifier(janus_transport_session *ts, janus_http_session *session, int max_events) {
	if(!ts)
		return MHD_NO;
	janus_http_msg *msg = (janus_http_msg *)ts->transport_p;
	if(!msg || !msg->connection)
		return MHD_NO;
	if(max_events < 1)
		max_events = 1;
	JANUS_LOG(LOG_DBG, "... handling long poll...\n");
	int ret = MHD_NO;
	gint64 start = janus_get_monotonic_time();
	gint64 end = 0;
	json_t *event = NULL, *list = NULL;
	gboolean found = FALSE;
	/* We have a timeout for the long poll: 30 seconds */
	while(end-start < 30*G_USEC_PER_SEC) {
		if(g_atomic_int_get(&session->destroyed))
			break;
		event = g_async_queue_try_pop(session->events);
		if(g_atomic_int_get(&session->destroyed) || g_atomic_int_get(&stopping) || event != NULL) {
			if(event == NULL)
				break;
			/* Gotcha! */
			found = TRUE;
			if(max_events == 1) {
				break;
			} else {
				/* The application is willing to receive more events at the same time, anything to report? */
				list = json_array();
				json_array_append_new(list, event);
				int events = 1;
				while(events < max_events) {
					event = g_async_queue_try_pop(session->events);
					if(event == NULL)
						break;
					json_array_append_new(list, event);
					events++;
				}
				break;
			}
		}
		/* Sleep 100ms */
		g_usleep(100000);
		end = janus_get_monotonic_time();
	}
	if(!found) {
		JANUS_LOG(LOG_VERB, "Long poll time out for session %"SCNu64"...\n", session->session_id);
		/* Turn this into a "keepalive" response */
		char tr[12];
		janus_http_random_string(12, (char *)&tr);		
		if(max_events == 1) {
			event = json_object();
			json_object_set_new(event, "janus", json_string("keepalive"));
		} else {
			list = json_array();
			event = json_object();
			json_object_set_new(event, "janus", json_string("keepalive"));
			json_array_append_new(list, event);
		}
		/* FIXME Improve the Janus protocol keep-alive mechanism in JavaScript */
	}
	char *payload_text = json_dumps(list ? list : event, JSON_INDENT(3) | JSON_PRESERVE_ORDER);
	json_decref(list ? list : event);
	/* Finish the request by sending the response */
	JANUS_LOG(LOG_VERB, "We have a message to serve...\n\t%s\n", payload_text);
	/* Send event */
	ret = janus_http_return_success(ts, payload_text);
	return ret;
}

/* Helper to quickly send a success response */
int janus_http_return_success(janus_transport_session *ts, char *payload) {
	if(!ts) {
		g_free(payload);
		return MHD_NO;
	}
	janus_http_msg *msg = (janus_http_msg *)ts->transport_p;
	if(!msg || !msg->connection) {
		g_free(payload);
		return MHD_NO;
	}
	struct MHD_Response *response = MHD_create_response_from_buffer(
		strlen(payload),
		(void*)payload,
		MHD_RESPMEM_MUST_FREE);
	MHD_add_response_header(response, "Content-Type", "application/json");
	MHD_add_response_header(response, "Access-Control-Allow-Origin", "*");
	if(msg->acrm)
		MHD_add_response_header(response, "Access-Control-Allow-Methods", msg->acrm);
	if(msg->acrh)
		MHD_add_response_header(response, "Access-Control-Allow-Headers", msg->acrh);
	int ret = MHD_queue_response(msg->connection, MHD_HTTP_OK, response);
	MHD_destroy_response(response);
	return ret;
}

/* Helper to quickly send an error response */
int janus_http_return_error(janus_transport_session *ts, uint64_t session_id, const char *transaction, gint error, const char *format, ...) {
	gchar *error_string = NULL;
	gchar error_buf[512];
	if(format == NULL) {
		/* No error string provided, use the default one */
		error_string = (gchar *)janus_get_api_error(error);
	} else {
		/* This callback has variable arguments (error string) */
		va_list ap;
		va_start(ap, format);
		g_vsnprintf(error_buf, 512, format, ap);
		va_end(ap);
		error_string = error_buf;
	}
	/* Done preparing error */
	JANUS_LOG(LOG_VERB, "[%s] Returning error %d (%s)\n", transaction, error, error_string ? error_string : "no text");
	/* Prepare JSON error */
	json_t *reply = json_object();
	json_object_set_new(reply, "janus", json_string("error"));
	if(session_id > 0)
		json_object_set_new(reply, "session_id", json_integer(session_id));
	if(transaction != NULL)
		json_object_set_new(reply, "transaction", json_string(transaction));
	json_t *error_data = json_object();
	json_object_set_new(error_data, "code", json_integer(error));
	json_object_set_new(error_data, "reason", json_string(error_string));
	json_object_set_new(reply, "error", error_data);
	gchar *reply_text = json_dumps(reply, JSON_INDENT(3) | JSON_PRESERVE_ORDER);
	json_decref(reply);
	/* Use janus_http_return_error to send the error response */
	return janus_http_return_success(ts, reply_text);
}<|MERGE_RESOLUTION|>--- conflicted
+++ resolved
@@ -1021,11 +1021,7 @@
 	}
 	/* Parse request */
 	if (strcasecmp(method, "GET") && strcasecmp(method, "POST") && strcasecmp(method, "OPTIONS")) {
-<<<<<<< HEAD
-		ret = janus_http_return_error(ts, 0, NULL, JANUS_ERROR_TRANSPORT_SPECIFIC, "Use GET for the info endpoint");
-=======
-		ret = janus_http_return_error(msg, 0, NULL, JANUS_ERROR_TRANSPORT_SPECIFIC, "Unsupported method %s", method);
->>>>>>> 27789968
+		ret = janus_http_return_error(ts, 0, NULL, JANUS_ERROR_TRANSPORT_SPECIFIC, "Unsupported method %s", method);
 		goto done;
 	}
 	if (!strcasecmp(method, "OPTIONS")) {
