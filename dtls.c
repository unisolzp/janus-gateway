/*! \file    dtls.c
 * \author   Lorenzo Miniero <lorenzo@meetecho.com>
 * \copyright GNU General Public License v3
 * \brief    DTLS/SRTP processing
 * \details  Implementation (based on OpenSSL and libsrtp) of the DTLS/SRTP
 * transport. The code takes care of the DTLS handshake between peers and
 * the gateway, and sets the proper SRTP and SRTCP context up accordingly.
 * A DTLS alert from a peer is notified to the plugin handling him/her
 * by means of the hangup_media callback.
 *
 * \ingroup protocols
 * \ref protocols
 */

#include "janus.h"
#include "debug.h"
#include "dtls.h"
#include "rtcp.h"
#include "events.h"

#include <openssl/err.h>
#include <openssl/bn.h>
#include <openssl/evp.h>
#include <openssl/rsa.h>
#include <openssl/asn1.h>


const gchar *janus_get_dtls_srtp_state(janus_dtls_state state) {
	switch(state) {
		case JANUS_DTLS_STATE_CREATED:
			return "created";
		case JANUS_DTLS_STATE_TRYING:
			return "trying";
		case JANUS_DTLS_STATE_CONNECTED:
			return "connected";
		case JANUS_DTLS_STATE_FAILED:
			return "failed";
		default:
			return NULL;
	}
	return NULL;
}

const gchar *janus_get_dtls_srtp_role(janus_dtls_role role) {
	switch(role) {
		case JANUS_DTLS_ROLE_ACTPASS:
			return "actpass";
		case JANUS_DTLS_ROLE_SERVER:
			return "passive";
		case JANUS_DTLS_ROLE_CLIENT:
			return "active";
		default:
			return NULL;
	}
	return NULL;
}


/* Helper to notify DTLS state changes to the event handlers */
static void janus_dtls_notify_state_change(janus_dtls_srtp *dtls) {
	if(!janus_events_is_enabled())
		return;
	if(dtls == NULL)
		return;
	janus_ice_component *component = (janus_ice_component *)dtls->component;
	if(component == NULL)
		return;
	janus_ice_stream *stream = component->stream;
	if(stream == NULL)
		return;
	janus_ice_handle *handle = stream->handle;
	if(handle == NULL)
		return;
	janus_session *session = (janus_session *)handle->session;
	if(session == NULL)
		return;
	json_t *info = json_object();
	json_object_set_new(info, "dtls", json_string(janus_get_dtls_srtp_state(dtls->dtls_state)));
	json_object_set_new(info, "stream_id", json_integer(stream->stream_id));
	json_object_set_new(info, "component_id", json_integer(component->component_id));
	json_object_set_new(info, "retransmissions", json_integer(dtls->retransmissions));
	janus_events_notify_handlers(JANUS_EVENT_TYPE_WEBRTC, session->session_id, handle->handle_id, handle->opaque_id, info);
}


/* DTLS stuff */
#define DTLS_CIPHERS	"ALL:NULL:eNULL:aNULL"
/* Duration for the self-generated certs: 1 year */
#define DTLS_AUTOCERT_DURATION	60*60*24*365


static SSL_CTX *ssl_ctx = NULL;
static X509* ssl_cert = NULL;
static EVP_PKEY* ssl_key = NULL;

static gchar local_fingerprint[160];
gchar *janus_dtls_get_local_fingerprint(void) {
	return (gchar *)local_fingerprint;
}


#ifdef HAVE_SCTP
/* Helper thread to create a SCTP association that will use this DTLS stack */
void *janus_dtls_sctp_setup_thread(void *data);
#endif


#if JANUS_USE_OPENSSL_PRE_1_1_API
/*
 * DTLS locking stuff to make OpenSSL thread safe (not needed for 1.1.0)
 *
 * Note: this is an attempt to fix the infamous issue #316:
 * 		https://github.com/meetecho/janus-gateway/issues/316
 * that is the "tlsv1 alert decrypt error" randomly happening when
 * doing handshakes that force Janus to be restarted (issue affecting
 * OpenSSL but NOT BoringSSL, apparently). The cause might be related
 * to race conditions, and in fact OpenSSL docs state that:
 *
 * 		"OpenSSL can safely be used in multi-threaded applications
 * 		provided that at least two callback functions are set,
 * 		locking_function and threadid_func."
 *
 * See here for the whole docs:
 * 		https://www.openssl.org/docs/manmaster/crypto/threads.html
 *
 * The fix proposed here is heavily derived from a discussion related to
 * RTPEngine:
 * 		http://lists.sip-router.org/pipermail/sr-dev/2015-January/026860.html
 * where it was mentioned the issue was fixed in this commit:
 * 		https://github.com/sipwise/rtpengine/commit/935487b66363c9932684d8085f47450d65a8c37e
 * which does indeed implement the callbacks the OpenSSL docs suggest.
 *
 */
static janus_mutex *janus_dtls_locks;

static void janus_dtls_cb_openssl_threadid(CRYPTO_THREADID *tid) {
	/* FIXME Assuming pthread, which is fine as GLib wraps pthread and
	 * so that's what we use anyway? */
	pthread_t me = pthread_self();

	if(sizeof(me) == sizeof(void *)) {
		CRYPTO_THREADID_set_pointer(tid, (void *) me);
	} else {
		CRYPTO_THREADID_set_numeric(tid, (unsigned long) me);
	}
}

static void janus_dtls_cb_openssl_lock(int mode, int type, const char *file, int line) {
	if((mode & CRYPTO_LOCK)) {
		janus_mutex_lock(&janus_dtls_locks[type]);
	} else {
		janus_mutex_unlock(&janus_dtls_locks[type]);
	}
}
#endif


static int janus_dtls_generate_keys(X509** certificate, EVP_PKEY** private_key) {
	static const int num_bits = 2048;
	BIGNUM *bne = NULL;
	RSA *rsa_key = NULL;
	X509_NAME *cert_name = NULL;

	JANUS_LOG(LOG_VERB, "Generating DTLS key / cert\n");

	/* Create a big number object. */
	bne = BN_new();
	if(!bne) {
		JANUS_LOG(LOG_FATAL, "BN_new() failed\n");
		goto error;
	}

	if(!BN_set_word(bne, RSA_F4)) {  /* RSA_F4 == 65537 */
		JANUS_LOG(LOG_FATAL, "BN_set_word() failed\n");
		goto error;
	}

	/* Generate a RSA key. */
	rsa_key = RSA_new();
	if(!rsa_key) {
		JANUS_LOG(LOG_FATAL, "RSA_new() failed\n");
		goto error;
	}

	/* This takes some time. */
	if(!RSA_generate_key_ex(rsa_key, num_bits, bne, NULL)) {
		JANUS_LOG(LOG_FATAL, "RSA_generate_key_ex() failed\n");
		goto error;
	}

	/* Create a private key object (needed to hold the RSA key). */
	*private_key = EVP_PKEY_new();
	if(!*private_key) {
		JANUS_LOG(LOG_FATAL, "EVP_PKEY_new() failed\n");
		goto error;
	}

	if(!EVP_PKEY_assign_RSA(*private_key, rsa_key)) {
		JANUS_LOG(LOG_FATAL, "EVP_PKEY_assign_RSA() failed\n");
		goto error;
	}
	/* The RSA key now belongs to the private key, so don't clean it up separately. */
	rsa_key = NULL;

	/* Create the X509 certificate. */
	*certificate = X509_new();
	if(!*certificate) {
		JANUS_LOG(LOG_FATAL, "X509_new() failed\n");
		goto error;
	}

	/* Set version 3 (note that 0 means version 1). */
	X509_set_version(*certificate, 2);

	/* Set serial number. */
	ASN1_INTEGER_set(X509_get_serialNumber(*certificate), (long)g_random_int());

	/* Set valid period. */
	X509_gmtime_adj(X509_get_notBefore(*certificate), -1 * DTLS_AUTOCERT_DURATION);  /* -1 year */
	X509_gmtime_adj(X509_get_notAfter(*certificate), DTLS_AUTOCERT_DURATION);  /* 1 year */

	/* Set the public key for the certificate using the key. */
	if(!X509_set_pubkey(*certificate, *private_key)) {
		JANUS_LOG(LOG_FATAL, "X509_set_pubkey() failed\n");
		goto error;
	}

	/* Set certificate fields. */
	cert_name = X509_get_subject_name(*certificate);
	if(!cert_name) {
		JANUS_LOG(LOG_FATAL, "X509_get_subject_name() failed\n");
		goto error;
	}
	X509_NAME_add_entry_by_txt(cert_name, "O", MBSTRING_ASC, (const unsigned char*)"Janus", -1, -1, 0);
	X509_NAME_add_entry_by_txt(cert_name, "CN", MBSTRING_ASC, (const unsigned char*)"Janus", -1, -1, 0);

	/* It is self-signed so set the issuer name to be the same as the subject. */
	if(!X509_set_issuer_name(*certificate, cert_name)) {
		JANUS_LOG(LOG_FATAL, "X509_set_issuer_name() failed\n");
		goto error;
	}

	/* Sign the certificate with the private key. */
	if(!X509_sign(*certificate, *private_key, EVP_sha1())) {
		JANUS_LOG(LOG_FATAL, "X509_sign() failed\n");
		goto error;
	}

	/* Free stuff and resurn. */
	BN_free(bne);
	return 0;

error:
	if(bne)
		BN_free(bne);
	if(rsa_key && !*private_key)
		RSA_free(rsa_key);
	if(*private_key)
		EVP_PKEY_free(*private_key);  /* This also frees the RSA key. */
	if(*certificate)
		X509_free(*certificate);
	return -1;
}


static int janus_dtls_load_keys(const char* server_pem, const char* server_key, X509** certificate, EVP_PKEY** private_key) {
	FILE* f = NULL;

	f = fopen(server_pem, "r");
	if(!f) {
		JANUS_LOG(LOG_FATAL, "Error opening certificate file\n");
		goto error;
	}
	*certificate = PEM_read_X509(f, NULL, NULL, NULL);
	if(!*certificate) {
		JANUS_LOG(LOG_FATAL, "PEM_read_X509 failed\n");
		goto error;
	}
	fclose(f);

	f = fopen(server_key, "r");
	if(!f) {
		JANUS_LOG(LOG_FATAL, "Error opening key file\n");
		goto error;
	}
	*private_key = PEM_read_PrivateKey(f, NULL, NULL, NULL);
	if(!*private_key) {
		JANUS_LOG(LOG_FATAL, "PEM_read_PrivateKey failed\n");
		goto error;
	}
	fclose(f);

	return 0;

error:
	if(*certificate) {
		X509_free(*certificate);
		*certificate = NULL;
	}
	if(*private_key) {
		EVP_PKEY_free(*private_key);
		*private_key = NULL;
	}
	return -1;
}


/* DTLS-SRTP initialization */
gint janus_dtls_srtp_init(const char* server_pem, const char* server_key) {
	const char *crypto_lib = NULL;
#if JANUS_USE_OPENSSL_PRE_1_1_API
#if defined(LIBRESSL_VERSION_NUMBER)
	crypto_lib = "LibreSSL";
#else
	crypto_lib = "OpenSSL pre-1.1.0";
#endif
	/* First of all make OpenSSL thread safe (see note above on issue #316) */
	janus_dtls_locks = g_malloc0(sizeof(*janus_dtls_locks) * CRYPTO_num_locks());
	if(janus_dtls_locks == NULL) {
		JANUS_LOG(LOG_FATAL, "Memory error!\n");
		return -1;
	}
	int l=0;
	for(l = 0; l < CRYPTO_num_locks(); l++) {
		janus_mutex_init(&janus_dtls_locks[l]);
	}
	CRYPTO_THREADID_set_callback(janus_dtls_cb_openssl_threadid);
	CRYPTO_set_locking_callback(janus_dtls_cb_openssl_lock);
#else
	crypto_lib = "OpenSSL >= 1.1.0";
#endif
#ifdef HAVE_BORINGSSL
	crypto_lib = "BoringSSL";
#endif
	JANUS_LOG(LOG_INFO, "Crypto: %s\n", crypto_lib);

	/* Go on and create the DTLS context */
#if JANUS_USE_OPENSSL_PRE_1_1_API
	ssl_ctx = SSL_CTX_new(DTLSv1_method());
#else
	ssl_ctx = SSL_CTX_new(DTLS_method());
#endif
	if(!ssl_ctx) {
		JANUS_LOG(LOG_FATAL, "Ops, error creating DTLS context?\n");
		return -1;
	}
	SSL_CTX_set_verify(ssl_ctx, SSL_VERIFY_PEER | SSL_VERIFY_FAIL_IF_NO_PEER_CERT, janus_dtls_verify_callback);
	SSL_CTX_set_tlsext_use_srtp(ssl_ctx, "SRTP_AES128_CM_SHA1_80");	/* FIXME Should we support something else as well? */

	if(!server_pem && !server_key) {
		JANUS_LOG(LOG_WARN, "No cert/key specified, autogenerating some...\n");
		if(janus_dtls_generate_keys(&ssl_cert, &ssl_key) != 0) {
			JANUS_LOG(LOG_FATAL, "Error generating DTLS key/certificate\n");
			return -2;
		}
	} else if(!server_pem || !server_key) {
		JANUS_LOG(LOG_FATAL, "DTLS certificate and key must be specified\n");
		return -2;
	} else if(janus_dtls_load_keys(server_pem, server_key, &ssl_cert, &ssl_key) != 0) {
		return -3;
	}

	if(!SSL_CTX_use_certificate(ssl_ctx, ssl_cert)) {
		JANUS_LOG(LOG_FATAL, "Certificate error (%s)\n", ERR_reason_error_string(ERR_get_error()));
		return -4;
	}
	if(!SSL_CTX_use_PrivateKey(ssl_ctx, ssl_key)) {
		JANUS_LOG(LOG_FATAL, "Certificate key error (%s)\n", ERR_reason_error_string(ERR_get_error()));
		return -5;
	}
	if(!SSL_CTX_check_private_key(ssl_ctx)) {
		JANUS_LOG(LOG_FATAL, "Certificate check error (%s)\n", ERR_reason_error_string(ERR_get_error()));
		return -6;
	}
	SSL_CTX_set_read_ahead(ssl_ctx,1);

	unsigned int size;
	unsigned char fingerprint[EVP_MAX_MD_SIZE];
	if(X509_digest(ssl_cert, EVP_sha256(), (unsigned char *)fingerprint, &size) == 0) {
		JANUS_LOG(LOG_FATAL, "Error converting X509 structure (%s)\n", ERR_reason_error_string(ERR_get_error()));
		return -7;
	}
	char *lfp = (char *)&local_fingerprint;
	unsigned int i = 0;
	for(i = 0; i < size; i++) {
		g_snprintf(lfp, 4, "%.2X:", fingerprint[i]);
		lfp += 3;
	}
	*(lfp-1) = 0;
	JANUS_LOG(LOG_INFO, "Fingerprint of our certificate: %s\n", local_fingerprint);
	SSL_CTX_set_cipher_list(ssl_ctx, DTLS_CIPHERS);

	if(janus_dtls_bio_filter_init() < 0) {
		JANUS_LOG(LOG_FATAL, "Error initializing BIO filter\n");
		return -8;
	}

	/* Initialize libsrtp */
	if(srtp_init() != srtp_err_status_ok) {
		JANUS_LOG(LOG_FATAL, "Ops, error setting up libsrtp?\n");
		return 5;
	}
	return 0;
}

static void janus_dtls_srtp_free(const janus_refcount *dtls_ref) {
	janus_dtls_srtp *dtls = janus_refcount_containerof(dtls_ref, janus_dtls_srtp, ref);
	/* This stack can be destroyed, free all the resources */
	dtls->component = NULL;
	if(dtls->ssl != NULL) {
		SSL_free(dtls->ssl);
		dtls->ssl = NULL;
	}
	/* BIOs are destroyed by SSL_free */
	dtls->read_bio = NULL;
	dtls->write_bio = NULL;
	dtls->filter_bio = NULL;
	if(dtls->srtp_valid) {
		if(dtls->srtp_in) {
			srtp_dealloc(dtls->srtp_in);
			dtls->srtp_in = NULL;
		}
		if(dtls->srtp_out) {
			srtp_dealloc(dtls->srtp_out);
			dtls->srtp_out = NULL;
		}
		/* FIXME What about dtls->remote_policy and dtls->local_policy? */
	}
	g_free(dtls);
	dtls = NULL;
}

void janus_dtls_srtp_cleanup(void) {
	if(ssl_cert != NULL) {
		X509_free(ssl_cert);
		ssl_cert = NULL;
	}
	if(ssl_key != NULL) {
		EVP_PKEY_free(ssl_key);
		ssl_key = NULL;
	}
	if(ssl_ctx != NULL) {
		SSL_CTX_free(ssl_ctx);
		ssl_ctx = NULL;
	}
#if JANUS_USE_OPENSSL_PRE_1_1_API
	g_free(janus_dtls_locks);
#endif
}


janus_dtls_srtp *janus_dtls_srtp_create(void *ice_component, janus_dtls_role role) {
	janus_ice_component *component = (janus_ice_component *)ice_component;
	if(component == NULL) {
		JANUS_LOG(LOG_ERR, "No component, no DTLS...\n");
		return NULL;
	}
	janus_ice_stream *stream = component->stream;
	if(!stream) {
		JANUS_LOG(LOG_ERR, "No stream, no DTLS...\n");
		return NULL;
	}
	janus_ice_handle *handle = stream->handle;
	if(!handle || !handle->agent) {
		JANUS_LOG(LOG_ERR, "No handle/agent, no DTLS...\n");
		return NULL;
	}
	janus_dtls_srtp *dtls = g_malloc0(sizeof(janus_dtls_srtp));
<<<<<<< HEAD
	if(dtls == NULL) {
		JANUS_LOG(LOG_FATAL, "Memory error!\n");
		return NULL;
	}
	g_atomic_int_set(&dtls->destroyed, 0);
	janus_refcount_init(&dtls->ref, janus_dtls_srtp_free);
=======
>>>>>>> af87b812
	/* Create SSL context, at last */
	dtls->srtp_valid = 0;
	dtls->ssl = SSL_new(ssl_ctx);
	if(!dtls->ssl) {
		JANUS_LOG(LOG_ERR, "[%"SCNu64"]     Error creating DTLS session! (%s)\n",
			handle->handle_id, ERR_reason_error_string(ERR_get_error()));
		janus_refcount_decrease(&dtls->ref);
		return NULL;
	}
	SSL_set_ex_data(dtls->ssl, 0, dtls);
	SSL_set_info_callback(dtls->ssl, janus_dtls_callback);
	dtls->read_bio = BIO_new(BIO_s_mem());
	if(!dtls->read_bio) {
		JANUS_LOG(LOG_ERR, "[%"SCNu64"]   Error creating read BIO! (%s)\n",
			handle->handle_id, ERR_reason_error_string(ERR_get_error()));
		janus_refcount_decrease(&dtls->ref);
		return NULL;
	}
	BIO_set_mem_eof_return(dtls->read_bio, -1);
	dtls->write_bio = BIO_new(BIO_s_mem());
	if(!dtls->write_bio) {
		JANUS_LOG(LOG_ERR, "[%"SCNu64"]   Error creating write BIO! (%s)\n",
			handle->handle_id, ERR_reason_error_string(ERR_get_error()));
		janus_refcount_decrease(&dtls->ref);
		return NULL;
	}
	BIO_set_mem_eof_return(dtls->write_bio, -1);
	/* The write BIO needs our custom filter, or fragmentation won't work */
	dtls->filter_bio = BIO_new(BIO_janus_dtls_filter());
	if(!dtls->filter_bio) {
		JANUS_LOG(LOG_ERR, "[%"SCNu64"]   Error creating filter BIO! (%s)\n",
			handle->handle_id, ERR_reason_error_string(ERR_get_error()));
		janus_refcount_decrease(&dtls->ref);
		return NULL;
	}
	/* Chain filter and write BIOs */
	BIO_push(dtls->filter_bio, dtls->write_bio);
	/* Set the filter as the BIO to use for outgoing data */
	SSL_set_bio(dtls->ssl, dtls->read_bio, dtls->filter_bio);
	/* The role may change later, depending on the negotiation */
	dtls->dtls_role = role;
	/* https://code.google.com/p/chromium/issues/detail?id=406458
	 * Specify an ECDH group for ECDHE ciphers, otherwise they cannot be
	 * negotiated when acting as the server. Use NIST's P-256 which is
	 * commonly supported.
	 */
	EC_KEY* ecdh = EC_KEY_new_by_curve_name(NID_X9_62_prime256v1);
	if(ecdh == NULL) {
		JANUS_LOG(LOG_ERR, "[%"SCNu64"]   Error creating ECDH group! (%s)\n",
			handle->handle_id, ERR_reason_error_string(ERR_get_error()));
		janus_refcount_decrease(&dtls->ref);
		return NULL;
	}
	SSL_set_options(dtls->ssl, SSL_OP_SINGLE_ECDH_USE);
	SSL_set_tmp_ecdh(dtls->ssl, ecdh);
	EC_KEY_free(ecdh);
#ifdef HAVE_DTLS_SETTIMEOUT
	guint ms = 100;
	JANUS_LOG(LOG_VERB, "[%"SCNu64"]   Setting DTLS initial timeout: %u\n", handle->handle_id, ms);
	DTLSv1_set_initial_timeout_duration(dtls->ssl, ms);
#endif
	dtls->ready = 0;
	dtls->retransmissions = 0;
#ifdef HAVE_SCTP
	dtls->sctp = NULL;
#endif
	janus_mutex_init(&dtls->srtp_mutex);
	/* Done */
	dtls->dtls_connected = 0;
	dtls->component = component;
	return dtls;
}

void janus_dtls_srtp_handshake(janus_dtls_srtp *dtls) {
	if(dtls == NULL || dtls->ssl == NULL)
		return;
	if(dtls->dtls_state == JANUS_DTLS_STATE_CREATED) {
		/* Starting the handshake now: enforce the role */
		dtls->dtls_started = janus_get_monotonic_time();
		if(dtls->dtls_role == JANUS_DTLS_ROLE_CLIENT) {
			SSL_set_connect_state(dtls->ssl);
		} else {
			SSL_set_accept_state(dtls->ssl);
		}
		dtls->dtls_state = JANUS_DTLS_STATE_TRYING;
	}
	SSL_do_handshake(dtls->ssl);
	janus_dtls_fd_bridge(dtls);

	/* Notify event handlers */
	janus_dtls_notify_state_change(dtls);
}

int janus_dtls_srtp_create_sctp(janus_dtls_srtp *dtls) {
#ifdef HAVE_SCTP
	if(dtls == NULL)
		return -1;
	janus_ice_component *component = (janus_ice_component *)dtls->component;
	if(component == NULL)
		return -2;
	janus_ice_stream *stream = component->stream;
	if(!stream)
		return -3;
	janus_ice_handle *handle = stream->handle;
	if(!handle || !handle->agent)
		return -4;
	if(janus_flags_is_set(&handle->webrtc_flags, JANUS_ICE_HANDLE_WEBRTC_ALERT))
		return -5;
	dtls->sctp = janus_sctp_association_create(dtls, handle->handle_id, 5000);
	if(dtls->sctp == NULL) {
		JANUS_LOG(LOG_ERR, "[%"SCNu64"] Error creating SCTP association...\n", handle->handle_id);
		return -6;
	}
	/* We need to start it in a thread, since it has blocking accept/connect stuff */
	janus_refcount_increase(&dtls->ref);
	janus_refcount_increase(&dtls->sctp->ref);
	GError *error = NULL;
	char tname[16];
	g_snprintf(tname, sizeof(tname), "sctpinit %"SCNu64, handle->handle_id);
	g_thread_try_new(tname, janus_dtls_sctp_setup_thread, dtls, &error);
	if(error != NULL) {
		/* Something went wrong... */
		janus_refcount_decrease(&dtls->ref);
		janus_refcount_decrease(&dtls->sctp->ref);
		JANUS_LOG(LOG_ERR, "[%"SCNu64"] Got error %d (%s) trying to launch the DTLS-SCTP thread...\n", handle->handle_id, error->code, error->message ? error->message : "??");
		return -7;
	}
	return 0;
#else
	/* Support for datachannels hasn't been built in */
	return -1;
#endif
}

void janus_dtls_srtp_incoming_msg(janus_dtls_srtp *dtls, char *buf, uint16_t len) {
	if(dtls == NULL) {
		JANUS_LOG(LOG_ERR, "No DTLS-SRTP stack, no incoming message...\n");
		return;
	}
	janus_ice_component *component = (janus_ice_component *)dtls->component;
	if(component == NULL) {
		JANUS_LOG(LOG_ERR, "No component, no DTLS...\n");
		return;
	}
	janus_ice_stream *stream = component->stream;
	if(!stream) {
		JANUS_LOG(LOG_ERR, "No stream, no DTLS...\n");
		return;
	}
	janus_ice_handle *handle = stream->handle;
	if(!handle || !handle->agent) {
		JANUS_LOG(LOG_ERR, "No handle/agent, no DTLS...\n");
		return;
	}
	if(janus_flags_is_set(&handle->webrtc_flags, JANUS_ICE_HANDLE_WEBRTC_ALERT)) {
		JANUS_LOG(LOG_WARN, "[%"SCNu64"] Alert already triggered, clearing up...\n", handle->handle_id);
		return;
	}
	if(!dtls->ssl || !dtls->read_bio) {
		JANUS_LOG(LOG_ERR, "[%"SCNu64"] No DTLS stuff for component %d in stream %d??\n", handle->handle_id, component->component_id, stream->stream_id);
		return;
	}
	if(dtls->dtls_started == 0) {
		/* Handshake not started yet: maybe we're still waiting for the answer and the DTLS role? */
		return;
	}
	janus_dtls_fd_bridge(dtls);
	int written = BIO_write(dtls->read_bio, buf, len);
	if(written != len) {
		JANUS_LOG(LOG_WARN, "[%"SCNu64"]     Only written %d/%d of those bytes on the read BIO...\n", handle->handle_id, written, len);
	} else {
		JANUS_LOG(LOG_HUGE, "[%"SCNu64"]     Written %d bytes on the read BIO...\n", handle->handle_id, written);
	}
	janus_dtls_fd_bridge(dtls);
	/* Try to read data */
	char data[1500];	/* FIXME */
	memset(&data, 0, 1500);
	int read = SSL_read(dtls->ssl, &data, 1500);
	JANUS_LOG(LOG_HUGE, "[%"SCNu64"]     ... and read %d of them from SSL...\n", handle->handle_id, read);
	if(read < 0) {
		unsigned long err = SSL_get_error(dtls->ssl, read);
		if(err == SSL_ERROR_SSL) {
			/* Ops, something went wrong with the DTLS handshake */
			char error[200];
			ERR_error_string_n(ERR_get_error(), error, 200);
			JANUS_LOG(LOG_ERR, "[%"SCNu64"] Handshake error: %s\n", handle->handle_id, error);
			return;
		}
	}
	janus_dtls_fd_bridge(dtls);
	if(janus_flags_is_set(&handle->webrtc_flags, JANUS_ICE_HANDLE_WEBRTC_STOP) || janus_is_stopping()) {
		/* DTLS alert triggered, we should end it here */
		JANUS_LOG(LOG_VERB, "[%"SCNu64"] Forced to stop it here...\n", handle->handle_id);
		return;
	}
	if(!SSL_is_init_finished(dtls->ssl)) {
		/* Nothing else to do for now */
		JANUS_LOG(LOG_HUGE, "[%"SCNu64"] Initialization not finished yet...\n", handle->handle_id);
		return;
	}
	if(dtls->ready) {
		/* There's data to be read? */
		JANUS_LOG(LOG_HUGE, "[%"SCNu64"] Any data available?\n", handle->handle_id);
#ifdef HAVE_SCTP
		if(dtls->sctp != NULL && read > 0) {
			JANUS_LOG(LOG_HUGE, "[%"SCNu64"] Sending data (%d bytes) to the SCTP stack...\n", handle->handle_id, read);
			janus_sctp_data_from_dtls(dtls->sctp, data, read);
		}
#else
		if(read > 0) {
			JANUS_LOG(LOG_WARN, "[%"SCNu64"] Data available but Data Channels support disabled...\n", handle->handle_id);
		}
#endif
	} else {
		JANUS_LOG(LOG_VERB, "[%"SCNu64"] DTLS established, yay!\n", handle->handle_id);
		/* Check the remote fingerprint */
		X509 *rcert = SSL_get_peer_certificate(dtls->ssl);
		if(!rcert) {
			JANUS_LOG(LOG_ERR, "[%"SCNu64"] No remote certificate?? (%s)\n",
				handle->handle_id, ERR_reason_error_string(ERR_get_error()));
		} else {
			unsigned int rsize;
			unsigned char rfingerprint[EVP_MAX_MD_SIZE];
			char remote_fingerprint[160];
			char *rfp = (char *)&remote_fingerprint;
			if(stream->remote_hashing && !strcasecmp(stream->remote_hashing, "sha-1")) {
				JANUS_LOG(LOG_VERB, "[%"SCNu64"] Computing sha-1 fingerprint of remote certificate...\n", handle->handle_id);
				X509_digest(rcert, EVP_sha1(), (unsigned char *)rfingerprint, &rsize);
			} else {
				JANUS_LOG(LOG_VERB, "[%"SCNu64"] Computing sha-256 fingerprint of remote certificate...\n", handle->handle_id);
				X509_digest(rcert, EVP_sha256(), (unsigned char *)rfingerprint, &rsize);
			}
			X509_free(rcert);
			rcert = NULL;
			unsigned int i = 0;
			for(i = 0; i < rsize; i++) {
				g_snprintf(rfp, 4, "%.2X:", rfingerprint[i]);
				rfp += 3;
			}
			*(rfp-1) = 0;
			JANUS_LOG(LOG_VERB, "[%"SCNu64"] Remote fingerprint (%s) of the client is %s\n",
				handle->handle_id, stream->remote_hashing ? stream->remote_hashing : "sha-256", remote_fingerprint);
			if(!strcasecmp(remote_fingerprint, stream->remote_fingerprint ? stream->remote_fingerprint : "(none)")) {
				JANUS_LOG(LOG_VERB, "[%"SCNu64"]  Fingerprint is a match!\n", handle->handle_id);
				dtls->dtls_state = JANUS_DTLS_STATE_CONNECTED;
				dtls->dtls_connected = janus_get_monotonic_time();
				/* Notify event handlers */
				janus_dtls_notify_state_change(dtls);
			} else {
				/* FIXME NOT a match! MITM? */
				JANUS_LOG(LOG_ERR, "[%"SCNu64"]  Fingerprint is NOT a match! got %s, expected %s\n", handle->handle_id, remote_fingerprint, stream->remote_fingerprint);
				dtls->dtls_state = JANUS_DTLS_STATE_FAILED;
				/* Notify event handlers */
				janus_dtls_notify_state_change(dtls);
				goto done;
			}
			if(dtls->dtls_state == JANUS_DTLS_STATE_CONNECTED) {
				/* Complete with SRTP setup */
				unsigned char material[SRTP_MASTER_LENGTH*2];
				unsigned char *local_key, *local_salt, *remote_key, *remote_salt;
				/* Export keying material for SRTP */
				if(!SSL_export_keying_material(dtls->ssl, material, SRTP_MASTER_LENGTH*2, "EXTRACTOR-dtls_srtp", 19, NULL, 0, 0)) {
					/* Oops... */
					JANUS_LOG(LOG_ERR, "[%"SCNu64"] Oops, couldn't extract SRTP keying material for component %d in stream %d?? (%s)\n",
						handle->handle_id, component->component_id, stream->stream_id, ERR_reason_error_string(ERR_get_error()));
					goto done;
				}
				/* Key derivation (http://tools.ietf.org/html/rfc5764#section-4.2) */
				if(dtls->dtls_role == JANUS_DTLS_ROLE_CLIENT) {
					local_key = material;
					remote_key = local_key + SRTP_MASTER_KEY_LENGTH;
					local_salt = remote_key + SRTP_MASTER_KEY_LENGTH;
					remote_salt = local_salt + SRTP_MASTER_SALT_LENGTH;
				} else {
					remote_key = material;
					local_key = remote_key + SRTP_MASTER_KEY_LENGTH;
					remote_salt = local_key + SRTP_MASTER_KEY_LENGTH;
					local_salt = remote_salt + SRTP_MASTER_SALT_LENGTH;
				}
				/* Build master keys and set SRTP policies */
					/* Remote (inbound) */
				srtp_crypto_policy_set_rtp_default(&(dtls->remote_policy.rtp));
				srtp_crypto_policy_set_rtcp_default(&(dtls->remote_policy.rtcp));
				dtls->remote_policy.ssrc.type = ssrc_any_inbound;
				unsigned char remote_policy_key[SRTP_MASTER_LENGTH];
				dtls->remote_policy.key = (unsigned char *)&remote_policy_key;
				memcpy(dtls->remote_policy.key, remote_key, SRTP_MASTER_KEY_LENGTH);
				memcpy(dtls->remote_policy.key + SRTP_MASTER_KEY_LENGTH, remote_salt, SRTP_MASTER_SALT_LENGTH);
#if HAS_DTLS_WINDOW_SIZE
				dtls->remote_policy.window_size = 128;
				dtls->remote_policy.allow_repeat_tx = 0;
#endif
				dtls->remote_policy.next = NULL;
					/* Local (outbound) */
				srtp_crypto_policy_set_rtp_default(&(dtls->local_policy.rtp));
				srtp_crypto_policy_set_rtcp_default(&(dtls->local_policy.rtcp));
				dtls->local_policy.ssrc.type = ssrc_any_outbound;
				unsigned char local_policy_key[SRTP_MASTER_LENGTH];
				dtls->local_policy.key = (unsigned char *)&local_policy_key;
				memcpy(dtls->local_policy.key, local_key, SRTP_MASTER_KEY_LENGTH);
				memcpy(dtls->local_policy.key + SRTP_MASTER_KEY_LENGTH, local_salt, SRTP_MASTER_SALT_LENGTH);
#if HAS_DTLS_WINDOW_SIZE
				dtls->local_policy.window_size = 128;
				dtls->local_policy.allow_repeat_tx = 0;
#endif
				dtls->local_policy.next = NULL;
				/* Create SRTP sessions */
				srtp_err_status_t res = srtp_create(&(dtls->srtp_in), &(dtls->remote_policy));
				if(res != srtp_err_status_ok) {
					/* Something went wrong... */
					JANUS_LOG(LOG_ERR, "[%"SCNu64"] Oops, error creating inbound SRTP session for component %d in stream %d??\n", handle->handle_id, component->component_id, stream->stream_id);
					JANUS_LOG(LOG_ERR, "[%"SCNu64"]  -- %d (%s)\n", handle->handle_id, res, janus_srtp_error_str(res));
					goto done;
				}
				JANUS_LOG(LOG_VERB, "[%"SCNu64"] Created inbound SRTP session for component %d in stream %d\n", handle->handle_id, component->component_id, stream->stream_id);
				res = srtp_create(&(dtls->srtp_out), &(dtls->local_policy));
				if(res != srtp_err_status_ok) {
					/* Something went wrong... */
					JANUS_LOG(LOG_ERR, "[%"SCNu64"] Oops, error creating outbound SRTP session for component %d in stream %d??\n", handle->handle_id, component->component_id, stream->stream_id);
					JANUS_LOG(LOG_ERR, "[%"SCNu64"]  -- %d (%s)\n", handle->handle_id, res, janus_srtp_error_str(res));
					goto done;
				}
				dtls->srtp_valid = 1;
				JANUS_LOG(LOG_VERB, "[%"SCNu64"] Created outbound SRTP session for component %d in stream %d\n", handle->handle_id, component->component_id, stream->stream_id);
#ifdef HAVE_SCTP
				if(janus_flags_is_set(&handle->webrtc_flags, JANUS_ICE_HANDLE_WEBRTC_DATA_CHANNELS)) {
					/* Create SCTP association as well */
					janus_dtls_srtp_create_sctp(dtls);
				}
#endif
				dtls->ready = 1;
			}
done:
			if(!janus_flags_is_set(&handle->webrtc_flags, JANUS_ICE_HANDLE_WEBRTC_ALERT) && dtls->srtp_valid) {
				/* Handshake successfully completed */
				janus_ice_dtls_handshake_done(handle, component);
			} else {
				/* Something went wrong in either DTLS or SRTP... tell the plugin about it */
				janus_dtls_callback(dtls->ssl, SSL_CB_ALERT, 0);
				janus_flags_set(&handle->webrtc_flags, JANUS_ICE_HANDLE_WEBRTC_CLEANING);
			}
		}
	}
}

void janus_dtls_srtp_send_alert(janus_dtls_srtp *dtls) {
	/* Send alert */
	janus_refcount_increase(&dtls->ref);
	if(dtls != NULL && dtls->ssl != NULL) {
		SSL_shutdown(dtls->ssl);
		janus_dtls_fd_bridge(dtls);
	}
	janus_refcount_decrease(&dtls->ref);
}

void janus_dtls_srtp_destroy(janus_dtls_srtp *dtls) {
	if(!dtls || !g_atomic_int_compare_and_exchange(&dtls->destroyed, 0, 1))
		return;
	dtls->ready = 0;
	dtls->retransmissions = 0;
#ifdef HAVE_SCTP
	/* Destroy the SCTP association if this is a DataChannel */
	if(dtls->sctp != NULL) {
		janus_sctp_association_destroy(dtls->sctp);
		janus_refcount_decrease(&dtls->sctp->ref);
		dtls->sctp = NULL;
	}
#endif
	janus_refcount_decrease(&dtls->ref);
}

/* DTLS alert callback */
void janus_dtls_callback(const SSL *ssl, int where, int ret) {
	/* We only care about alerts */
	if(!(where & SSL_CB_ALERT)) {
		return;
	}
	janus_dtls_srtp *dtls = SSL_get_ex_data(ssl, 0);
	if(!dtls) {
		JANUS_LOG(LOG_ERR, "No DTLS session related to this alert...\n");
		return;
	}
	janus_ice_component *component = dtls->component;
	if(component == NULL) {
		JANUS_LOG(LOG_ERR, "No ICE component related to this alert...\n");
		return;
	}
	janus_ice_stream *stream = component->stream;
	if(!stream) {
		JANUS_LOG(LOG_ERR, "No ICE stream related to this alert...\n");
		return;
	}
	janus_ice_handle *handle = stream->handle;
	if(!handle) {
		JANUS_LOG(LOG_ERR, "No ICE handle related to this alert...\n");
		return;
	}
	JANUS_LOG(LOG_VERB, "[%"SCNu64"] DTLS alert triggered on stream %"SCNu16" (component %"SCNu16"), closing...\n", handle->handle_id, stream->stream_id, component->component_id);
	janus_ice_webrtc_hangup(handle, "DTLS alert");
}

/* DTLS certificate verification callback */
int janus_dtls_verify_callback(int preverify_ok, X509_STORE_CTX *ctx) {
	/* We just use the verify_callback to request a certificate from the client */
	return 1;
}

/* DTLS BIOs to/from socket bridge */
void janus_dtls_fd_bridge(janus_dtls_srtp *dtls) {
	if(dtls == NULL) {
		JANUS_LOG(LOG_ERR, "No DTLS-SRTP stack, no DTLS bridge...\n");
		return;
	}
	janus_ice_component *component = (janus_ice_component *)dtls->component;
	if(component == NULL) {
		JANUS_LOG(LOG_ERR, "No component, no DTLS bridge...\n");
		return;
	}
	janus_ice_stream *stream = component->stream;
	if(!stream) {
		JANUS_LOG(LOG_ERR, "No stream, no DTLS bridge...\n");
		return;
	}
	janus_ice_handle *handle = stream->handle;
	if(!handle || !handle->agent || !dtls->write_bio) {
		JANUS_LOG(LOG_ERR, "No handle/agent/bio, no DTLS bridge...\n");
		return;
	}
	int pending = BIO_ctrl_pending(dtls->filter_bio);
	while(pending > 0) {
		JANUS_LOG(LOG_HUGE, "[%"SCNu64"] >> Going to send DTLS data: %d bytes\n", handle->handle_id, pending);
		char outgoing[pending];
		int out = BIO_read(dtls->write_bio, outgoing, sizeof(outgoing));
		JANUS_LOG(LOG_HUGE, "[%"SCNu64"] >> >> Read %d bytes from the write_BIO...\n", handle->handle_id, out);
		if(out > 1500) {
			/* FIXME Just a warning for now, this will need to be solved with proper fragmentation */
			JANUS_LOG(LOG_WARN, "[%"SCNu64"] The DTLS stack is trying to send a packet of %d bytes, this may be larger than the MTU and get dropped!\n", handle->handle_id, out);
		}
		int bytes = nice_agent_send(handle->agent, component->stream_id, component->component_id, out, outgoing);
		if(bytes < out) {
			JANUS_LOG(LOG_ERR, "[%"SCNu64"] Error sending DTLS message on component %d of stream %d (%d)\n", handle->handle_id, component->component_id, stream->stream_id, bytes);
		} else {
			JANUS_LOG(LOG_HUGE, "[%"SCNu64"] >> >> ... and sent %d of those bytes on the socket\n", handle->handle_id, bytes);
		}
		/* Update stats (TODO Do the same for the last second window as well)
		 * FIXME: the Data stats includes the bytes used for the handshake */
		if(bytes > 0) {
			component->out_stats.data.packets++;
			component->out_stats.data.bytes += bytes;
		}
		/* Check if there's anything left to send (e.g., fragmented packets) */
		pending = BIO_ctrl_pending(dtls->filter_bio);
	}
}

#ifdef HAVE_SCTP
void janus_dtls_wrap_sctp_data(janus_dtls_srtp *dtls, char *buf, int len) {
	if(dtls == NULL || !dtls->ready || dtls->sctp == NULL || buf == NULL || len < 1)
		return;
	janus_sctp_send_data(dtls->sctp, buf, len);
}

int janus_dtls_send_sctp_data(janus_dtls_srtp *dtls, char *buf, int len) {
	if(dtls == NULL || !dtls->ready || buf == NULL || len < 1)
		return -1;
	int res = SSL_write(dtls->ssl, buf, len);
	if(res <= 0) {
		unsigned long err = SSL_get_error(dtls->ssl, res);
		JANUS_LOG(LOG_ERR, "Error sending data: %s\n", ERR_reason_error_string(err));
	} else {
		janus_dtls_fd_bridge(dtls);
	}
	return res;
}

void janus_dtls_notify_data(janus_dtls_srtp *dtls, char *buf, int len) {
	if(dtls == NULL || buf == NULL || len < 1)
		return;
	janus_ice_component *component = (janus_ice_component *)dtls->component;
	if(component == NULL) {
		JANUS_LOG(LOG_ERR, "No component...\n");
		return;
	}
	janus_ice_stream *stream = component->stream;
	if(!stream) {
		JANUS_LOG(LOG_ERR, "No stream...\n");
		return;
	}
	janus_ice_handle *handle = stream->handle;
	if(!handle || !handle->agent || !dtls->write_bio) {
		JANUS_LOG(LOG_ERR, "No handle...\n");
		return;
	}
	janus_ice_incoming_data(handle, buf, len);
}
#endif

gboolean janus_dtls_retry(gpointer stack) {
	janus_dtls_srtp *dtls = (janus_dtls_srtp *)stack;
	if(dtls == NULL)
		return FALSE;
	janus_ice_component *component = (janus_ice_component *)dtls->component;
	if(component == NULL)
		return FALSE;
	janus_ice_stream *stream = component->stream;
	if(!stream)
		goto stoptimer;
	janus_ice_handle *handle = stream->handle;
	if(!handle)
		goto stoptimer;
	if(janus_flags_is_set(&handle->webrtc_flags, JANUS_ICE_HANDLE_WEBRTC_STOP))
		goto stoptimer;
	if(dtls->dtls_state == JANUS_DTLS_STATE_CONNECTED) {
		JANUS_LOG(LOG_VERB, "[%"SCNu64"] DTLS already set up, disabling retransmission timer!\n", handle->handle_id);
		goto stoptimer;
	}
	if(janus_get_monotonic_time() - dtls->dtls_started >= 20*G_USEC_PER_SEC) {
		/* FIXME Should we really give up after 20 seconds waiting for DTLS? */
		JANUS_LOG(LOG_ERR, "[%"SCNu64"] DTLS taking too much time for component %d in stream %d...\n",
			handle->handle_id, component->component_id, stream->stream_id);
		janus_ice_webrtc_hangup(handle, "DTLS timeout");
		goto stoptimer;
	}
	struct timeval timeout = {0};
	DTLSv1_get_timeout(dtls->ssl, &timeout);
	guint64 timeout_value = timeout.tv_sec*1000 + timeout.tv_usec/1000;
	JANUS_LOG(LOG_HUGE, "[%"SCNu64"] DTLSv1_get_timeout: %"SCNu64"\n", handle->handle_id, timeout_value);
	if(timeout_value == 0) {
		dtls->retransmissions++;
		JANUS_LOG(LOG_VERB, "[%"SCNu64"] DTLS timeout on component %d of stream %d, retransmitting\n", handle->handle_id, component->component_id, stream->stream_id);
		/* Notify event handlers */
		janus_dtls_notify_state_change(dtls);
		/* Retransmit the packet */
		DTLSv1_handle_timeout(dtls->ssl);
		janus_dtls_fd_bridge(dtls);
	}
	return TRUE;

stoptimer:
	if(component->dtlsrt_source != NULL) {
		g_source_destroy(component->dtlsrt_source);
		g_source_unref(component->dtlsrt_source);
		component->dtlsrt_source = NULL;
	}
	return FALSE;
}


#ifdef HAVE_SCTP
/* Helper thread to create a SCTP association that will use this DTLS stack */
void *janus_dtls_sctp_setup_thread(void *data) {
	if(data == NULL) {
		JANUS_LOG(LOG_ERR, "No DTLS stack??\n");
		g_thread_unref(g_thread_self());
		return NULL;
	}
	janus_dtls_srtp *dtls = (janus_dtls_srtp *)data;
	if(dtls->sctp == NULL) {
		JANUS_LOG(LOG_ERR, "No SCTP stack??\n");
		janus_refcount_decrease(&dtls->ref);
		g_thread_unref(g_thread_self());
		return NULL;
	}
	janus_sctp_association *sctp = (janus_sctp_association *)dtls->sctp;
	/* Do the accept/connect stuff now */
	JANUS_LOG(LOG_VERB, "[%"SCNu64"] Started thread: setup of the SCTP association\n", sctp->handle_id);
	janus_sctp_association_setup(sctp);
	janus_refcount_decrease(&dtls->ref);
	g_thread_unref(g_thread_self());
	return NULL;
}
#endif<|MERGE_RESOLUTION|>--- conflicted
+++ resolved
@@ -466,15 +466,8 @@
 		return NULL;
 	}
 	janus_dtls_srtp *dtls = g_malloc0(sizeof(janus_dtls_srtp));
-<<<<<<< HEAD
-	if(dtls == NULL) {
-		JANUS_LOG(LOG_FATAL, "Memory error!\n");
-		return NULL;
-	}
 	g_atomic_int_set(&dtls->destroyed, 0);
 	janus_refcount_init(&dtls->ref, janus_dtls_srtp_free);
-=======
->>>>>>> af87b812
 	/* Create SSL context, at last */
 	dtls->srtp_valid = 0;
 	dtls->ssl = SSL_new(ssl_ctx);
