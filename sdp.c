/*! \file    sdp.c
 * \author   Lorenzo Miniero <lorenzo@meetecho.com>
 * \copyright GNU General Public License v3
 * \brief    SDP processing
 * \details  Implementation of an SDP
 * parser/merger/generator in the server. Each SDP coming from peers is
 * stripped/anonymized before it is passed to the plugins: all
 * DTLS/ICE/transport related information is removed, only leaving the
 * relevant information in place. SDP coming from plugins is stripped/anonymized
 * as well, and merged with the proper DTLS/ICE/transport information before
 * it is sent to the peers. The actual SDP processing (parsing SDP strings,
 * representation of SDP as an internal format, and so on) is done via
 * the tools provided in sdp-utils.h.
 *
 * \ingroup protocols
 * \ref protocols
 */

#include <netdb.h>

#include "janus.h"
#include "ice.h"
#include "sdp.h"
#include "utils.h"
#include "ip-utils.h"
#include "debug.h"
#include "events.h"


/* Pre-parse SDP: is this SDP valid? how many audio/video lines? any features to take into account? */
janus_sdp *janus_sdp_preparse(void *ice_handle, const char *jsep_sdp,
		int *audio, int *video, int *data, char *error_str, size_t errlen) {
	if(!ice_handle || !jsep_sdp) {
		JANUS_LOG(LOG_ERR, "  Can't preparse, invalid arguments\n");
		return NULL;
	}
	janus_sdp *parsed_sdp = janus_sdp_parse(jsep_sdp, error_str, errlen);
	if(!parsed_sdp) {
		JANUS_LOG(LOG_ERR, "  Error parsing SDP? %s\n", error_str ? error_str : "(unknown reason)");
		/* Invalid SDP */
		return NULL;
	}
	/* Look for m-lines */
	int mlines = -1;
	GList *temp = parsed_sdp->m_lines;
	while(temp) {
		mlines++;
		janus_sdp_mline *m = (janus_sdp_mline *)temp->data;
		if(audio && m->type == JANUS_SDP_AUDIO) {
			*audio = *audio+1;
		} else if(video && m->type == JANUS_SDP_VIDEO) {
			*video = *video+1;
		} else if(data && m->type == JANUS_SDP_APPLICATION && strstr(m->proto, "DTLS/SCTP")) {
			*data = *data+1;
		}
		temp = temp->next;
	}

	return parsed_sdp;
}

/* Parse remote SDP */
int janus_sdp_process_remote(void *ice_handle, janus_sdp *remote_sdp, gboolean update) {
	if(!ice_handle || !remote_sdp)
		return -1;
	janus_handle *handle = (janus_handle *)ice_handle;
	janus_handle_webrtc *pc = handle->pc;
	if(!pc)
		return -1;
	janus_handle_webrtc_medium *medium = NULL;
	gchar *ruser = NULL, *rpass = NULL, *rhashing = NULL, *rfingerprint = NULL;
	gboolean rtx = FALSE;
	/* Ok, let's start with global attributes */
	GList *temp = remote_sdp->attributes;
	while(temp) {
		janus_sdp_attribute *a = (janus_sdp_attribute *)temp->data;
		if(a && a->name) {
			if(!strcasecmp(a->name, "fingerprint")) {
				JANUS_LOG(LOG_VERB, "[%"SCNu64"] Fingerprint (global) : %s\n", handle->handle_id, a->value);
				if(strcasestr(a->value, "sha-256 ") == a->value) {
					rhashing = g_strdup("sha-256");
					rfingerprint = g_strdup(a->value + strlen("sha-256 "));
				} else if(strcasestr(a->value, "sha-1 ") == a->value) {
					JANUS_LOG(LOG_WARN, "[%"SCNu64"]  Hashing algorithm not the one we expected (sha-1 instead of sha-256), but that's ok\n", handle->handle_id);
					rhashing = g_strdup("sha-1");
					rfingerprint = g_strdup(a->value + strlen("sha-1 "));
				} else {
					/* FIXME We should handle this somehow anyway... OpenSSL supports them all */
					JANUS_LOG(LOG_WARN, "[%"SCNu64"]  Hashing algorithm not the one we expected (sha-256/sha-1), *NOT* cool\n", handle->handle_id);
				}
			} else if(!strcasecmp(a->name, "ice-ufrag")) {
				JANUS_LOG(LOG_VERB, "[%"SCNu64"] ICE ufrag (global):   %s\n", handle->handle_id, a->value);
				ruser = g_strdup(a->value);
			} else if(!strcasecmp(a->name, "ice-pwd")) {
				JANUS_LOG(LOG_VERB, "[%"SCNu64"] ICE pwd (global):     %s\n", handle->handle_id, a->value);
				rpass = g_strdup(a->value);
			}
		}
		temp = temp->next;
	}
	/* Now go on with m-line and their attributes */
	int mlines = 0;
	temp = remote_sdp->m_lines;
	while(temp) {
		mlines++;
		janus_sdp_mline *m = (janus_sdp_mline *)temp->data;
		if(m->type == JANUS_SDP_AUDIO || m->type == JANUS_SDP_VIDEO) {
			/* Audio/Video */
			if(handle->rtp_profile == NULL && m->proto != NULL)
				handle->rtp_profile = g_strdup(m->proto);
			/* Find the internal medium instance */
			medium = g_hash_table_lookup(pc->media, GINT_TO_POINTER(m->index));
			if(!medium) {
				/* We don't have it, create one now */
				medium = janus_handle_webrtc_medium_create(handle,
					m->type == JANUS_SDP_VIDEO ? JANUS_MEDIA_VIDEO : JANUS_MEDIA_AUDIO);
			}
			if(m->port > 0) {
				JANUS_LOG(LOG_VERB, "[%"SCNu64"] Parsing candidates (stream=%d)...\n", handle->handle_id, pc->stream_id);
				switch(m->direction) {
					case JANUS_SDP_INACTIVE:
					case JANUS_SDP_INVALID:
						medium->send = FALSE;
						medium->recv = FALSE;
						break;
					case JANUS_SDP_SENDONLY:
						/* A sendonly peer means recvonly for Janus */
						medium->send = FALSE;
						medium->recv = TRUE;
						break;
					case JANUS_SDP_RECVONLY:
						/* A recvonly peer means sendonly for Janus */
						medium->send = TRUE;
						medium->recv = FALSE;
						break;
					case JANUS_SDP_SENDRECV:
					case JANUS_SDP_DEFAULT:
					default:
						medium->send = TRUE;
						medium->recv = TRUE;
						break;
				}
				if(m->ptypes != NULL) {
					g_list_free(medium->payload_types);
					medium->payload_types = g_list_copy(m->ptypes);
				}
			} else {
				/* Medium rejected? */
				medium->send = FALSE;
				medium->recv = FALSE;
			}
#ifdef HAVE_SCTP
		} else if(m->type == JANUS_SDP_APPLICATION) {
			/* Find the internal medium instance */
			medium = g_hash_table_lookup(pc->media, GINT_TO_POINTER(m->index));
			if(!medium) {
				/* We don't have it, create one now */
				medium = janus_handle_webrtc_medium_create(handle, JANUS_MEDIA_DATA);
			}
			/* Is this SCTP for DataChannels? */
			if(!strcasecmp(m->proto, "DTLS/SCTP") || !strcasecmp(m->proto, "UDP/DTLS/SCTP")) {
				if(m->port > 0) {
					/* Yep */
					JANUS_LOG(LOG_VERB, "[%"SCNu64"] Parsing SCTP candidates (stream=%d)...\n", handle->handle_id, pc->stream_id);
					if(!janus_flags_is_set(&handle->webrtc_flags, JANUS_HANDLE_WEBRTC_DATA_CHANNELS)) {
						janus_flags_set(&handle->webrtc_flags, JANUS_HANDLE_WEBRTC_DATA_CHANNELS);
					}
					if(!strcasecmp(m->proto, "UDP/DTLS/SCTP")) {
						janus_flags_set(&handle->webrtc_flags, JANUS_HANDLE_WEBRTC_NEW_DATACHAN_SDP);
					} else {
						janus_flags_clear(&handle->webrtc_flags, JANUS_HANDLE_WEBRTC_NEW_DATACHAN_SDP);
					}
					medium->send = TRUE;
					medium->recv = TRUE;
				} else {
					/* Data channels rejected? */
					JANUS_LOG(LOG_VERB, "[%"SCNu64"] Data channels rejected by peer...\n", handle->handle_id);
					janus_flags_clear(&handle->webrtc_flags, JANUS_HANDLE_WEBRTC_NEW_DATACHAN_SDP);
					medium->send = FALSE;
					medium->recv = FALSE;
				}
			} else {
				/* Unsupported data channels format. */
				JANUS_LOG(LOG_VERB, "[%"SCNu64"] Data channels format %s unsupported, skipping\n", handle->handle_id, m->proto);
				janus_flags_clear(&handle->webrtc_flags, JANUS_HANDLE_WEBRTC_NEW_DATACHAN_SDP);
				medium->send = FALSE;
				medium->recv = FALSE;
			}
#endif
		} else {
			JANUS_LOG(LOG_WARN, "[%"SCNu64"] Skipping disabled/unsupported media line...\n", handle->handle_id);
			medium = g_hash_table_lookup(pc->media, GINT_TO_POINTER(m->index));
			if(!medium) {
				/* We don't have it, create one now */
				medium = janus_handle_webrtc_medium_create(handle, JANUS_MEDIA_UNKNOWN);
			}
		}
		/* Look for mid, ICE credentials and fingerprint first: check media attributes */
		GList *tempA = m->attributes;
		while(tempA) {
			janus_sdp_attribute *a = (janus_sdp_attribute *)tempA->data;
			if(a->name) {
				if(!strcasecmp(a->name, "mid")) {
					/* Found mid attribute */
					if(medium->mid == NULL)
						medium->mid = g_strdup(a->value);
					if(handle->pc_mid == NULL)
						handle->pc_mid = g_strdup(a->value);
				} else if(!strcasecmp(a->name, "fingerprint")) {
					JANUS_LOG(LOG_VERB, "[%"SCNu64"] Fingerprint (local) : %s\n", handle->handle_id, a->value);
					if(strcasestr(a->value, "sha-256 ") == a->value) {
						g_free(rhashing);	/* FIXME We're overwriting the global one, if any */
						rhashing = g_strdup("sha-256");
						g_free(rfingerprint);	/* FIXME We're overwriting the global one, if any */
						rfingerprint = g_strdup(a->value + strlen("sha-256 "));
					} else if(strcasestr(a->value, "sha-1 ") == a->value) {
						JANUS_LOG(LOG_WARN, "[%"SCNu64"]  Hashing algorithm not the one we expected (sha-1 instead of sha-256), but that's ok\n", handle->handle_id);
						g_free(rhashing);	/* FIXME We're overwriting the global one, if any */
						rhashing = g_strdup("sha-1");
						g_free(rfingerprint);	/* FIXME We're overwriting the global one, if any */
						rfingerprint = g_strdup(a->value + strlen("sha-1 "));
					} else {
						/* FIXME We should handle this somehow anyway... OpenSSL supports them all */
						JANUS_LOG(LOG_WARN, "[%"SCNu64"]  Hashing algorithm not the one we expected (sha-256), *NOT* cool\n", handle->handle_id);
					}
				} else if(!strcasecmp(a->name, "setup")) {
					JANUS_LOG(LOG_VERB, "[%"SCNu64"] DTLS setup (local):  %s\n", handle->handle_id, a->value);
					if(!update) {
						if(!strcasecmp(a->value, "actpass") || !strcasecmp(a->value, "passive")) {
							JANUS_LOG(LOG_VERB, "[%"SCNu64"] Setting connect state (DTLS client)\n", handle->handle_id);
							pc->dtls_role = JANUS_DTLS_ROLE_CLIENT;
						} else if(!strcasecmp(a->value, "active")) {
							JANUS_LOG(LOG_VERB, "[%"SCNu64"] Setting accept state (DTLS server)\n", handle->handle_id);
							pc->dtls_role = JANUS_DTLS_ROLE_SERVER;
						}
						if(pc->dtls)
							pc->dtls->dtls_role = pc->dtls_role;
					}
					/* TODO Handle holdconn... */
				} else if(!strcasecmp(a->name, "ice-ufrag")) {
					JANUS_LOG(LOG_VERB, "[%"SCNu64"] ICE ufrag (local):   %s\n", handle->handle_id, a->value);
					g_free(ruser);	/* FIXME We're overwriting the global one, if any */
					ruser = g_strdup(a->value);
				} else if(!strcasecmp(a->name, "ice-pwd")) {
					JANUS_LOG(LOG_VERB, "[%"SCNu64"] ICE pwd (local):     %s\n", handle->handle_id, a->value);
					g_free(rpass);	/* FIXME We're overwriting the global one, if any */
					rpass = g_strdup(a->value);
				}
			}
			tempA = tempA->next;
		}
		if(mlines == 1) {
			if(!ruser || !rpass || !rfingerprint || !rhashing) {
				/* Missing mandatory information, failure... */
				if(ruser)
					g_free(ruser);
				ruser = NULL;
				if(rpass)
					g_free(rpass);
				rpass = NULL;
				if(rhashing)
					g_free(rhashing);
				rhashing = NULL;
				if(rfingerprint)
					g_free(rfingerprint);
				rfingerprint = NULL;
				return -2;
			}
			/* If this is a renegotiation, check if this is an ICE restart */
			if((ruser && pc->ruser && strcmp(ruser, pc->ruser)) ||
					(rpass && pc->rpass && strcmp(rpass, pc->rpass))) {
				JANUS_LOG(LOG_WARN, "[%"SCNu64"] ICE restart detected\n", handle->handle_id);
				janus_flags_clear(&handle->webrtc_flags, JANUS_HANDLE_WEBRTC_ALL_TRICKLES);
				janus_flags_set(&handle->webrtc_flags, JANUS_HANDLE_WEBRTC_ICE_RESTART);
			}
			/* Store fingerprint and hashing */
			g_free(pc->remote_hashing);
			pc->remote_hashing = g_strdup(rhashing);
			g_free(pc->remote_fingerprint);
			pc->remote_fingerprint = g_strdup(rfingerprint);
			/* Store the ICE username and password for this stream */
			g_free(pc->ruser);
			pc->ruser = g_strdup(ruser);
			g_free(pc->rpass);
			pc->rpass = g_strdup(rpass);
		}
		/* Is simulcasting enabled, using rid? (we need to check this before parsing SSRCs) */
		tempA = m->attributes;
		while(tempA) {
			janus_sdp_attribute *a = (janus_sdp_attribute *)tempA->data;
			if(a->name && !strcasecmp(a->name, "rid")) {
				/* This attribute is used by Firefox for simulcasting */
				char rid[16];
				if(sscanf(a->value, "%15s send", rid) != 1) {
					JANUS_LOG(LOG_ERR, "[%"SCNu64"] Failed to parse rid attribute...\n", handle->handle_id);
				} else {
					JANUS_LOG(LOG_VERB, "[%"SCNu64"] Parsed rid: %s\n", handle->handle_id, rid);
					if(medium->rid[0] == NULL) {
						medium->rid[0] = g_strdup(rid);
					} else if(medium->rid[1] == NULL) {
						medium->rid[1] = g_strdup(rid);
					} else if(medium->rid[2] == NULL) {
						medium->rid[2] = g_strdup(rid);
					} else {
						JANUS_LOG(LOG_WARN, "[%"SCNu64"] Too many RTP Stream IDs, ignoring '%s'...\n", handle->handle_id, rid);
					}
				}
			}
			tempA = tempA->next;
		}
		/* Let's start figuring out the SSRCs, and any grouping that may be there */
		medium->ssrc_peer_new[0] = 0;
		medium->ssrc_peer_new[1] = 0;
		medium->ssrc_peer_new[2] = 0;
		medium->ssrc_peer_rtx_new[0] = 0;
		medium->ssrc_peer_rtx_new[1] = 0;
		medium->ssrc_peer_rtx_new[2] = 0;
		/* Any SSRC SIM group? */
		tempA = m->attributes;
		while(tempA) {
			janus_sdp_attribute *a = (janus_sdp_attribute *)tempA->data;
			if(a->name && a->value) {
				if(!strcasecmp(a->name, "ssrc-group") && strstr(a->value, "SIM")) {
					int res = janus_sdp_parse_ssrc_group(medium, (const char *)a->value, m->type == JANUS_SDP_VIDEO);
					if(res != 0) {
						JANUS_LOG(LOG_ERR, "[%"SCNu64"] Failed to parse SSRC SIM group attribute... (%d)\n", handle->handle_id, res);
					}
				}
			}
			tempA = tempA->next;
		}
		/* Any SSRC FID group? */
		tempA = m->attributes;
		while(tempA) {
			janus_sdp_attribute *a = (janus_sdp_attribute *)tempA->data;
			if(a->name && a->value) {
				if(!strcasecmp(a->name, "ssrc-group") && strstr(a->value, "FID")) {
					int res = janus_sdp_parse_ssrc_group(medium, (const char *)a->value, m->type == JANUS_SDP_VIDEO);
					if(res != 0) {
						JANUS_LOG(LOG_ERR, "[%"SCNu64"] Failed to parse SSRC FID group attribute... (%d)\n", handle->handle_id, res);
					}
				}
			}
			tempA = tempA->next;
		}
		/* Any SSRC in general? */
		tempA = m->attributes;
		while(tempA) {
			janus_sdp_attribute *a = (janus_sdp_attribute *)tempA->data;
			if(a->name && a->value) {
				if(!strcasecmp(a->name, "ssrc")) {
					int res = janus_sdp_parse_ssrc(medium, (const char *)a->value, m->type == JANUS_SDP_VIDEO);
					if(res != 0) {
						JANUS_LOG(LOG_ERR, "[%"SCNu64"] Failed to parse SSRC attribute... (%d)\n", handle->handle_id, res);
					}
				}
			}
			tempA = tempA->next;
		}
		/* Now look for candidates and other info */
		tempA = m->attributes;
		while(tempA) {
			janus_sdp_attribute *a = (janus_sdp_attribute *)tempA->data;
			if(a->name) {
				if(!strcasecmp(a->name, "candidate")) {
					if(m->type == JANUS_SDP_AUDIO && mlines > 1) {
						JANUS_LOG(LOG_VERB, "[%"SCNu64"] This is an audio candidate but we're bundling on another stream, ignoring...\n", handle->handle_id);
					} else if(m->type == JANUS_SDP_VIDEO && mlines > 1) {
						JANUS_LOG(LOG_VERB, "[%"SCNu64"] This is a video candidate but we're bundling on another stream, ignoring...\n", handle->handle_id);
#ifdef HAVE_SCTP
					} else if(m->type == JANUS_SDP_APPLICATION && mlines > 1) {
						JANUS_LOG(LOG_VERB, "[%"SCNu64"] This is a SCTP candidate but we're bundling on another stream, ignoring...\n", handle->handle_id);
#endif
					} else {
						int res = janus_sdp_parse_candidate(pc, (const char *)a->value, 0);
						if(res != 0) {
							JANUS_LOG(LOG_ERR, "[%"SCNu64"] Failed to parse candidate... (%d)\n", handle->handle_id, res);
						}
					}
				} else if(!strcasecmp(a->name, "rtcp-fb")) {
					if(a->value && strstr(a->value, "nack") && medium) {
						/* Enable NACKs */
						medium->do_nacks = TRUE;
					}
				} else if(!strcasecmp(a->name, "fmtp")) {
					if(a->value && strstr(a->value, "apt=")) {
						/* RFC4588 rtx payload type mapping */
						int ptype = -1, rtx_ptype = -1;
						if(sscanf(a->value, "%d apt=%d", &rtx_ptype, &ptype) != 2) {
							JANUS_LOG(LOG_ERR, "[%"SCNu64"] Failed to parse fmtp/apt attribute...\n", handle->handle_id);
						} else {
							if(janus_is_rfc4588_enabled()) {
								rtx = TRUE;
								janus_flags_set(&handle->webrtc_flags, JANUS_HANDLE_WEBRTC_RFC4588_RTX);
								if(medium->rtx_payload_types == NULL)
									medium->rtx_payload_types = g_hash_table_new(NULL, NULL);
								g_hash_table_insert(medium->rtx_payload_types, GINT_TO_POINTER(ptype), GINT_TO_POINTER(rtx_ptype));
							}
						}
					}
				}
#ifdef HAVE_SCTP
				else if(!strcasecmp(a->name, "sctpmap")) {
					/* We don't really care */
					JANUS_LOG(LOG_VERB, "Got a sctpmap attribute: %s\n", a->value);
				}
#endif
			}
			tempA = tempA->next;
		}
		/* Any change in SSRCs we should be aware of? */
		if(m->type == JANUS_SDP_AUDIO || m->type == JANUS_SDP_VIDEO) {
			int vindex = 0;
			for(vindex=0; vindex<3; vindex++) {
				if(medium->ssrc_peer_new[vindex] > 0) {
					if(medium->ssrc_peer[vindex] > 0 && medium->ssrc_peer[vindex] != medium->ssrc_peer_new[vindex]) {
						JANUS_LOG(LOG_INFO, "[%"SCNu64"] %s SSRC (#%d) changed: %"SCNu32" --> %"SCNu32"\n",
							handle->handle_id, m->type == JANUS_SDP_VIDEO ? "Video" : "Audio",
							vindex, medium->ssrc_peer[vindex], medium->ssrc_peer_new[vindex]);
						/* FIXME Reset the RTCP context */
						if(medium != NULL) {
							janus_mutex_lock(&medium->mutex);
							if(medium->rtcp_ctx[vindex]) {
								memset(medium->rtcp_ctx[vindex], 0, sizeof(*medium->rtcp_ctx[vindex]));
								medium->rtcp_ctx[vindex]->tb = (m->type == JANUS_SDP_VIDEO ? 90000 : 48000);	/* May change later */
							}
							if(medium->last_seqs[vindex])
								janus_seq_list_free(&medium->last_seqs[vindex]);
							janus_mutex_unlock(&medium->mutex);
						}
					}
					medium->ssrc_peer[vindex] = medium->ssrc_peer_new[vindex];
					medium->ssrc_peer_new[vindex] = 0;
				}
				if(!g_hash_table_lookup(pc->media_byssrc, GINT_TO_POINTER(medium->ssrc_peer[vindex]))) {
					g_hash_table_insert(pc->media_byssrc, GINT_TO_POINTER(medium->ssrc_peer[vindex]), medium);
					janus_refcount_increase(&medium->ref);
				}
				/* Do the same with the related rtx SSRC, if any */
				if(medium->ssrc_peer_rtx_new[vindex] > 0) {
					if(medium->ssrc_peer_rtx[vindex] > 0 && medium->ssrc_peer_rtx[vindex] != medium->ssrc_peer_rtx_new[vindex]) {
						JANUS_LOG(LOG_INFO, "[%"SCNu64"] %s SSRC (#%d rtx) changed: %"SCNu32" --> %"SCNu32"\n",
							handle->handle_id, m->type == JANUS_SDP_VIDEO ? "Video" : "Audio",
							vindex, medium->ssrc_peer_rtx[vindex], medium->ssrc_peer_rtx_new[vindex]);
					}
					medium->ssrc_peer_rtx[vindex] = medium->ssrc_peer_rtx_new[vindex];
					medium->ssrc_peer_rtx_new[vindex] = 0;
					if(medium->ssrc_rtx == 0)
						medium->ssrc_rtx = janus_random_uint32();	/* FIXME Should we look for conflicts? */
					if(!g_hash_table_lookup(pc->media_byssrc, GINT_TO_POINTER(medium->ssrc_peer_rtx[vindex]))) {
						g_hash_table_insert(pc->media_byssrc, GINT_TO_POINTER(medium->ssrc_peer_rtx[vindex]), medium);
						janus_refcount_increase(&medium->ref);
					}
					if(!g_hash_table_lookup(pc->media_byssrc, GINT_TO_POINTER(medium->ssrc_rtx))) {
						g_hash_table_insert(pc->media_byssrc, GINT_TO_POINTER(medium->ssrc_rtx), medium);
						janus_refcount_increase(&medium->ref);
					}
				}
			}
			if(m->type == JANUS_SDP_VIDEO) {
				if(medium->ssrc_peer[1] && medium->rtcp_ctx[1] == NULL) {
					medium->rtcp_ctx[1] = g_malloc0(sizeof(rtcp_context));
					medium->rtcp_ctx[1]->tb = 90000;
				}
				if(medium->ssrc_peer[2] && medium->rtcp_ctx[2] == NULL) {
					medium->rtcp_ctx[2] = g_malloc0(sizeof(rtcp_context));
					medium->rtcp_ctx[2]->tb = 90000;
				}
			}
		}
		temp = temp->next;
	}
	/* Disable RFC4588 if the peer didn't negotiate it */
	if(!rtx) {
		janus_flags_clear(&handle->webrtc_flags, JANUS_HANDLE_WEBRTC_RFC4588_RTX);
		/* Iterate on all media */
		janus_handle_webrtc_medium *medium = NULL;
		uint mi=0;
		for(mi=0; mi<g_hash_table_size(pc->media); mi++) {
			medium = g_hash_table_lookup(pc->media, GUINT_TO_POINTER(mi));
			if(medium) {
				g_hash_table_remove(pc->media_byssrc, GINT_TO_POINTER(medium->ssrc_rtx));
				medium->ssrc_rtx = 0;
			}
		}
	}
	/* Cleanup */
	g_free(ruser);
	g_free(rpass);
	g_free(rhashing);
	g_free(rfingerprint);

	return 0;	/* FIXME Handle errors better */
}

/* Parse local SDP */
int janus_sdp_process_local(void *ice_handle, janus_sdp *remote_sdp, gboolean update) {
	if(!ice_handle || !remote_sdp)
		return -1;
	janus_handle *handle = (janus_handle *)ice_handle;
	janus_handle_webrtc *pc = handle->pc;
	if(!pc)
		return -1;
	janus_handle_webrtc_medium *medium = NULL;
	/* We only go through m-lines to setup medium instances accordingly */
	int mlines = -1;
	GList *temp = remote_sdp->m_lines;
	while(temp) {
		mlines++;
		janus_sdp_mline *m = (janus_sdp_mline *)temp->data;
		/* Find the internal medium instance */
		medium = g_hash_table_lookup(pc->media, GINT_TO_POINTER(m->index));
		if(!medium) {
			/* We don't have it, create one now */
			if(m->type == JANUS_SDP_AUDIO)
				medium = janus_handle_webrtc_medium_create(handle, JANUS_MEDIA_AUDIO);
			else if(m->type == JANUS_SDP_VIDEO)
				medium = janus_handle_webrtc_medium_create(handle, JANUS_MEDIA_VIDEO);
			else if(m->type == JANUS_SDP_APPLICATION && strstr(m->proto, "DTLS/SCTP"))
				medium = janus_handle_webrtc_medium_create(handle, JANUS_MEDIA_DATA);
			else
				medium = janus_handle_webrtc_medium_create(handle, JANUS_MEDIA_DATA);
		}
		/* Check if the offer contributed an mid */
		GList *tempA = m->attributes;
		while(tempA) {
			janus_sdp_attribute *a = (janus_sdp_attribute *)tempA->data;
			if(a->name) {
				if(!strcasecmp(a->name, "mid")) {
					/* Found mid attribute */
					if(medium->mid == NULL)
						medium->mid = g_strdup(a->value);
					if(handle->pc_mid == NULL)
						handle->pc_mid = g_strdup(a->value);
				}
			}
			tempA = tempA->next;
		}
		if(medium->mid == NULL) {
			/* No mid provided, generate one now */
			char mid[5];
			memset(mid, 0, sizeof(mid));
			g_snprintf(mid, sizeof(mid), "%d", mlines);
			medium->mid = g_strdup(mid);
		}
		if(m->direction == JANUS_SDP_INACTIVE) {
			/* FIXME Reset the local SSRCs and RTCP context */
			if(medium->ssrc != 0)
				g_hash_table_remove(pc->media_byssrc, GINT_TO_POINTER(medium->ssrc));
			medium->ssrc = 0;
			if(medium->ssrc_rtx != 0)
				g_hash_table_remove(pc->media_byssrc, GINT_TO_POINTER(medium->ssrc_rtx));
			medium->ssrc_rtx = 0;
			int vindex = 0;
			for(vindex=0; vindex<3; vindex++) {
				if(medium->rtcp_ctx[vindex]) {
					int tb = medium->rtcp_ctx[vindex]->tb;
					memset(medium->rtcp_ctx[vindex], 0, sizeof(janus_rtcp_context));
					medium->rtcp_ctx[vindex]->tb = tb;
				}
			}
		} else if(m->type != JANUS_SDP_APPLICATION) {
			if(medium->ssrc == 0) {
				medium->ssrc = janus_random_uint32();	/* FIXME Should we look for conflicts? */
				if(janus_flags_is_set(&handle->webrtc_flags, JANUS_HANDLE_WEBRTC_RFC4588_RTX)) {
					/* Create an SSRC for RFC4588 as well */
					medium->ssrc_rtx = janus_random_uint32();	/* FIXME Should we look for conflicts? */
				}
				/* Update the SSRC-indexed map */
				g_hash_table_insert(pc->media_byssrc, GINT_TO_POINTER(medium->ssrc), medium);
				janus_refcount_increase(&medium->ref);
				if(medium->ssrc_rtx > 0) {
					g_hash_table_insert(pc->media_byssrc, GINT_TO_POINTER(medium->ssrc_rtx), medium);
					janus_refcount_increase(&medium->ref);
				}
			}
		}
		temp = temp->next;
	}
	return 0;	/* FIXME Handle errors better */
}

int janus_sdp_parse_candidate(void *webrtc, const char *candidate, int trickle) {
	if(webrtc == NULL || candidate == NULL)
		return -1;
	janus_handle_webrtc *pc = (janus_handle_webrtc *)webrtc;
	janus_handle *handle = pc->handle;
	if(handle == NULL)
		return -2;
	if(strstr(candidate, "end-of-candidates")) {
		/* FIXME Should we do something with this? */
		JANUS_LOG(LOG_VERB, "[%"SCNu64"] end-of-candidates received\n", handle->handle_id);
		return 0;
	}
	if(strstr(candidate, "candidate:") == candidate) {
		/* Skipping the 'candidate:' prefix Firefox puts in trickle candidates */
		candidate += strlen("candidate:");
	}
	char rfoundation[33], rtransport[4], rip[50], rtype[6], rrelip[40];
	guint32 rcomponent, rpriority, rport, rrelport;
	int res = sscanf(candidate, "%32s %30u %3s %30u %49s %30u typ %5s %*s %39s %*s %30u",
		rfoundation, &rcomponent, rtransport, &rpriority,
			rip, &rport, rtype, rrelip, &rrelport);
	if(res < 7) {
		/* Failed to parse this address, can it be IPv6? */
		if(!janus_ice_is_ipv6_enabled()) {
			JANUS_LOG(LOG_WARN, "[%"SCNu64"] Received IPv6 candidate, but IPv6 support is disabled...\n", handle->handle_id);
			return res;
		}
	}
	if(res >= 7) {
		if(strstr(rip, ".local")) {
			/* The IP is actually an mDNS address, try to resolve it
			 * https://tools.ietf.org/html/draft-ietf-rtcweb-mdns-ice-candidates-00 */
			struct addrinfo *info = NULL;
			janus_network_address addr;
			janus_network_address_string_buffer addr_buf;
			if(getaddrinfo(rip, NULL, NULL, &info) != 0 ||
					janus_network_address_from_sockaddr(info->ai_addr, &addr) != 0 ||
					janus_network_address_to_string_buffer(&addr, &addr_buf) != 0) {
				JANUS_LOG(LOG_WARN, "[%"SCNu64"] Couldn't resolve mDNS address (%s), dropping candidate\n",
					handle->handle_id, rip);
				if(info)
					freeaddrinfo(info);
				return res;
			}
			freeaddrinfo(info);
			JANUS_LOG(LOG_WARN, "[%"SCNu64"] mDNS address (%s) resolved: %s\n",
				handle->handle_id, rip, janus_network_address_string_from_buffer(&addr_buf));
			g_strlcpy(rip, janus_network_address_string_from_buffer(&addr_buf), sizeof(rip));
		}
		/* Add remote candidate */
		if(rcomponent > 1) {
			JANUS_LOG(LOG_VERB, "[%"SCNu64"]   -- Skipping component %d in stream %d (rtcp-muxing)\n", handle->handle_id, rcomponent, pc->stream_id);
		} else {
			//~ if(trickle) {
				//~ if(pc->dtls != NULL) {
					//~ /* This component is already ready, ignore this further candidate */
					//~ JANUS_LOG(LOG_VERB, "[%"SCNu64"]   -- Ignoring this candidate, the component is already ready\n", handle->handle_id);
					//~ return 0;
				//~ }
			//~ }
			pc->component_id = rcomponent;
			pc->stream_id = pc->stream_id;
			NiceCandidate *c = NULL;
			if(!strcasecmp(rtype, "host")) {
				JANUS_LOG(LOG_VERB, "[%"SCNu64"]  Adding remote candidate component:%d stream:%d type:host %s:%d\n",
					handle->handle_id, rcomponent, pc->stream_id, rip, rport);
				/* Unless this is libnice >= 0.1.8, we only support UDP... */
				if(!strcasecmp(rtransport, "udp")) {
					c = nice_candidate_new(NICE_CANDIDATE_TYPE_HOST);
#ifdef HAVE_LIBNICE_TCP
				} else if(!strcasecmp(rtransport, "tcp") && janus_ice_is_ice_tcp_enabled()) {
					c = nice_candidate_new(NICE_CANDIDATE_TYPE_HOST);
#endif
				} else {
					JANUS_LOG(LOG_VERB, "[%"SCNu64"]    Skipping unsupported transport '%s' for media\n", handle->handle_id, rtransport);
				}
			} else if(!strcasecmp(rtype, "srflx")) {
				JANUS_LOG(LOG_VERB, "[%"SCNu64"]  Adding remote candidate component:%d stream:%d type:srflx %s:%d --> %s:%d \n",
					handle->handle_id, rcomponent, pc->stream_id,  rrelip, rrelport, rip, rport);
				/* Unless this is libnice >= 0.1.8, we only support UDP... */
				if(!strcasecmp(rtransport, "udp")) {
					c = nice_candidate_new(NICE_CANDIDATE_TYPE_SERVER_REFLEXIVE);
#ifdef HAVE_LIBNICE_TCP
				} else if(!strcasecmp(rtransport, "tcp") && janus_ice_is_ice_tcp_enabled()) {
					c = nice_candidate_new(NICE_CANDIDATE_TYPE_SERVER_REFLEXIVE);
#endif
				} else {
					JANUS_LOG(LOG_VERB, "[%"SCNu64"]    Skipping unsupported transport '%s' for media\n", handle->handle_id, rtransport);
				}
			} else if(!strcasecmp(rtype, "prflx")) {
				JANUS_LOG(LOG_VERB, "[%"SCNu64"]  Adding remote candidate component:%d stream:%d type:prflx %s:%d --> %s:%d\n",
					handle->handle_id, rcomponent, pc->stream_id, rrelip, rrelport, rip, rport);
				/* Unless this is libnice >= 0.1.8, we only support UDP... */
				if(!strcasecmp(rtransport, "udp")) {
					c = nice_candidate_new(NICE_CANDIDATE_TYPE_PEER_REFLEXIVE);
#ifdef HAVE_LIBNICE_TCP
				} else if(!strcasecmp(rtransport, "tcp") && janus_ice_is_ice_tcp_enabled()) {
					c = nice_candidate_new(NICE_CANDIDATE_TYPE_PEER_REFLEXIVE);
#endif
				} else {
					JANUS_LOG(LOG_VERB, "[%"SCNu64"]    Skipping unsupported transport '%s' for media\n", handle->handle_id, rtransport);
				}
			} else if(!strcasecmp(rtype, "relay")) {
				JANUS_LOG(LOG_VERB, "[%"SCNu64"]  Adding remote candidate component:%d stream:%d type:relay %s:%d --> %s:%d\n",
					handle->handle_id, rcomponent, pc->stream_id, rrelip, rrelport, rip, rport);
				/* We only support UDP/TCP/TLS... */
				if(strcasecmp(rtransport, "udp") && strcasecmp(rtransport, "tcp") && strcasecmp(rtransport, "tls")) {
					JANUS_LOG(LOG_VERB, "[%"SCNu64"]    Skipping unsupported transport '%s' for media\n", handle->handle_id, rtransport);
				} else {
					c = nice_candidate_new(NICE_CANDIDATE_TYPE_RELAYED);
				}
			} else {
				/* FIXME What now? */
				JANUS_LOG(LOG_ERR, "[%"SCNu64"]  Unknown remote candidate type:%s for component:%d stream:%d!\n",
					handle->handle_id, rtype, rcomponent, pc->stream_id);
			}
			if(c != NULL) {
				c->component_id = rcomponent;
				c->stream_id = pc->stream_id;
#ifndef HAVE_LIBNICE_TCP
				c->transport = NICE_CANDIDATE_TRANSPORT_UDP;
#else
				if(!strcasecmp(rtransport, "udp")) {
					JANUS_LOG(LOG_VERB, "[%"SCNu64"]  Transport: UDP\n", handle->handle_id);
					c->transport = NICE_CANDIDATE_TRANSPORT_UDP;
				} else {
					/* Check the type (https://tools.ietf.org/html/rfc6544#section-4.5) */
					const char *type = NULL;
					int ctype = 0;
					if(strstr(candidate, "tcptype active")) {
						type = "active";
						ctype = NICE_CANDIDATE_TRANSPORT_TCP_ACTIVE;
					} else if(strstr(candidate, "tcptype passive")) {
						type = "passive";
						ctype = NICE_CANDIDATE_TRANSPORT_TCP_PASSIVE;
					} else if(strstr(candidate, "tcptype so")) {
						type = "so";
						ctype = NICE_CANDIDATE_TRANSPORT_TCP_SO;
					} else {
						/* TODO: We should actually stop here... */
						JANUS_LOG(LOG_ERR, "[%"SCNu64"] Missing tcptype info for the TCP candidate!\n", handle->handle_id);
					}
					JANUS_LOG(LOG_VERB, "[%"SCNu64"]  Transport: TCP (%s)\n", handle->handle_id, type);
					c->transport = ctype;
				}
#endif
				g_strlcpy(c->foundation, rfoundation, NICE_CANDIDATE_MAX_FOUNDATION);
				c->priority = rpriority;
				nice_address_set_from_string(&c->addr, rip);
				nice_address_set_port(&c->addr, rport);
				c->username = g_strdup(pc->ruser);
				c->password = g_strdup(pc->rpass);
				if(c->type == NICE_CANDIDATE_TYPE_SERVER_REFLEXIVE || c->type == NICE_CANDIDATE_TYPE_PEER_REFLEXIVE) {
					nice_address_set_from_string(&c->base_addr, rrelip);
					nice_address_set_port(&c->base_addr, rrelport);
				} else if(c->type == NICE_CANDIDATE_TYPE_RELAYED) {
					/* FIXME Do we really need the base address for TURN? */
					nice_address_set_from_string(&c->base_addr, rrelip);
					nice_address_set_port(&c->base_addr, rrelport);
				}
				pc->candidates = g_slist_append(pc->candidates, c);
				JANUS_LOG(LOG_HUGE, "[%"SCNu64"]    Candidate added to the list! (%u elements for %d/%d)\n", handle->handle_id,
					g_slist_length(pc->candidates), pc->stream_id, pc->component_id);
				/* Save for the summary, in case we need it */
				pc->remote_candidates = g_slist_append(pc->remote_candidates, g_strdup(candidate));
				/* Notify event handlers */
				if(janus_events_is_enabled()) {
					janus_session *session = (janus_session *)handle->session;
					json_t *info = json_object();
					json_object_set_new(info, "remote-candidate", json_string(candidate));
					json_object_set_new(info, "stream_id", json_integer(pc->stream_id));
					json_object_set_new(info, "component_id", json_integer(pc->component_id));
					janus_events_notify_handlers(JANUS_EVENT_TYPE_WEBRTC, session->session_id, handle->handle_id, handle->opaque_id, info);
				}
				/* See if we need to process this */
				if(trickle) {
					if(janus_flags_is_set(&handle->webrtc_flags, JANUS_HANDLE_WEBRTC_START)) {
						/* This is a trickle candidate and ICE has started, we should process it right away */
						if(!pc->process_started) {
							/* Actually, ICE has JUST started for this component, take care of the candidates we've added so far */
							JANUS_LOG(LOG_VERB, "[%"SCNu64"] ICE already started for this component, setting candidates we have up to now\n", handle->handle_id);
							janus_handle_setup_remote_candidates(handle, pc->stream_id, pc->component_id);
						} else {
							GSList *candidates = NULL;
							candidates = g_slist_append(candidates, c);
							if(nice_agent_set_remote_candidates(handle->agent, pc->stream_id, pc->component_id, candidates) < 1) {
								JANUS_LOG(LOG_ERR, "[%"SCNu64"] Failed to add trickle candidate :-(\n", handle->handle_id);
							} else {
								JANUS_LOG(LOG_HUGE, "[%"SCNu64"] Trickle candidate added!\n", handle->handle_id);
							}
							g_slist_free(candidates);
						}
					} else {
						/* ICE hasn't started yet: to make sure we're not stuck, also check if we stopped processing the SDP */
						if(!janus_flags_is_set(&handle->webrtc_flags, JANUS_HANDLE_WEBRTC_PROCESSING_OFFER)) {
							janus_flags_set(&handle->webrtc_flags, JANUS_HANDLE_WEBRTC_START);
							/* This is a trickle candidate and ICE has started, we should process it right away */
							if(!pc->process_started) {
								/* Actually, ICE has JUST started for this component, take care of the candidates we've added so far */
								JANUS_LOG(LOG_VERB, "[%"SCNu64"] SDP processed but ICE not started yet for this component, setting candidates we have up to now\n", handle->handle_id);
								janus_handle_setup_remote_candidates(handle, pc->stream_id, pc->component_id);
							} else {
								GSList *candidates = NULL;
								candidates = g_slist_append(candidates, c);
								if(nice_agent_set_remote_candidates(handle->agent, pc->stream_id, pc->component_id, candidates) < 1) {
									JANUS_LOG(LOG_ERR, "[%"SCNu64"] Failed to add trickle candidate :-(\n", handle->handle_id);
								} else {
									JANUS_LOG(LOG_HUGE, "[%"SCNu64"] Trickle candidate added!\n", handle->handle_id);
								}
								g_slist_free(candidates);
							}
						} else {
							/* Still processing the offer/answer: queue the trickle candidate for now, we'll process it later */
							JANUS_LOG(LOG_VERB, "[%"SCNu64"] Queueing trickle candidate, status is not START yet\n", handle->handle_id);
						}
					}
				}
			}
		}
	} else {
		JANUS_LOG(LOG_ERR, "[%"SCNu64"] Failed to parse candidate (res=%d)...\n", handle->handle_id, res);
		return res;
	}
	return 0;
}

int janus_sdp_parse_ssrc_group(void *m, const char *group_attr, int video) {
	if(m == NULL || group_attr == NULL)
		return -1;
	janus_handle_webrtc_medium *medium = (janus_handle_webrtc_medium *)m;
	janus_handle_webrtc *pc = medium->pc;
	janus_handle *handle = pc->handle;
	if(handle == NULL)
		return -2;
	if(!video)
		return -3;
	gboolean fid = strstr(group_attr, "FID") != NULL;
	gboolean sim = strstr(group_attr, "SIM") != NULL;
	guint64 ssrc = 0;
	guint32 first_ssrc = 0;
	gchar **list = g_strsplit(group_attr, " ", -1);
	gchar *index = list[0];
	if(index != NULL) {
		int i=0;
		while(index != NULL) {
			if(i > 0 && strlen(index) > 0) {
				ssrc = g_ascii_strtoull(index, NULL, 0);
				switch(i) {
					case 1:
						first_ssrc = ssrc;
						if(medium->ssrc_peer_new[0] == ssrc || medium->ssrc_peer_new[1] == ssrc
								|| medium->ssrc_peer_new[2] == ssrc) {
							JANUS_LOG(LOG_HUGE, "[%"SCNu64"] Already parsed this SSRC: %"SCNu64" (%s group)\n",
								handle->handle_id, ssrc, (fid ? "FID" : (sim ? "SIM" : "??")));
						} else {
							if(medium->ssrc_peer_new[0] == 0) {
								medium->ssrc_peer_new[0] = ssrc;
								JANUS_LOG(LOG_VERB, "[%"SCNu64"] Peer video SSRC: %"SCNu32"\n", handle->handle_id, medium->ssrc_peer_new[0]);
							} else {
								/* We already have a video SSRC: check if RID is involved, and we'll keep track of this for simulcasting */
								if(medium->rid[0]) {
									if(medium->ssrc_peer_new[1] == 0) {
										medium->ssrc_peer_new[1] = ssrc;
										JANUS_LOG(LOG_VERB, "[%"SCNu64"] Peer video SSRC (sim-1): %"SCNu32"\n", handle->handle_id, medium->ssrc_peer_new[1]);
									} else if(medium->ssrc_peer_new[2] == 0) {
										medium->ssrc_peer_new[2] = ssrc;
										JANUS_LOG(LOG_VERB, "[%"SCNu64"] Peer video SSRC (sim-2): %"SCNu32"\n", handle->handle_id, medium->ssrc_peer_new[2]);
									} else {
										JANUS_LOG(LOG_WARN, "[%"SCNu64"] Don't know what to do with video SSRC: %"SCNu64"\n", handle->handle_id, ssrc);
									}
								}
							}
						}
						break;
					case 2:
						if(fid) {
							if(medium->ssrc_peer_new[0] == first_ssrc && medium->ssrc_peer_rtx_new[0] == 0) {
								medium->ssrc_peer_rtx_new[0] = ssrc;
								JANUS_LOG(LOG_VERB, "[%"SCNu64"] Peer video SSRC (rtx): %"SCNu32"\n", handle->handle_id, medium->ssrc_peer_rtx_new[0]);
							} else if(medium->ssrc_peer_new[1] == first_ssrc && medium->ssrc_peer_rtx_new[1] == 0) {
								medium->ssrc_peer_rtx_new[1] = ssrc;
								JANUS_LOG(LOG_VERB, "[%"SCNu64"] Peer video SSRC (sim-1 rtx): %"SCNu32"\n", handle->handle_id, medium->ssrc_peer_rtx_new[1]);
							} else if(medium->ssrc_peer_new[2] == first_ssrc && medium->ssrc_peer_rtx_new[2] == 0) {
								medium->ssrc_peer_rtx_new[2] = ssrc;
								JANUS_LOG(LOG_VERB, "[%"SCNu64"] Peer video SSRC (sim-2 rtx): %"SCNu32"\n", handle->handle_id, medium->ssrc_peer_rtx_new[2]);
							} else {
								JANUS_LOG(LOG_WARN, "[%"SCNu64"] Don't know what to do with rtx SSRC: %"SCNu64"\n", handle->handle_id, ssrc);
							}
						} else if(sim) {
							medium->ssrc_peer_new[1] = ssrc;
							JANUS_LOG(LOG_VERB, "[%"SCNu64"] Peer video SSRC (sim-1): %"SCNu32"\n", handle->handle_id, medium->ssrc_peer_new[1]);
						} else {
							JANUS_LOG(LOG_WARN, "[%"SCNu64"] Don't know what to do with SSRC: %"SCNu64"\n", handle->handle_id, ssrc);
						}
						break;
					case 3:
						if(fid) {
							JANUS_LOG(LOG_WARN, "[%"SCNu64"] Found one too many retransmission SSRC (rtx): %"SCNu64"\n", handle->handle_id, ssrc);
						} else if(sim) {
							medium->ssrc_peer_new[2] = ssrc;
							JANUS_LOG(LOG_VERB, "[%"SCNu64"] Peer video SSRC (sim-2): %"SCNu32"\n", handle->handle_id, medium->ssrc_peer_new[2]);
						} else {
							JANUS_LOG(LOG_WARN, "[%"SCNu64"] Don't know what to do with SSRC: %"SCNu64"\n", handle->handle_id, ssrc);
						}
						break;
					default:
						JANUS_LOG(LOG_WARN, "[%"SCNu64"] Don't know what to do with video SSRC: %"SCNu64"\n", handle->handle_id, ssrc);
						break;
				}
			}
			i++;
			index = list[i];
		}
	}
	g_clear_pointer(&list, g_strfreev);
	return 0;
}

int janus_sdp_parse_ssrc(void *m, const char *ssrc_attr, int video) {
	if(m == NULL || ssrc_attr == NULL)
		return -1;
	janus_handle_webrtc_medium *medium = (janus_handle_webrtc_medium *)m;
	janus_handle_webrtc *pc = medium->pc;
	janus_handle *handle = pc->handle;
	if(handle == NULL)
		return -2;
	guint64 ssrc = g_ascii_strtoull(ssrc_attr, NULL, 0);
	if(ssrc == 0 || ssrc > G_MAXUINT32)
		return -3;
	if(medium->ssrc_peer_new[0] == ssrc || medium->ssrc_peer_new[1] == ssrc
			|| medium->ssrc_peer_new[2] == ssrc) {
		JANUS_LOG(LOG_HUGE, "[%"SCNu64"] Already parsed this SSRC: %"SCNu64"\n", handle->handle_id, ssrc);
		return 0;
	}
	if(medium->ssrc_peer_new[0] == 0) {
		medium->ssrc_peer_new[0] = ssrc;
		JANUS_LOG(LOG_VERB, "[%"SCNu64"] Peer %s SSRC: %"SCNu32"\n",
			handle->handle_id, video ? "video" : "audio", medium->ssrc_peer_new[0]);
	} else if(video) {
		/* We already have a video SSRC: check if RID is involved, and we'll keep track of this for simulcasting */
		if(medium->rid[0]) {
			if(medium->ssrc_peer_new[1] == 0) {
				medium->ssrc_peer_new[1] = ssrc;
				JANUS_LOG(LOG_VERB, "[%"SCNu64"] Peer video SSRC (sim-1): %"SCNu32"\n", handle->handle_id, medium->ssrc_peer_new[1]);
			} else if(medium->ssrc_peer_new[2] == 0) {
				medium->ssrc_peer_new[2] = ssrc;
				JANUS_LOG(LOG_VERB, "[%"SCNu64"] Peer video SSRC (sim-2): %"SCNu32"\n", handle->handle_id, medium->ssrc_peer_new[2]);
			} else {
				JANUS_LOG(LOG_WARN, "[%"SCNu64"] Don't know what to do with video SSRC: %"SCNu64"\n", handle->handle_id, ssrc);
			}
		}
	}
	return 0;
}

int janus_sdp_anonymize(janus_sdp *anon) {
	if(anon == NULL)
		return -1;
	int audio = 0, video = 0, data = 0;
		/* o= */
	if(anon->o_addr != NULL) {
		g_free(anon->o_addr);
		anon->o_ipv4 = TRUE;
		anon->o_addr = g_strdup("1.1.1.1");
	}
		/* a= */
	GList *temp = anon->attributes;
	while(temp) {
		janus_sdp_attribute *a = (janus_sdp_attribute *)temp->data;
		/* These are attributes we handle ourselves, the plugins don't need them */
		if(!strcasecmp(a->name, "ice-ufrag")
				|| !strcasecmp(a->name, "ice-pwd")
				|| !strcasecmp(a->name, "ice-options")
				|| !strcasecmp(a->name, "fingerprint")
				|| !strcasecmp(a->name, "group")
				|| !strcasecmp(a->name, "msid-semantic")
				|| !strcasecmp(a->name, "rtcp-rsize")) {
			anon->attributes = g_list_remove(anon->attributes, a);
			temp = anon->attributes;
			janus_sdp_attribute_destroy(a);
			continue;
		}
		temp = temp->next;
		continue;
	}
		/* m= */
	temp = anon->m_lines;
	while(temp) {
		janus_sdp_mline *m = (janus_sdp_mline *)temp->data;
		if(m->type == JANUS_SDP_AUDIO && m->port > 0) {
			audio++;
			m->port = 9;
		} else if(m->type == JANUS_SDP_VIDEO && m->port > 0) {
			video++;
			m->port = 9;
		} else if(m->type == JANUS_SDP_APPLICATION && m->port > 0) {
			if(m->proto != NULL && (!strcasecmp(m->proto, "DTLS/SCTP") || !strcasecmp(m->proto, "UDP/DTLS/SCTP"))) {
				data++;
				m->port = data == 1 ? 9 : 0;
			} else {
				m->port = 0;
			}
		} else {
			m->port = 0;
		}
			/* c= */
		if(m->c_addr != NULL) {
			g_free(m->c_addr);
			m->c_ipv4 = TRUE;
			m->c_addr = g_strdup("1.1.1.1");
		}
			/* a= */
		GList *tempA = m->attributes;
		while(tempA) {
			janus_sdp_attribute *a = (janus_sdp_attribute *)tempA->data;
			if(!a->name) {
				tempA = tempA->next;
				continue;
			}
			/* These are attributes we handle ourselves, the plugins don't need them */
			if(!strcasecmp(a->name, "ice-ufrag")
					|| !strcasecmp(a->name, "ice-pwd")
					|| !strcasecmp(a->name, "ice-options")
					|| !strcasecmp(a->name, "crypto")
					|| !strcasecmp(a->name, "fingerprint")
					|| !strcasecmp(a->name, "setup")
					|| !strcasecmp(a->name, "connection")
					|| !strcasecmp(a->name, "group")
					|| !strcasecmp(a->name, "mid")
					|| !strcasecmp(a->name, "msid")
					|| !strcasecmp(a->name, "msid-semantic")
					|| !strcasecmp(a->name, "rid")
					|| !strcasecmp(a->name, "rtcp")
					|| !strcasecmp(a->name, "rtcp-mux")
					|| !strcasecmp(a->name, "rtcp-rsize")
					|| !strcasecmp(a->name, "candidate")
					|| !strcasecmp(a->name, "ssrc")
					|| !strcasecmp(a->name, "ssrc-group")
					|| !strcasecmp(a->name, "sctpmap")
					|| !strcasecmp(a->name, "sctp-port")
					|| !strcasecmp(a->name, "max-message-size")
					|| (a->value && strstr(a->value, "urn:ietf:params:rtp-hdrext:sdes:"))) {
				m->attributes = g_list_remove(m->attributes, a);
				tempA = m->attributes;
				janus_sdp_attribute_destroy(a);
				continue;
			}
			tempA = tempA->next;
		}
		/* Also remove attributes/formats we know we don't support (or don't want to support) now */
		tempA = m->attributes;
		GList *purged_ptypes = NULL;
		while(tempA) {
			janus_sdp_attribute *a = (janus_sdp_attribute *)tempA->data;
			if(a->value && (strstr(a->value, "red/90000") || strstr(a->value, "ulpfec/90000") || strstr(a->value, "rtx/90000"))) {
				int ptype = atoi(a->value);
				JANUS_LOG(LOG_VERB, "Will remove payload type %d (%s)\n", ptype, a->value);
				purged_ptypes = g_list_append(purged_ptypes, GINT_TO_POINTER(ptype));
			}
			tempA = tempA->next;
		}
		if(purged_ptypes) {
			tempA = purged_ptypes;
			while(tempA) {
				int ptype = GPOINTER_TO_INT(tempA->data);
				janus_sdp_remove_payload_type(anon, m->index, ptype);
				tempA = tempA->next;
			}
			g_list_free(purged_ptypes);
			purged_ptypes = NULL;
		}
		temp = temp->next;
	}

	JANUS_LOG(LOG_VERB, " -------------------------------------------\n");
	JANUS_LOG(LOG_VERB, "  >> Anonymized\n");
	JANUS_LOG(LOG_VERB, " -------------------------------------------\n");

	return 0;
}

char *janus_sdp_merge(void *ice_handle, janus_sdp *anon, gboolean offer) {
	if(ice_handle == NULL || anon == NULL)
		return NULL;
	janus_handle *handle = (janus_handle *)ice_handle;
	janus_handle_webrtc *pc = handle->pc;
	if(pc == NULL)
		return NULL;
	janus_handle_webrtc_medium *medium = NULL;
	char *rtp_profile = handle->rtp_profile ? handle->rtp_profile : (char *)"UDP/TLS/RTP/SAVPF";
	gboolean ipv4 = !strstr(janus_get_public_ip(), ":");
	/* Origin o= */
	gint64 sessid = janus_get_real_time();
	if(anon->o_name == NULL)
		anon->o_name = g_strdup("-");
	if(anon->o_sessid == 0 || anon->o_version == 0) {
		anon->o_sessid = sessid;
		anon->o_version = 1;
	}
	anon->o_ipv4 = ipv4;
	g_free(anon->o_addr);
	anon->o_addr = g_strdup(janus_get_public_ip());
	/* Session name s= */
	if(anon->s_name == NULL)
		anon->s_name = g_strdup("Meetecho Janus");
	/* Chrome doesn't like global c= lines, remove it */
	g_free(anon->c_addr);
	anon->c_addr = NULL;
	/* bundle: add new global attribute */
	char buffer[JANUS_BUFSIZE], buffer_part[512];
	buffer[0] = '\0';
	buffer_part[0] = '\0';
	g_snprintf(buffer, sizeof(buffer), "BUNDLE");
	/* Iterate on available media */
#ifdef HAVE_SCTP
	int data = 0;
#endif
	GList *temp = anon->m_lines;
	while(temp) {
		janus_sdp_mline *m = (janus_sdp_mline *)temp->data;
		/* Find the internal medium instance */
		medium = g_hash_table_lookup(pc->media, GINT_TO_POINTER(m->index));
		if(!medium) {
			/* TODO We don't have it, which should never happen! */
		}
		g_snprintf(buffer_part, sizeof(buffer_part), " %s", medium->mid);
		g_strlcat(buffer, buffer_part, JANUS_BUFSIZE);
		temp = temp->next;
	}
	/* Global attributes: start with group */
	GList *first = anon->attributes;
	janus_sdp_attribute *a = janus_sdp_attribute_create("group", "%s", buffer);
	anon->attributes = g_list_insert_before(anon->attributes, first, a);
	/* Advertise trickle support */
	a = janus_sdp_attribute_create("ice-options", "trickle");
	anon->attributes = g_list_insert_before(anon->attributes, first, a);
	/* We put the fingerprint in the global attributes */
	a = janus_sdp_attribute_create("fingerprint", "sha-256 %s", janus_dtls_get_local_fingerprint());
	anon->attributes = g_list_insert_before(anon->attributes, first, a);
	/* msid-semantic: add new global attribute */
	a = janus_sdp_attribute_create("msid-semantic", " WMS janus");
	anon->attributes = g_list_insert_before(anon->attributes, first, a);
	/* ICE Full or Lite? */
	if(janus_ice_is_ice_lite_enabled()) {
		/* Janus is acting in ICE Lite mode, advertize this */
		a = janus_sdp_attribute_create("ice-lite", NULL);
		anon->attributes = g_list_insert_before(anon->attributes, first, a);
	}
	/* Media lines now */
#ifdef HAVE_SCTP
	data = 0;
#endif
	temp = anon->m_lines;
	while(temp) {
		janus_sdp_mline *m = (janus_sdp_mline *)temp->data;
		first = m->attributes;
		/* Find the internal medium instance */
		medium = g_hash_table_lookup(pc->media, GINT_TO_POINTER(m->index));
		if(!medium) {
			/* TODO We don't have it, which should never happen! */
		}
		/* Overwrite RTP profile for audio and video */
		if(m->type == JANUS_SDP_AUDIO || m->type == JANUS_SDP_VIDEO) {
			g_free(m->proto);
			m->proto = g_strdup(rtp_profile);
		}
		/* Media connection c= */
		g_free(m->c_addr);
		m->c_ipv4 = ipv4;
		m->c_addr = g_strdup(janus_get_public_ip());
		/* Check if we need to refuse the media or not */
		if(m->type == JANUS_SDP_AUDIO || m->type == JANUS_SDP_VIDEO) {
			/* Audio/Video */
			if(m->port == 0) {
				m->direction = JANUS_SDP_INACTIVE;
				medium->ssrc = 0;
			}
			switch(m->direction) {
				case JANUS_SDP_INACTIVE:
					medium->send = FALSE;
					medium->recv = FALSE;
					break;
				case JANUS_SDP_SENDONLY:
					medium->send = TRUE;
					medium->recv = FALSE;
					break;
				case JANUS_SDP_RECVONLY:
					medium->send = FALSE;
					medium->recv = TRUE;
					break;
				case JANUS_SDP_SENDRECV:
				case JANUS_SDP_DEFAULT:
				default:
					medium->send = TRUE;
					medium->recv = TRUE;
					break;
			}
			if(medium->do_nacks && janus_flags_is_set(&handle->webrtc_flags, JANUS_HANDLE_WEBRTC_RFC4588_RTX)) {
				/* Add RFC4588 stuff */
				if(medium->rtx_payload_types && g_hash_table_size(medium->rtx_payload_types) > 0) {
					janus_sdp_attribute *a = NULL;
					GList *ptypes = g_list_copy(m->ptypes), *tempP = ptypes;
					while(tempP) {
						int ptype = GPOINTER_TO_INT(tempP->data);
						int rtx_ptype = GPOINTER_TO_INT(g_hash_table_lookup(medium->rtx_payload_types, GINT_TO_POINTER(ptype)));
						if(rtx_ptype > 0) {
							m->ptypes = g_list_append(m->ptypes, GINT_TO_POINTER(rtx_ptype));
							a = janus_sdp_attribute_create("rtpmap", "%d rtx/90000", rtx_ptype);
							m->attributes = g_list_append(m->attributes, a);
							a = janus_sdp_attribute_create("fmtp", "%d apt=%d", rtx_ptype, ptype);
							m->attributes = g_list_append(m->attributes, a);
						}
						tempP = tempP->next;
					}
					g_list_free(ptypes);
				}
			}
#ifdef HAVE_SCTP
		} else if(m->type == JANUS_SDP_APPLICATION) {
			/* Is this SCTP for DataChannels? */
			if(m->port > 0 && (!strcasecmp(m->proto, "DTLS/SCTP") || !strcasecmp(m->proto, "UDP/DTLS/SCTP"))) {
				/* Yep */
				data++;
				if(data > 1) {
					JANUS_LOG(LOG_WARN, "[%"SCNu64"] Skipping SCTP line (we have one already)\n", handle->handle_id);
					m->port = 0;
					m->direction = JANUS_SDP_INACTIVE;
					temp = temp->next;
					continue;
				}
			} else {
				JANUS_LOG(LOG_WARN, "[%"SCNu64"] Skipping unsupported application media line...\n", handle->handle_id);
				m->port = 0;
				m->direction = JANUS_SDP_INACTIVE;
				temp = temp->next;
				continue;
			}
#endif
		} else {
			JANUS_LOG(LOG_WARN, "[%"SCNu64"] Skipping disabled/unsupported media line...\n", handle->handle_id);
			m->port = 0;
			m->direction = JANUS_SDP_INACTIVE;
			temp = temp->next;
			continue;
		}
		/* a=mid: */
		if(medium->mid) {
			a = janus_sdp_attribute_create("mid", "%s", medium->mid);
			m->attributes = g_list_insert_before(m->attributes, first, a);
		}
		if(m->type == JANUS_SDP_APPLICATION) {
			if(!strcasecmp(m->proto, "UDP/DTLS/SCTP"))
				janus_flags_set(&handle->webrtc_flags, JANUS_HANDLE_WEBRTC_NEW_DATACHAN_SDP);
			if(!janus_flags_is_set(&handle->webrtc_flags, JANUS_HANDLE_WEBRTC_NEW_DATACHAN_SDP)) {
				a = janus_sdp_attribute_create("sctpmap", "5000 webrtc-datachannel 16");
				m->attributes = g_list_insert_before(m->attributes, first, a);
			} else {
				a = janus_sdp_attribute_create("sctp-port", "5000");
				m->attributes = g_list_insert_before(m->attributes, first, a);
			}
		} else if(m->type == JANUS_SDP_AUDIO || m->type == JANUS_SDP_VIDEO) {
			a = janus_sdp_attribute_create("rtcp-mux", NULL);
			m->attributes = g_list_insert_before(m->attributes, first, a);
		}
		/* ICE ufrag and pwd, DTLS fingerprint setup and connection a= */
		gchar *ufrag = NULL;
		gchar *password = NULL;
		nice_agent_get_local_credentials(handle->agent, pc->stream_id, &ufrag, &password);
		a = janus_sdp_attribute_create("ice-ufrag", "%s", ufrag);
		m->attributes = g_list_insert_before(m->attributes, first, a);
		a = janus_sdp_attribute_create("ice-pwd", "%s", password);
		m->attributes = g_list_insert_before(m->attributes, first, a);
		g_free(ufrag);
		g_free(password);
		a = janus_sdp_attribute_create("setup", "%s", janus_get_dtls_srtp_role(offer ? JANUS_DTLS_ROLE_ACTPASS : pc->dtls_role));
		m->attributes = g_list_insert_before(m->attributes, first, a);
		/* Add last attributes, rtcp and ssrc (msid) */
		if(m->type == JANUS_SDP_VIDEO && janus_flags_is_set(&handle->webrtc_flags, JANUS_HANDLE_WEBRTC_RFC4588_RTX)) {
			/* Add FID group to negotiate the RFC4588 stuff */
			a = janus_sdp_attribute_create("ssrc-group", "FID %"SCNu32" %"SCNu32, medium->ssrc, medium->ssrc_rtx);
			m->attributes = g_list_append(m->attributes, a);
		}
		/* TODO Get rid of this ugly code */
		if(m->type == JANUS_SDP_AUDIO &&
				(m->direction == JANUS_SDP_DEFAULT || m->direction == JANUS_SDP_SENDRECV || m->direction == JANUS_SDP_SENDONLY)) {
<<<<<<< HEAD
			a = janus_sdp_attribute_create("msid", "janus janus%s", medium->mid);
=======
			a = janus_sdp_attribute_create("ssrc", "%"SCNu32" cname:janus", stream->audio_ssrc);
			m->attributes = g_list_append(m->attributes, a);
			a = janus_sdp_attribute_create("ssrc", "%"SCNu32" msid:janus janusa0", stream->audio_ssrc);
			m->attributes = g_list_append(m->attributes, a);
			a = janus_sdp_attribute_create("ssrc", "%"SCNu32" mslabel:janus", stream->audio_ssrc);
>>>>>>> c15888ed
			m->attributes = g_list_append(m->attributes, a);
			a = janus_sdp_attribute_create("ssrc", "%"SCNu32" cname:janusaudio", medium->ssrc);
			m->attributes = g_list_append(m->attributes, a);
		} else if(m->type == JANUS_SDP_VIDEO &&
				(m->direction == JANUS_SDP_DEFAULT || m->direction == JANUS_SDP_SENDRECV || m->direction == JANUS_SDP_SENDONLY)) {
<<<<<<< HEAD
			a = janus_sdp_attribute_create("msid", "janus janus%s", medium->mid);
=======
			a = janus_sdp_attribute_create("ssrc", "%"SCNu32" cname:janus", stream->video_ssrc);
>>>>>>> c15888ed
			m->attributes = g_list_append(m->attributes, a);
			a = janus_sdp_attribute_create("ssrc", "%"SCNu32" cname:janusvideo", medium->ssrc);
			m->attributes = g_list_append(m->attributes, a);
			if(janus_flags_is_set(&handle->webrtc_flags, JANUS_HANDLE_WEBRTC_RFC4588_RTX)) {
				/* Add rtx SSRC group to negotiate the RFC4588 stuff */
<<<<<<< HEAD
				a = janus_sdp_attribute_create("ssrc", "%"SCNu32" cname:janusvideo", medium->ssrc_rtx);
=======
				a = janus_sdp_attribute_create("ssrc", "%"SCNu32" cname:janus", stream->video_ssrc_rtx);
				m->attributes = g_list_append(m->attributes, a);
				a = janus_sdp_attribute_create("ssrc", "%"SCNu32" msid:janus janusv0", stream->video_ssrc_rtx);
				m->attributes = g_list_append(m->attributes, a);
				a = janus_sdp_attribute_create("ssrc", "%"SCNu32" mslabel:janus", stream->video_ssrc_rtx);
				m->attributes = g_list_append(m->attributes, a);
				a = janus_sdp_attribute_create("ssrc", "%"SCNu32" label:janusv0", stream->video_ssrc_rtx);
>>>>>>> c15888ed
				m->attributes = g_list_append(m->attributes, a);
			}
		}
		/* FIXME If the peer is Firefox and is negotiating simulcasting, add the rid attributes */
		if(m->type == JANUS_SDP_VIDEO && medium->rid[0] != NULL) {
			char rids[50];
			rids[0] = '\0';
			int i=0;
			for(i=0; i<3; i++) {
				if(medium->rid[i] == NULL)
					continue;
				a = janus_sdp_attribute_create("rid", "%s recv", medium->rid[i]);
				m->attributes = g_list_append(m->attributes, a);
				if(strlen(rids) == 0) {
					g_strlcat(rids, medium->rid[i], sizeof(rids));
				} else {
					g_strlcat(rids, ";", sizeof(rids));
					g_strlcat(rids, medium->rid[i], sizeof(rids));
				}
			}
			a = janus_sdp_attribute_create("simulcast", " recv rid=%s", rids);
			m->attributes = g_list_append(m->attributes, a);
		}
		if(!janus_ice_is_full_trickle_enabled()) {
			/* And now the candidates (but only if we're half-trickling) */
			janus_handle_candidates_to_sdp(handle, m, pc->stream_id, 1);
			/* Since we're half-trickling, we need to notify the peer that these are all the
			 * candidates we have for this media stream, via an end-of-candidates attribute:
			 * https://tools.ietf.org/html/draft-ietf-mmusic-trickle-ice-02#section-4.1 */
			janus_sdp_attribute *end = janus_sdp_attribute_create("end-of-candidates", NULL);
			m->attributes = g_list_append(m->attributes, end);
		}
		/* Next */
		temp = temp->next;
	}

	char *sdp = janus_sdp_write(anon);

	JANUS_LOG(LOG_VERB, " -------------------------------------------\n");
	JANUS_LOG(LOG_VERB, "  >> Merged (%zu bytes)\n", strlen(sdp));
	JANUS_LOG(LOG_VERB, " -------------------------------------------\n");
	JANUS_LOG(LOG_VERB, "%s\n", sdp);

	return sdp;
}<|MERGE_RESOLUTION|>--- conflicted
+++ resolved
@@ -1265,41 +1265,19 @@
 		/* TODO Get rid of this ugly code */
 		if(m->type == JANUS_SDP_AUDIO &&
 				(m->direction == JANUS_SDP_DEFAULT || m->direction == JANUS_SDP_SENDRECV || m->direction == JANUS_SDP_SENDONLY)) {
-<<<<<<< HEAD
 			a = janus_sdp_attribute_create("msid", "janus janus%s", medium->mid);
-=======
-			a = janus_sdp_attribute_create("ssrc", "%"SCNu32" cname:janus", stream->audio_ssrc);
 			m->attributes = g_list_append(m->attributes, a);
-			a = janus_sdp_attribute_create("ssrc", "%"SCNu32" msid:janus janusa0", stream->audio_ssrc);
-			m->attributes = g_list_append(m->attributes, a);
-			a = janus_sdp_attribute_create("ssrc", "%"SCNu32" mslabel:janus", stream->audio_ssrc);
->>>>>>> c15888ed
-			m->attributes = g_list_append(m->attributes, a);
-			a = janus_sdp_attribute_create("ssrc", "%"SCNu32" cname:janusaudio", medium->ssrc);
+			a = janus_sdp_attribute_create("ssrc", "%"SCNu32" cname:janus", medium->ssrc);
 			m->attributes = g_list_append(m->attributes, a);
 		} else if(m->type == JANUS_SDP_VIDEO &&
 				(m->direction == JANUS_SDP_DEFAULT || m->direction == JANUS_SDP_SENDRECV || m->direction == JANUS_SDP_SENDONLY)) {
-<<<<<<< HEAD
 			a = janus_sdp_attribute_create("msid", "janus janus%s", medium->mid);
-=======
-			a = janus_sdp_attribute_create("ssrc", "%"SCNu32" cname:janus", stream->video_ssrc);
->>>>>>> c15888ed
 			m->attributes = g_list_append(m->attributes, a);
-			a = janus_sdp_attribute_create("ssrc", "%"SCNu32" cname:janusvideo", medium->ssrc);
+			a = janus_sdp_attribute_create("ssrc", "%"SCNu32" cname:janus", medium->ssrc);
 			m->attributes = g_list_append(m->attributes, a);
 			if(janus_flags_is_set(&handle->webrtc_flags, JANUS_HANDLE_WEBRTC_RFC4588_RTX)) {
 				/* Add rtx SSRC group to negotiate the RFC4588 stuff */
-<<<<<<< HEAD
-				a = janus_sdp_attribute_create("ssrc", "%"SCNu32" cname:janusvideo", medium->ssrc_rtx);
-=======
-				a = janus_sdp_attribute_create("ssrc", "%"SCNu32" cname:janus", stream->video_ssrc_rtx);
-				m->attributes = g_list_append(m->attributes, a);
-				a = janus_sdp_attribute_create("ssrc", "%"SCNu32" msid:janus janusv0", stream->video_ssrc_rtx);
-				m->attributes = g_list_append(m->attributes, a);
-				a = janus_sdp_attribute_create("ssrc", "%"SCNu32" mslabel:janus", stream->video_ssrc_rtx);
-				m->attributes = g_list_append(m->attributes, a);
-				a = janus_sdp_attribute_create("ssrc", "%"SCNu32" label:janusv0", stream->video_ssrc_rtx);
->>>>>>> c15888ed
+				a = janus_sdp_attribute_create("ssrc", "%"SCNu32" cname:janus", medium->ssrc_rtx);
 				m->attributes = g_list_append(m->attributes, a);
 			}
 		}
