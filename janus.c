/*! \file   janus.c
 * \author Lorenzo Miniero <lorenzo@meetecho.com>
 * \copyright GNU General Public License v3
 * \brief  Janus core
 * \details Implementation of the Janus core. This code takes care of
 * the server initialization (command line/configuration) and setup,
 * and makes use of the available transport plugins (by default HTTP,
 * WebSockets, RabbitMQ, if compiled) and Janus protocol (a JSON-based
 * protocol) to interact with the applications, whether they're web based
 * or not. The core also takes care of bridging peers and plugins
 * accordingly, in terms of both messaging and real-time media transfer
 * via WebRTC.
 *
 * \ingroup core
 * \ref core
 */

#include <dlfcn.h>
#include <dirent.h>
#include <net/if.h>
#include <netdb.h>
#include <signal.h>
#include <getopt.h>
#include <sys/resource.h>
#include <sys/stat.h>
#include <fcntl.h>
#include <poll.h>

#include "janus.h"
#include "version.h"
#include "cmdline.h"
#include "config.h"
#include "apierror.h"
#include "debug.h"
#include "ip-utils.h"
#include "rtcp.h"
#include "auth.h"
#include "record.h"
#include "events.h"


#define JANUS_NAME				"Janus WebRTC Server"
#define JANUS_AUTHOR			"Meetecho s.r.l."
#define JANUS_SERVER_NAME		"MyJanusInstance"

#ifdef __MACH__
#define SHLIB_EXT "0.dylib"
#else
#define SHLIB_EXT ".so"
#endif


static janus_config *config = NULL;
static char *config_file = NULL;
static char *configs_folder = NULL;

static GHashTable *transports = NULL;
static GHashTable *transports_so = NULL;

static GHashTable *eventhandlers = NULL;
static GHashTable *eventhandlers_so = NULL;

static GHashTable *plugins = NULL;
static GHashTable *plugins_so = NULL;


/* Daemonization */
static gboolean daemonize = FALSE;
static int pipefd[2];


#ifdef REFCOUNT_DEBUG
/* Reference counters debugging */
GHashTable *counters = NULL;
janus_mutex counters_mutex;
#endif


/* API secrets */
static char *api_secret = NULL, *admin_api_secret = NULL;

/* JSON parameters */
static int janus_process_error_string(janus_request *request, uint64_t session_id, const char *transaction, gint error, gchar *error_string);

static struct janus_json_parameter incoming_request_parameters[] = {
	{"transaction", JANUS_JSON_STRING, JANUS_JSON_PARAM_REQUIRED},
	{"janus", JANUS_JSON_STRING, JANUS_JSON_PARAM_REQUIRED},
	{"id", JANUS_JSON_INTEGER, JANUS_JSON_PARAM_POSITIVE}
};
static struct janus_json_parameter attach_parameters[] = {
	{"plugin", JANUS_JSON_STRING, JANUS_JSON_PARAM_REQUIRED},
	{"opaque_id", JANUS_JSON_STRING, 0},
};
static struct janus_json_parameter body_parameters[] = {
	{"body", JSON_OBJECT, JANUS_JSON_PARAM_REQUIRED}
};
static struct janus_json_parameter jsep_parameters[] = {
	{"type", JANUS_JSON_STRING, JANUS_JSON_PARAM_REQUIRED},
	{"trickle", JANUS_JSON_BOOL, 0},
	{"sdp", JANUS_JSON_STRING, JANUS_JSON_PARAM_REQUIRED}
};
static struct janus_json_parameter add_token_parameters[] = {
	{"token", JANUS_JSON_STRING, JANUS_JSON_PARAM_REQUIRED},
	{"plugins", JANUS_JSON_ARRAY, 0}
};
static struct janus_json_parameter token_parameters[] = {
	{"token", JANUS_JSON_STRING, JANUS_JSON_PARAM_REQUIRED}
};
static struct janus_json_parameter admin_parameters[] = {
	{"transaction", JANUS_JSON_STRING, JANUS_JSON_PARAM_REQUIRED},
	{"janus", JANUS_JSON_STRING, JANUS_JSON_PARAM_REQUIRED}
};
static struct janus_json_parameter debug_parameters[] = {
	{"debug", JANUS_JSON_BOOL, JANUS_JSON_PARAM_REQUIRED}
};
static struct janus_json_parameter timeout_parameters[] = {
	{"timeout", JANUS_JSON_INTEGER, JANUS_JSON_PARAM_REQUIRED | JANUS_JSON_PARAM_POSITIVE}
};
static struct janus_json_parameter level_parameters[] = {
	{"level", JANUS_JSON_INTEGER, JANUS_JSON_PARAM_REQUIRED | JANUS_JSON_PARAM_POSITIVE}
};
static struct janus_json_parameter timestamps_parameters[] = {
	{"timestamps", JANUS_JSON_BOOL, JANUS_JSON_PARAM_REQUIRED}
};
static struct janus_json_parameter colors_parameters[] = {
	{"colors", JANUS_JSON_BOOL, JANUS_JSON_PARAM_REQUIRED}
};
static struct janus_json_parameter mnq_parameters[] = {
	{"max_nack_queue", JANUS_JSON_INTEGER, JANUS_JSON_PARAM_REQUIRED | JANUS_JSON_PARAM_POSITIVE}
};
static struct janus_json_parameter nmt_parameters[] = {
	{"no_media_timer", JANUS_JSON_INTEGER, JANUS_JSON_PARAM_REQUIRED | JANUS_JSON_PARAM_POSITIVE}
};
static struct janus_json_parameter ans_parameters[] = {
	{"accept", JANUS_JSON_BOOL, JANUS_JSON_PARAM_REQUIRED}
};
static struct janus_json_parameter queryhandler_parameters[] = {
	{"handler", JANUS_JSON_STRING, JANUS_JSON_PARAM_REQUIRED},
	{"request", JSON_OBJECT, 0}
};
static struct janus_json_parameter customevent_parameters[] = {
	{"schema", JANUS_JSON_STRING, JANUS_JSON_PARAM_REQUIRED},
	{"data", JSON_OBJECT, JANUS_JSON_PARAM_REQUIRED}
};
static struct janus_json_parameter text2pcap_parameters[] = {
	{"folder", JANUS_JSON_STRING, 0},
	{"filename", JANUS_JSON_STRING, 0},
	{"truncate", JANUS_JSON_INTEGER, JANUS_JSON_PARAM_POSITIVE}
};

/* Admin/Monitor helpers */
json_t *janus_admin_webrtc_summary(janus_handle_webrtc *pc);
json_t *janus_admin_webrtc_medium_summary(janus_handle_webrtc_medium *medium);


/* IP addresses */
static gchar *local_ip = NULL;
gchar *janus_get_local_ip(void) {
	return local_ip;
}
static gchar *public_ip = NULL;
gchar *janus_get_public_ip(void) {
	/* Fallback to the local IP, if we have no public one */
	return public_ip ? public_ip : local_ip;
}
void janus_set_public_ip(const char *ip) {
	/* once set do not override */
	if(ip == NULL || public_ip != NULL)
		return;
	public_ip = g_strdup(ip);
}
static volatile gint stop = 0;
static gint stop_signal = 0;
gint janus_is_stopping(void) {
	return g_atomic_int_get(&stop);
}


/* Public instance name */
static gchar *server_name = NULL;

static json_t *janus_create_message(const char *status, uint64_t session_id, const char *transaction) {
	json_t *msg = json_object();
	json_object_set_new(msg, "janus", json_string(status));
	if(session_id > 0)
		json_object_set_new(msg, "session_id", json_integer(session_id));
	if(transaction != NULL)
		json_object_set_new(msg, "transaction", json_string(transaction));
	return msg;
}

/* The default timeout for sessions is 60 seconds: this means that, if
 * we don't get any activity (i.e., no request) on this session for more
 * than 60 seconds, then it's considered expired and we destroy it. That's
 * why we have a keep-alive method in the API. This can be overridden in
 * either janus.cfg/.jcfg or from the command line. Setting this to 0 will
 * disable the timeout mechanism, which is NOT suggested as it may risk
 * having orphaned sessions (sessions not controlled by any transport
 * and never freed). Besides, notice that if you make this shorter than
 * 30s, you'll have to update the timers in janus.js when the long
 * polling mechanism is used and shorten them as well, or you'll risk
 * incurring in unexpected timeouts (when HTTP is used in janus.js, the
 * long poll is used as a keepalive mechanism). */
#define DEFAULT_SESSION_TIMEOUT		60
static uint session_timeout = DEFAULT_SESSION_TIMEOUT;

#define DEFAULT_RECLAIM_SESSION_TIMEOUT		0
static uint reclaim_session_timeout = DEFAULT_RECLAIM_SESSION_TIMEOUT;

/* We can programmatically change whether we want to accept new sessions
 * or not: the default is of course TRUE, but we may want to temporarily
 * change that in some cases, e.g., if we don't want the load on this
 * server to grow too much, or because we're draining the server. */
static gboolean accept_new_sessions = TRUE;

/* We don't hold (trickle) candidates indefinitely either: by default, we
 * only store them for 45 seconds. After that, they're discarded, in order
 * to avoid leaks or orphaned media details. This means that, if for instance
 * you're trying to set up a call with someone, and that someone only answers
 * a minute later, the candidates you sent initially will be discarded and
 * the call will fail. You can modify the default value in janus.cfg */
#define DEFAULT_CANDIDATES_TIMEOUT		45
static uint candidates_timeout = DEFAULT_CANDIDATES_TIMEOUT;


/* Information */
static json_t *janus_info(const char *transaction) {
	/* Prepare a summary on the Janus instance */
	json_t *info = janus_create_message("server_info", 0, transaction);
	json_object_set_new(info, "name", json_string(JANUS_NAME));
	json_object_set_new(info, "version", json_integer(janus_version));
	json_object_set_new(info, "version_string", json_string(janus_version_string));
	json_object_set_new(info, "author", json_string(JANUS_AUTHOR));
	json_object_set_new(info, "commit-hash", json_string(janus_build_git_sha));
	json_object_set_new(info, "compile-time", json_string(janus_build_git_time));
	json_object_set_new(info, "log-to-stdout", janus_log_is_stdout_enabled() ? json_true() : json_false());
	json_object_set_new(info, "log-to-file", janus_log_is_logfile_enabled() ? json_true() : json_false());
	if(janus_log_is_logfile_enabled())
		json_object_set_new(info, "log-path", json_string(janus_log_get_logfile_path()));
#ifdef HAVE_SCTP
	json_object_set_new(info, "data_channels", json_true());
#else
	json_object_set_new(info, "data_channels", json_false());
#endif
	json_object_set_new(info, "accepting-new-sessions", accept_new_sessions ? json_true() : json_false());
	json_object_set_new(info, "session-timeout", json_integer(session_timeout));
	json_object_set_new(info, "reclaim-session-timeout", json_integer(reclaim_session_timeout));
	json_object_set_new(info, "candidates-timeout", json_integer(candidates_timeout));
	json_object_set_new(info, "server-name", json_string(server_name ? server_name : JANUS_SERVER_NAME));
	json_object_set_new(info, "local-ip", json_string(local_ip));
	if(public_ip != NULL)
		json_object_set_new(info, "public-ip", json_string(public_ip));
	json_object_set_new(info, "ipv6", janus_ice_is_ipv6_enabled() ? json_true() : json_false());
	json_object_set_new(info, "ice-lite", janus_ice_is_ice_lite_enabled() ? json_true() : json_false());
	json_object_set_new(info, "ice-tcp", janus_ice_is_ice_tcp_enabled() ? json_true() : json_false());
	json_object_set_new(info, "full-trickle", janus_ice_is_full_trickle_enabled() ? json_true() : json_false());
	json_object_set_new(info, "rfc-4588", janus_is_rfc4588_enabled() ? json_true() : json_false());
	json_object_set_new(info, "twcc-period", json_integer(janus_get_twcc_period()));
	if(janus_ice_get_stun_server() != NULL) {
		char server[255];
		g_snprintf(server, 255, "%s:%"SCNu16, janus_ice_get_stun_server(), janus_ice_get_stun_port());
		json_object_set_new(info, "stun-server", json_string(server));
	}
	if(janus_ice_get_turn_server() != NULL) {
		char server[255];
		g_snprintf(server, 255, "%s:%"SCNu16, janus_ice_get_turn_server(), janus_ice_get_turn_port());
		json_object_set_new(info, "turn-server", json_string(server));
	}
	json_object_set_new(info, "static-event-loops", json_integer(janus_ice_get_static_event_loops()));
	json_object_set_new(info, "api_secret", api_secret ? json_true() : json_false());
	json_object_set_new(info, "auth_token", janus_auth_is_enabled() ? json_true() : json_false());
	json_object_set_new(info, "event_handlers", janus_events_is_enabled() ? json_true() : json_false());
	json_object_set_new(info, "opaqueid_in_api", janus_is_opaqueid_in_api_enabled() ? json_true() : json_false());
	/* Available transports */
	json_t *t_data = json_object();
	if(transports && g_hash_table_size(transports) > 0) {
		GHashTableIter iter;
		gpointer value;
		g_hash_table_iter_init(&iter, transports);
		while (g_hash_table_iter_next(&iter, NULL, &value)) {
			janus_transport *t = value;
			if(t == NULL) {
				continue;
			}
			json_t *transport = json_object();
			json_object_set_new(transport, "name", json_string(t->get_name()));
			json_object_set_new(transport, "author", json_string(t->get_author()));
			json_object_set_new(transport, "description", json_string(t->get_description()));
			json_object_set_new(transport, "version_string", json_string(t->get_version_string()));
			json_object_set_new(transport, "version", json_integer(t->get_version()));
			json_object_set_new(t_data, t->get_package(), transport);
		}
	}
	json_object_set_new(info, "transports", t_data);
	/* Available event handlers */
	json_t *e_data = json_object();
	if(eventhandlers && g_hash_table_size(eventhandlers) > 0) {
		GHashTableIter iter;
		gpointer value;
		g_hash_table_iter_init(&iter, eventhandlers);
		while (g_hash_table_iter_next(&iter, NULL, &value)) {
			janus_eventhandler *e = value;
			if(e == NULL) {
				continue;
			}
			json_t *eventhandler = json_object();
			json_object_set_new(eventhandler, "name", json_string(e->get_name()));
			json_object_set_new(eventhandler, "author", json_string(e->get_author()));
			json_object_set_new(eventhandler, "description", json_string(e->get_description()));
			json_object_set_new(eventhandler, "version_string", json_string(e->get_version_string()));
			json_object_set_new(eventhandler, "version", json_integer(e->get_version()));
			json_object_set_new(e_data, e->get_package(), eventhandler);
		}
	}
	json_object_set_new(info, "events", e_data);
	/* Available plugins */
	json_t *p_data = json_object();
	if(plugins && g_hash_table_size(plugins) > 0) {
		GHashTableIter iter;
		gpointer value;
		g_hash_table_iter_init(&iter, plugins);
		while (g_hash_table_iter_next(&iter, NULL, &value)) {
			janus_plugin *p = value;
			if(p == NULL) {
				continue;
			}
			json_t *plugin = json_object();
			json_object_set_new(plugin, "name", json_string(p->get_name()));
			json_object_set_new(plugin, "author", json_string(p->get_author()));
			json_object_set_new(plugin, "description", json_string(p->get_description()));
			json_object_set_new(plugin, "version_string", json_string(p->get_version_string()));
			json_object_set_new(plugin, "version", json_integer(p->get_version()));
			json_object_set_new(p_data, p->get_package(), plugin);
		}
	}
	json_object_set_new(info, "plugins", p_data);

	return info;
}


/* Logging */
int janus_log_level = LOG_INFO;
gboolean janus_log_timestamps = FALSE;
gboolean janus_log_colors = FALSE;
int lock_debug = 0;
#ifdef REFCOUNT_DEBUG
int refcount_debug = 1;
#else
int refcount_debug = 0;
#endif


/*! \brief Signal handler (just used to intercept CTRL+C and SIGTERM) */
static void janus_handle_signal(int signum) {
	stop_signal = signum;
	switch(g_atomic_int_get(&stop)) {
		case 0:
			JANUS_PRINT("Stopping server, please wait...\n");
			break;
		case 1:
			JANUS_PRINT("In a hurry? I'm trying to free resources cleanly, here!\n");
			break;
		default:
			JANUS_PRINT("Ok, leaving immediately...\n");
			break;
	}
	g_atomic_int_inc(&stop);
	if(g_atomic_int_get(&stop) > 2)
		exit(1);
}

/*! \brief Termination handler (atexit) */
static void janus_termination_handler(void) {
	/* Free the instance name, if provided */
	g_free(server_name);
	/* Remove the PID file if we created it */
	janus_pidfile_remove();
	/* Close the logger */
	janus_log_destroy();
	/* If we're daemonizing, we send an error code to the parent */
	if(daemonize) {
		int code = 1;
		ssize_t res = 0;
		do {
			res = write(pipefd[1], &code, sizeof(int));
		} while(res == -1 && errno == EINTR);
	}
}


/** @name Transport plugin callback interface
 * These are the callbacks implemented by the Janus core, as part of
 * the janus_transport_callbacks interface. Everything the transport
 * plugins send the core is handled here.
 */
///@{
void janus_transport_incoming_request(janus_transport *plugin, janus_transport_session *transport, void *request_id, gboolean admin, json_t *message, json_error_t *error);
void janus_transport_gone(janus_transport *plugin, janus_transport_session *transport);
gboolean janus_transport_is_api_secret_needed(janus_transport *plugin);
gboolean janus_transport_is_api_secret_valid(janus_transport *plugin, const char *apisecret);
gboolean janus_transport_is_auth_token_needed(janus_transport *plugin);
gboolean janus_transport_is_auth_token_valid(janus_transport *plugin, const char *token);
void janus_transport_notify_event(janus_transport *plugin, void *transport, json_t *event);

static janus_transport_callbacks janus_handler_transport =
	{
		.incoming_request = janus_transport_incoming_request,
		.transport_gone = janus_transport_gone,
		.is_api_secret_needed = janus_transport_is_api_secret_needed,
		.is_api_secret_valid = janus_transport_is_api_secret_valid,
		.is_auth_token_needed = janus_transport_is_auth_token_needed,
		.is_auth_token_valid = janus_transport_is_auth_token_valid,
		.events_is_enabled = janus_events_is_enabled,
		.notify_event = janus_transport_notify_event,
	};
static GAsyncQueue *requests = NULL;
static janus_request exit_message;
static GThreadPool *tasks = NULL;
void janus_transport_task(gpointer data, gpointer user_data);
///@}


/** @name Plugin callback interface
 * These are the callbacks implemented by the Janus core, as part of
 * the janus_callbacks interface. Everything the plugins send the
 * core is handled here.
 */
///@{
int janus_plugin_push_event(janus_plugin_session *plugin_session, janus_plugin *plugin, const char *transaction, json_t *message, json_t *jsep);
json_t *janus_plugin_handle_sdp(janus_plugin_session *plugin_session, janus_plugin *plugin, const char *sdp_type, const char *sdp, gboolean restart);
void janus_plugin_relay_rtp(janus_plugin_session *plugin_session, int mindex, gboolean video, char *buf, int len);
void janus_plugin_relay_rtcp(janus_plugin_session *plugin_session, int mindex, gboolean video, char *buf, int len);
void janus_plugin_relay_data(janus_plugin_session *plugin_session, char *buf, int len);
void janus_plugin_close_pc(janus_plugin_session *plugin_session);
void janus_plugin_end_session(janus_plugin_session *plugin_session);
void janus_plugin_notify_event(janus_plugin *plugin, janus_plugin_session *plugin_session, json_t *event);
gboolean janus_plugin_auth_is_signature_valid(janus_plugin *plugin, const char *token);
gboolean janus_plugin_auth_signature_contains(janus_plugin *plugin, const char *token, const char *desc);
static janus_callbacks janus_handler_plugin =
	{
		.push_event = janus_plugin_push_event,
		.relay_rtp = janus_plugin_relay_rtp,
		.relay_rtcp = janus_plugin_relay_rtcp,
		.relay_data = janus_plugin_relay_data,
		.close_pc = janus_plugin_close_pc,
		.end_session = janus_plugin_end_session,
		.events_is_enabled = janus_events_is_enabled,
		.notify_event = janus_plugin_notify_event,
		.auth_is_signature_valid = janus_plugin_auth_is_signature_valid,
		.auth_signature_contains = janus_plugin_auth_signature_contains,
	};
///@}


/* Core Sessions */
static janus_mutex sessions_mutex;
static GHashTable *sessions = NULL;
static GMainContext *sessions_watchdog_context = NULL;


static void janus_handle_dereference(janus_handle *handle) {
	if(handle)
		janus_refcount_decrease(&handle->ref);
}

static void janus_session_free(const janus_refcount *session_ref) {
	janus_session *session = janus_refcount_containerof(session_ref, janus_session, ref);
	/* This session can be destroyed, free all the resources */
	if(session->handles != NULL) {
		g_hash_table_destroy(session->handles);
		session->handles = NULL;
	}
	if(session->source != NULL) {
		janus_request_destroy(session->source);
		session->source = NULL;
	}
	g_free(session);
}

static gboolean janus_check_sessions(gpointer user_data) {
	if(session_timeout < 1)		/* Session timeouts are disabled */
		return G_SOURCE_CONTINUE;
	janus_mutex_lock(&sessions_mutex);
	if(sessions && g_hash_table_size(sessions) > 0) {
		GHashTableIter iter;
		gpointer value;
		g_hash_table_iter_init(&iter, sessions);
		while (g_hash_table_iter_next(&iter, NULL, &value)) {
			janus_session *session = (janus_session *) value;
			if (!session || g_atomic_int_get(&session->destroyed)) {
				continue;
			}
			gint64 now = janus_get_monotonic_time();
			if ((now - session->last_activity >= (gint64)session_timeout * G_USEC_PER_SEC &&
					!g_atomic_int_compare_and_exchange(&session->timeout, 0, 1)) ||
					((g_atomic_int_get(&session->transport_gone) && now - session->last_activity >= (gint64)reclaim_session_timeout * G_USEC_PER_SEC) &&
							!g_atomic_int_compare_and_exchange(&session->timeout, 0, 1))) {
				JANUS_LOG(LOG_INFO, "Timeout expired for session %"SCNu64"...\n", session->session_id);
				/* Mark the session as over, we'll deal with it later */
				janus_session_handles_clear(session);
				/* Notify the transport */
				if(session->source) {
					json_t *event = janus_create_message("timeout", session->session_id, NULL);
					/* Send this to the transport client and notify the session's over */
					session->source->transport->send_message(session->source->instance, NULL, FALSE, event);
					session->source->transport->session_over(session->source->instance, session->session_id, TRUE, FALSE);
				}
				/* Notify event handlers as well */
				if(janus_events_is_enabled())
					janus_events_notify_handlers(JANUS_EVENT_TYPE_SESSION, session->session_id, "timeout", NULL);

				/* FIXME Is this safe? apparently it causes hash table errors on the console */
				g_hash_table_iter_remove(&iter);

				janus_session_destroy(session);
			}
		}
	}
	janus_mutex_unlock(&sessions_mutex);

	return G_SOURCE_CONTINUE;
}

static gpointer janus_sessions_watchdog(gpointer user_data) {
	GMainLoop *loop = (GMainLoop *) user_data;
	GMainContext *watchdog_context = g_main_loop_get_context(loop);
	GSource *timeout_source;

	timeout_source = g_timeout_source_new_seconds(2);
	g_source_set_callback(timeout_source, janus_check_sessions, watchdog_context, NULL);
	g_source_attach(timeout_source, watchdog_context);
	g_source_unref(timeout_source);

	JANUS_LOG(LOG_INFO, "Sessions watchdog started\n");

	g_main_loop_run(loop);

	JANUS_LOG(LOG_INFO, "Sessions watchdog stopped\n");

	return NULL;
}


janus_session *janus_session_create(guint64 session_id) {
	janus_session *session = NULL;
	if(session_id == 0) {
		while(session_id == 0) {
			session_id = janus_random_uint64();
			session = janus_session_find(session_id);
			if(session != NULL) {
				/* Session ID already taken, try another one */
				janus_refcount_decrease(&session->ref);
				session_id = 0;
			}
		}
	}
	session = (janus_session *)g_malloc(sizeof(janus_session));
	JANUS_LOG(LOG_INFO, "Creating new session: %"SCNu64"; %p\n", session_id, session);
	session->session_id = session_id;
	janus_refcount_init(&session->ref, janus_session_free);
	session->source = NULL;
	g_atomic_int_set(&session->destroyed, 0);
	g_atomic_int_set(&session->timeout, 0);
	g_atomic_int_set(&session->transport_gone, 0);
	session->last_activity = janus_get_monotonic_time();
	session->handles = NULL;
	janus_mutex_init(&session->mutex);
	janus_mutex_lock(&sessions_mutex);
	g_hash_table_insert(sessions, janus_uint64_dup(session->session_id), session);
	janus_mutex_unlock(&sessions_mutex);
	return session;
}

janus_session *janus_session_find(guint64 session_id) {
	janus_mutex_lock(&sessions_mutex);
	janus_session *session = g_hash_table_lookup(sessions, &session_id);
	if(session != NULL) {
		/* A successful find automatically increases the reference counter:
		 * it's up to the caller to decrease it again when done */
		janus_refcount_increase(&session->ref);
	}
	janus_mutex_unlock(&sessions_mutex);
	return session;
}

void janus_session_notify_event(janus_session *session, json_t *event) {
	if(session != NULL && !g_atomic_int_get(&session->destroyed) && session->source != NULL && session->source->transport != NULL) {
		/* Send this to the transport client */
		JANUS_LOG(LOG_HUGE, "Sending event to %s (%p)\n", session->source->transport->get_package(), session->source->instance);
		session->source->transport->send_message(session->source->instance, NULL, FALSE, event);
	} else {
		/* No transport, free the event */
		json_decref(event);
	}
}


/* Destroys a session but does not remove it from the sessions hash table. */
gint janus_session_destroy(janus_session *session) {
	guint64 session_id = session->session_id;
	JANUS_LOG(LOG_INFO, "Destroying session %"SCNu64"; %p\n", session_id, session);
	if(!g_atomic_int_compare_and_exchange(&session->destroyed, 0, 1))
		return 0;
	janus_session_handles_clear(session);
	/* The session will actually be destroyed when the counter gets to 0 */
	janus_refcount_decrease(&session->ref);

	return 0;
}

janus_handle *janus_session_handles_find(janus_session *session, guint64 handle_id) {
	if(session == NULL)
		return NULL;
	janus_mutex_lock(&session->mutex);
	janus_handle *handle = session->handles ? g_hash_table_lookup(session->handles, &handle_id) : NULL;
	if(handle != NULL) {
		/* A successful find automatically increases the reference counter:
		 * it's up to the caller to decrease it again when done */
		janus_refcount_increase(&handle->ref);
	}
	janus_mutex_unlock(&session->mutex);
	return handle;
}

void janus_session_handles_insert(janus_session *session, janus_handle *handle) {
	janus_mutex_lock(&session->mutex);
	if(session->handles == NULL)
		session->handles = g_hash_table_new_full(g_int64_hash, g_int64_equal, (GDestroyNotify)g_free, (GDestroyNotify)janus_handle_dereference);
	janus_refcount_increase(&handle->ref);
	g_hash_table_insert(session->handles, janus_uint64_dup(handle->handle_id), handle);
	janus_mutex_unlock(&session->mutex);
}

gint janus_session_handles_remove(janus_session *session, janus_handle *handle) {
	janus_mutex_lock(&session->mutex);
	gint error = janus_handle_destroy(session, handle);
	g_hash_table_remove(session->handles, &handle->handle_id);
	janus_mutex_unlock(&session->mutex);
	return error;
}

void janus_session_handles_clear(janus_session *session) {
	janus_mutex_lock(&session->mutex);
	if(session->handles != NULL && g_hash_table_size(session->handles) > 0) {
		GHashTableIter iter;
		gpointer value;
		/* Remove all handles */
		g_hash_table_iter_init(&iter, session->handles);
		while (g_hash_table_iter_next(&iter, NULL, &value)) {
			janus_handle *handle = value;
			if(!handle)
				continue;
			janus_handle_destroy(session, handle);
			g_hash_table_iter_remove(&iter);
		}
	}
	janus_mutex_unlock(&session->mutex);
}

json_t *janus_session_handles_list_json(janus_session *session) {
	json_t *list = json_array();
	janus_mutex_lock(&session->mutex);
	if(session->handles != NULL && g_hash_table_size(session->handles) > 0) {
		GHashTableIter iter;
		gpointer value;
		g_hash_table_iter_init(&iter, session->handles);
		while (g_hash_table_iter_next(&iter, NULL, &value)) {
			janus_handle *handle = value;
			if(!handle)
				continue;
			json_array_append_new(list, json_integer(handle->handle_id));
		}
	}
	janus_mutex_unlock(&session->mutex);
	return list;
}

/* Requests management */
janus_request *janus_request_new(janus_transport *transport, janus_transport_session *instance, void *request_id, gboolean admin, json_t *message) {
	janus_request *request = g_malloc(sizeof(janus_request));
	request->transport = transport;
	request->instance = instance;
	janus_refcount_increase(&instance->ref);
	request->request_id = request_id;
	request->admin = admin;
	request->message = message;
	return request;
}

void janus_request_destroy(janus_request *request) {
	if(request == NULL || request == &exit_message)
		return;
	request->transport = NULL;
	janus_refcount_decrease(&request->instance->ref);
	request->instance = NULL;
	request->request_id = NULL;
	if(request->message)
		json_decref(request->message);
	request->message = NULL;
	g_free(request);
}

static int janus_request_check_secret(janus_request *request, guint64 session_id, const gchar *transaction_text) {
	gboolean secret_authorized = FALSE, token_authorized = FALSE;
	if(api_secret == NULL && !janus_auth_is_enabled()) {
		/* Nothing to check */
		secret_authorized = TRUE;
		token_authorized = TRUE;
	} else {
		json_t *root = request->message;
		if(api_secret != NULL) {
			/* There's an API secret, check that the client provided it */
			json_t *secret = json_object_get(root, "apisecret");
			if(secret && json_is_string(secret) && janus_strcmp_const_time(json_string_value(secret), api_secret)) {
				secret_authorized = TRUE;
			}
		}
		if(janus_auth_is_enabled()) {
			/* The token based authentication mechanism is enabled, check that the client provided it */
			json_t *token = json_object_get(root, "token");
			if(token && json_is_string(token) && janus_auth_check_token(json_string_value(token))) {
				token_authorized = TRUE;
			}
		}
		/* We consider a request authorized if either the proper API secret or a valid token has been provided */
		if(!secret_authorized && !token_authorized)
			return JANUS_ERROR_UNAUTHORIZED;
	}
	return 0;
}

static void janus_request_handle_answer(janus_handle *handle, char *jsep_sdp) {
	/* We got our answer */
	janus_flags_clear(&handle->webrtc_flags, JANUS_HANDLE_WEBRTC_PROCESSING_OFFER);
	/* Any pending trickles? */
	if(handle->pending_trickles) {
		JANUS_LOG(LOG_VERB, "[%"SCNu64"]   -- Processing %d pending trickle candidates\n", handle->handle_id, g_list_length(handle->pending_trickles));
		GList *temp = NULL;
		while(handle->pending_trickles) {
			temp = g_list_first(handle->pending_trickles);
			handle->pending_trickles = g_list_remove_link(handle->pending_trickles, temp);
			janus_trickle *trickle = (janus_trickle *)temp->data;
			g_list_free(temp);
			if(trickle == NULL)
				continue;
			if((janus_get_monotonic_time() - trickle->received) > candidates_timeout*G_USEC_PER_SEC) {
				/* FIXME Candidate is too old, discard it */
				JANUS_LOG(LOG_WARN, "[%"SCNu64"] Discarding candidate (too old)\n", handle->handle_id);
				janus_trickle_destroy(trickle);
				/* FIXME We should report that */
				continue;
			}
			json_t *candidate = trickle->candidate;
			if(candidate == NULL) {
				janus_trickle_destroy(trickle);
				continue;
			}
			if(json_is_object(candidate)) {
				/* We got a single candidate */
				int error = 0;
				const char *error_string = NULL;
				if((error = janus_trickle_parse(handle, candidate, &error_string)) != 0) {
					/* FIXME We should report the error parsing the trickle candidate */
				}
			} else if(json_is_array(candidate)) {
				/* We got multiple candidates in an array */
				JANUS_LOG(LOG_VERB, "[%"SCNu64"] Got multiple candidates (%zu)\n", handle->handle_id, json_array_size(candidate));
				if(json_array_size(candidate) > 0) {
					/* Handle remote candidates */
					size_t i = 0;
					for(i=0; i<json_array_size(candidate); i++) {
						json_t *c = json_array_get(candidate, i);
						/* FIXME We don't care if any trickle fails to parse */
						janus_trickle_parse(handle, c, NULL);
					}
				}
			}
			/* Done, free candidate */
			janus_trickle_destroy(trickle);
		}
	}
	/* This was an answer, check if it's time to start ICE */
	if(janus_flags_is_set(&handle->webrtc_flags, JANUS_HANDLE_WEBRTC_TRICKLE) &&
		!janus_flags_is_set(&handle->webrtc_flags, JANUS_HANDLE_WEBRTC_ALL_TRICKLES)) {
		JANUS_LOG(LOG_VERB, "[%"SCNu64"]   -- ICE Trickling is supported by the browser, waiting for remote candidates...\n", handle->handle_id);
		janus_flags_set(&handle->webrtc_flags, JANUS_HANDLE_WEBRTC_START);
	} else {
		JANUS_LOG(LOG_VERB, "[%"SCNu64"] Done! Sending connectivity checks...\n", handle->handle_id);
		janus_handle_setup_remote_candidates(handle, handle->stream_id, 1);
	}
}

int janus_process_incoming_request(janus_request *request) {
	int ret = -1;
	if(request == NULL) {
		JANUS_LOG(LOG_ERR, "Missing request or payload to process, giving up...\n");
		return ret;
	}
	int error_code = 0;
	char error_cause[100];
	json_t *root = request->message;
	/* Ok, let's start with the ids */
	guint64 session_id = 0, handle_id = 0;
	json_t *s = json_object_get(root, "session_id");
	if(s && json_is_integer(s))
		session_id = json_integer_value(s);
	json_t *h = json_object_get(root, "handle_id");
	if(h && json_is_integer(h))
		handle_id = json_integer_value(h);

	janus_session *session = NULL;
	janus_handle *handle = NULL;

	/* Get transaction and message request */
	JANUS_VALIDATE_JSON_OBJECT(root, incoming_request_parameters,
		error_code, error_cause, FALSE,
		JANUS_ERROR_MISSING_MANDATORY_ELEMENT, JANUS_ERROR_INVALID_ELEMENT_TYPE);
	if(error_code != 0) {
		ret = janus_process_error_string(request, session_id, NULL, error_code, error_cause);
		goto jsondone;
	}
	json_t *transaction = json_object_get(root, "transaction");
	const gchar *transaction_text = json_string_value(transaction);
	json_t *message = json_object_get(root, "janus");
	const gchar *message_text = json_string_value(message);

	if(session_id == 0 && handle_id == 0) {
		/* Can only be a 'Create new session', a 'Get info' or a 'Ping/Pong' request */
		if(!strcasecmp(message_text, "info")) {
			ret = janus_process_success(request, janus_info(transaction_text));
			goto jsondone;
		}
		if(!strcasecmp(message_text, "ping")) {
			/* Prepare JSON reply */
			json_t *reply = janus_create_message("pong", 0, transaction_text);
			ret = janus_process_success(request, reply);
			goto jsondone;
		}
		if(strcasecmp(message_text, "create")) {
			ret = janus_process_error(request, session_id, transaction_text, JANUS_ERROR_INVALID_REQUEST_PATH, "Unhandled request '%s' at this path", message_text);
			goto jsondone;
		}
		/* Make sure we're accepting new sessions */
		if(!accept_new_sessions) {
			ret = janus_process_error(request, session_id, transaction_text, JANUS_ERROR_NOT_ACCEPTING_SESSIONS, NULL);
			goto jsondone;
		}
		/* Any secret/token to check? */
		ret = janus_request_check_secret(request, session_id, transaction_text);
		if(ret != 0) {
			ret = janus_process_error(request, session_id, transaction_text, JANUS_ERROR_UNAUTHORIZED, NULL);
			goto jsondone;
		}
		session_id = 0;
		json_t *id = json_object_get(root, "id");
		if(id != NULL) {
			/* The application provided the session ID to use */
			session_id = json_integer_value(id);
			if(session_id > 0 && (session = janus_session_find(session_id)) != NULL) {
				/* Session ID already taken */
				ret = janus_process_error(request, session_id, transaction_text, JANUS_ERROR_SESSION_CONFLICT, "Session ID already in use");
				goto jsondone;
			}
		}
		/* Handle it */
		session = janus_session_create(session_id);
		if(session == NULL) {
			ret = janus_process_error(request, session_id, transaction_text, JANUS_ERROR_UNKNOWN, "Memory error");
			goto jsondone;
		}
		session_id = session->session_id;
		/* We increase the counter as this request is using the session */
		janus_refcount_increase(&session->ref);
		/* Take note of the request source that originated this session (HTTP, WebSockets, RabbitMQ?) */
		session->source = janus_request_new(request->transport, request->instance, NULL, FALSE, NULL);
		/* Notify the source that a new session has been created */
		request->transport->session_created(request->instance, session->session_id);
		/* Notify event handlers */
		if(janus_events_is_enabled()) {
			/* Session created, add info on the transport that originated it */
			json_t *transport = json_object();
			json_object_set_new(transport, "transport", json_string(session->source->transport->get_package()));
			char id[32];
			memset(id, 0, sizeof(id));
			g_snprintf(id, sizeof(id), "%p", session->source->instance);
			json_object_set_new(transport, "id", json_string(id));
			janus_events_notify_handlers(JANUS_EVENT_TYPE_SESSION, session_id, "created", transport);
		}
		/* Prepare JSON reply */
		json_t *reply = janus_create_message("success", 0, transaction_text);
		json_t *data = json_object();
		json_object_set_new(data, "id", json_integer(session_id));
		json_object_set_new(reply, "data", data);
		/* Send the success reply */
		ret = janus_process_success(request, reply);
		goto jsondone;
	}
	if(session_id < 1) {
		JANUS_LOG(LOG_ERR, "Invalid session\n");
		ret = janus_process_error(request, session_id, transaction_text, JANUS_ERROR_SESSION_NOT_FOUND, NULL);
		goto jsondone;
	}
	if(h && handle_id < 1) {
		JANUS_LOG(LOG_ERR, "Invalid handle\n");
		ret = janus_process_error(request, session_id, transaction_text, JANUS_ERROR_SESSION_NOT_FOUND, NULL);
		goto jsondone;
	}

	/* Go on with the processing */
	ret = janus_request_check_secret(request, session_id, transaction_text);
	if(ret != 0) {
		ret = janus_process_error(request, session_id, transaction_text, JANUS_ERROR_UNAUTHORIZED, NULL);
		goto jsondone;
	}

	/* If we got here, make sure we have a session (and/or a handle) */
	session = janus_session_find(session_id);
	if(!session) {
		JANUS_LOG(LOG_ERR, "Couldn't find any session %"SCNu64"...\n", session_id);
		ret = janus_process_error(request, session_id, transaction_text, JANUS_ERROR_SESSION_NOT_FOUND, "No such session %"SCNu64"", session_id);
		goto jsondone;
	}
	/* Update the last activity timer */
	session->last_activity = janus_get_monotonic_time();
	handle = NULL;
	if(handle_id > 0) {
		handle = janus_session_handles_find(session, handle_id);
		if(!handle) {
			JANUS_LOG(LOG_ERR, "Couldn't find any handle %"SCNu64" in session %"SCNu64"...\n", handle_id, session_id);
			ret = janus_process_error(request, session_id, transaction_text, JANUS_ERROR_HANDLE_NOT_FOUND, "No such handle %"SCNu64" in session %"SCNu64"", handle_id, session_id);
			goto jsondone;
		}
	}

	/* What is this? */
	if(!strcasecmp(message_text, "keepalive")) {
		/* Just a keep-alive message, reply with an ack */
		JANUS_LOG(LOG_VERB, "Got a keep-alive on session %"SCNu64"\n", session_id);
		json_t *reply = janus_create_message("ack", session_id, transaction_text);
		/* Send the success reply */
		ret = janus_process_success(request, reply);
	} else if(!strcasecmp(message_text, "attach")) {
		if(handle != NULL) {
			/* Attach is a session-level command */
			ret = janus_process_error(request, session_id, transaction_text, JANUS_ERROR_INVALID_REQUEST_PATH, "Unhandled request '%s' at this path", message_text);
			goto jsondone;
		}
		JANUS_VALIDATE_JSON_OBJECT(root, attach_parameters,
			error_code, error_cause, FALSE,
			JANUS_ERROR_MISSING_MANDATORY_ELEMENT, JANUS_ERROR_INVALID_ELEMENT_TYPE);
		if(error_code != 0) {
			ret = janus_process_error_string(request, session_id, transaction_text, error_code, error_cause);
			goto jsondone;
		}
		json_t *plugin = json_object_get(root, "plugin");
		const gchar *plugin_text = json_string_value(plugin);
		janus_plugin *plugin_t = janus_plugin_find(plugin_text);
		if(plugin_t == NULL) {
			ret = janus_process_error(request, session_id, transaction_text, JANUS_ERROR_PLUGIN_NOT_FOUND, "No such plugin '%s'", plugin_text);
			goto jsondone;
		}
		/* If the auth token mechanism is enabled, we should check if this token can access this plugin */
		if(janus_auth_is_enabled()) {
			json_t *token = json_object_get(root, "token");
			if(token != NULL) {
				const char *token_value = json_string_value(token);
				if(token_value && !janus_auth_check_plugin(token_value, plugin_t)) {
					JANUS_LOG(LOG_ERR, "Token '%s' can't access plugin '%s'\n", token_value, plugin_text);
					ret = janus_process_error(request, session_id, transaction_text, JANUS_ERROR_UNAUTHORIZED_PLUGIN, "Provided token can't access plugin '%s'", plugin_text);
					goto jsondone;
				}
			}
		}
		json_t *opaque = json_object_get(root, "opaque_id");
		const char *opaque_id = opaque ? json_string_value(opaque) : NULL;
		/* Create handle */
		handle = janus_handle_create(session, opaque_id);
		if(handle == NULL) {
			ret = janus_process_error(request, session_id, transaction_text, JANUS_ERROR_UNKNOWN, "Memory error");
			goto jsondone;
		}
		handle_id = handle->handle_id;
		/* We increase the counter as this request is using the handle */
		janus_refcount_increase(&handle->ref);
		/* Attach to the plugin */
		int error = 0;
		if((error = janus_handle_attach_plugin(session, handle, plugin_t)) != 0) {
			/* TODO Make error struct to pass verbose information */
			janus_session_handles_remove(session, handle);
			JANUS_LOG(LOG_ERR, "Couldn't attach to plugin '%s', error '%d'\n", plugin_text, error);
			ret = janus_process_error(request, session_id, transaction_text, JANUS_ERROR_PLUGIN_ATTACH, "Couldn't attach to plugin: error '%d'", error);
			goto jsondone;
		}
		/* Prepare JSON reply */
		json_t *reply = janus_create_message("success", session_id, transaction_text);
		json_t *data = json_object();
		json_object_set_new(data, "id", json_integer(handle_id));
		json_object_set_new(reply, "data", data);
		/* Send the success reply */
		ret = janus_process_success(request, reply);
	} else if(!strcasecmp(message_text, "destroy")) {
		if(handle != NULL) {
			/* Query is a session-level command */
			ret = janus_process_error(request, session_id, transaction_text, JANUS_ERROR_INVALID_REQUEST_PATH, "Unhandled request '%s' at this path", message_text);
			goto jsondone;
		}
		janus_mutex_lock(&sessions_mutex);
		g_hash_table_remove(sessions, &session->session_id);
		janus_mutex_unlock(&sessions_mutex);
		/* Notify the source that the session has been destroyed */
		if(session->source && session->source->transport) {
			session->source->transport->session_over(session->source->instance, session->session_id, FALSE, FALSE);
		}
		/* Schedule the session for deletion */
		janus_session_destroy(session);

		/* Prepare JSON reply */
		json_t *reply = janus_create_message("success", session_id, transaction_text);
		/* Send the success reply */
		ret = janus_process_success(request, reply);
		/* Notify event handlers as well */
		if(janus_events_is_enabled())
			janus_events_notify_handlers(JANUS_EVENT_TYPE_SESSION, session_id, "destroyed", NULL);
	} else if(!strcasecmp(message_text, "detach")) {
		if(handle == NULL) {
			/* Query is an handle-level command */
			ret = janus_process_error(request, session_id, transaction_text, JANUS_ERROR_INVALID_REQUEST_PATH, "Unhandled request '%s' at this path", message_text);
			goto jsondone;
		}
		if(handle->app == NULL || handle->app_handle == NULL) {
			ret = janus_process_error(request, session_id, transaction_text, JANUS_ERROR_PLUGIN_DETACH, "No plugin to detach from");
			goto jsondone;
		}
		int error = janus_session_handles_remove(session, handle);
		if(error != 0) {
			/* TODO Make error struct to pass verbose information */
			ret = janus_process_error(request, session_id, transaction_text, JANUS_ERROR_PLUGIN_DETACH, "Couldn't detach from plugin: error '%d'", error);
			/* TODO Delete handle instance */
			goto jsondone;
		}
		/* Prepare JSON reply */
		json_t *reply = janus_create_message("success", session_id, transaction_text);
		/* Send the success reply */
		ret = janus_process_success(request, reply);
	} else if(!strcasecmp(message_text, "hangup")) {
		if(handle == NULL) {
			/* Query is an handle-level command */
			ret = janus_process_error(request, session_id, transaction_text, JANUS_ERROR_INVALID_REQUEST_PATH, "Unhandled request '%s' at this path", message_text);
			goto jsondone;
		}
		if(handle->app == NULL || handle->app_handle == NULL) {
			ret = janus_process_error(request, session_id, transaction_text, JANUS_ERROR_PLUGIN_DETACH, "No plugin attached");
			goto jsondone;
		}
		janus_handle_webrtc_hangup(handle, "Janus API");
		/* Prepare JSON reply */
		json_t *reply = janus_create_message("success", session_id, transaction_text);
		/* Send the success reply */
		ret = janus_process_success(request, reply);
	} else if(!strcasecmp(message_text, "claim")) {
		janus_mutex_lock(&session->mutex);
		if(session->source != NULL) {
			/* Notify the old transport that this session is over for them, but has been reclaimed */
			session->source->transport->session_over(session->source->instance, session->session_id, FALSE, TRUE);
			janus_request_destroy(session->source);
			session->source = NULL;
		}
		session->source = janus_request_new(request->transport, request->instance, NULL, FALSE, NULL);
		/* Notify the new transport that it has claimed a session */
		session->source->transport->session_claimed(session->source->instance, session->session_id);
		/* Previous transport may be gone, clear flag. */
		g_atomic_int_set(&session->transport_gone, 0);
		janus_mutex_unlock(&session->mutex);
		/* Prepare JSON reply */
		json_t *reply = json_object();
		json_object_set_new(reply, "janus", json_string("success"));
		json_object_set_new(reply, "session_id", json_integer(session_id));
		json_object_set_new(reply, "transaction", json_string(transaction_text));
		/* Send the success reply */
		ret = janus_process_success(request, reply);
	} else if(!strcasecmp(message_text, "message")) {
		if(handle == NULL) {
			/* Query is an handle-level command */
			ret = janus_process_error(request, session_id, transaction_text, JANUS_ERROR_INVALID_REQUEST_PATH, "Unhandled request '%s' at this path", message_text);
			goto jsondone;
		}
		if(handle->app == NULL || handle->app_handle == NULL) {
			ret = janus_process_error(request, session_id, transaction_text, JANUS_ERROR_PLUGIN_MESSAGE, "No plugin to handle this message");
			goto jsondone;
		}
		janus_plugin *plugin_t = (janus_plugin *)handle->app;
		JANUS_LOG(LOG_VERB, "[%"SCNu64"] There's a message for %s\n", handle->handle_id, plugin_t->get_name());
		JANUS_VALIDATE_JSON_OBJECT(root, body_parameters,
			error_code, error_cause, FALSE,
			JANUS_ERROR_MISSING_MANDATORY_ELEMENT, JANUS_ERROR_INVALID_ELEMENT_TYPE);
		if(error_code != 0) {
			ret = janus_process_error_string(request, session_id, transaction_text, error_code, error_cause);
			goto jsondone;
		}
		json_t *body = json_object_get(root, "body");
		/* Is there an SDP attached? */
		json_t *jsep = json_object_get(root, "jsep");
		char *jsep_type = NULL;
		char *jsep_sdp = NULL, *jsep_sdp_stripped = NULL;
		gboolean renegotiation = FALSE;
		if(jsep != NULL) {
			if(!json_is_object(jsep)) {
				ret = janus_process_error(request, session_id, transaction_text, JANUS_ERROR_INVALID_JSON_OBJECT, "Invalid jsep object");
				goto jsondone;
			}
			JANUS_VALIDATE_JSON_OBJECT_FORMAT("JSEP error: missing mandatory element (%s)",
				"JSEP error: invalid element type (%s should be %s)",
				jsep, jsep_parameters, error_code, error_cause, FALSE,
				JANUS_ERROR_MISSING_MANDATORY_ELEMENT, JANUS_ERROR_INVALID_ELEMENT_TYPE);
			if(error_code != 0) {
				ret = janus_process_error_string(request, session_id, transaction_text, error_code, error_cause);
				goto jsondone;
			}
			json_t *type = json_object_get(jsep, "type");
			jsep_type = g_strdup(json_string_value(type));
			type = NULL;
			gboolean do_trickle = TRUE;
			json_t *jsep_trickle = json_object_get(jsep, "trickle");
			do_trickle = jsep_trickle ? json_is_true(jsep_trickle) : TRUE;
			/* Are we still cleaning up from a previous media session? */
			if(janus_flags_is_set(&handle->webrtc_flags, JANUS_HANDLE_WEBRTC_CLEANING)) {
				JANUS_LOG(LOG_VERB, "[%"SCNu64"] Still cleaning up from a previous media session, let's wait a bit...\n", handle->handle_id);
				gint64 waited = 0;
				while(janus_flags_is_set(&handle->webrtc_flags, JANUS_HANDLE_WEBRTC_CLEANING)) {
					g_usleep(100000);
					waited += 100000;
					if(waited >= 3*G_USEC_PER_SEC) {
						JANUS_LOG(LOG_VERB, "[%"SCNu64"]   -- Waited 3 seconds, that's enough!\n", handle->handle_id);
						ret = janus_process_error(request, session_id, transaction_text, JANUS_ERROR_WEBRTC_STATE, "Still cleaning a previous session");
						goto jsondone;
					}
				}
			}
			/* Check the JSEP type */
			janus_mutex_lock(&handle->mutex);
			gboolean offer = FALSE;
			if(!strcasecmp(jsep_type, "offer")) {
				offer = TRUE;
				janus_flags_set(&handle->webrtc_flags, JANUS_HANDLE_WEBRTC_PROCESSING_OFFER);
				janus_flags_set(&handle->webrtc_flags, JANUS_HANDLE_WEBRTC_GOT_OFFER);
				janus_flags_clear(&handle->webrtc_flags, JANUS_HANDLE_WEBRTC_GOT_ANSWER);
			} else if(!strcasecmp(jsep_type, "answer")) {
				janus_flags_set(&handle->webrtc_flags, JANUS_HANDLE_WEBRTC_GOT_ANSWER);
				offer = FALSE;
			} else {
				/* TODO Handle other message types as well */
				ret = janus_process_error(request, session_id, transaction_text, JANUS_ERROR_JSEP_UNKNOWN_TYPE, "JSEP error: unknown message type '%s'", jsep_type);
				g_free(jsep_type);
				janus_flags_clear(&handle->webrtc_flags, JANUS_HANDLE_WEBRTC_PROCESSING_OFFER);
				janus_mutex_unlock(&handle->mutex);
				goto jsondone;
			}
			json_t *sdp = json_object_get(jsep, "sdp");
			jsep_sdp = (char *)json_string_value(sdp);
			JANUS_LOG(LOG_VERB, "[%"SCNu64"] Remote SDP:\n%s", handle->handle_id, jsep_sdp);
			/* Is this valid SDP? */
			char error_str[512];
			int audio = 0, video = 0, data = 0;
			janus_sdp *parsed_sdp = janus_sdp_preparse(handle, jsep_sdp, &audio, &video, &data, error_str, sizeof(error_str));
			if(parsed_sdp == NULL) {
				/* Invalid SDP */
				ret = janus_process_error_string(request, session_id, transaction_text, JANUS_ERROR_JSEP_INVALID_SDP, error_str);
				g_free(jsep_type);
				janus_flags_clear(&handle->webrtc_flags, JANUS_HANDLE_WEBRTC_PROCESSING_OFFER);
				janus_mutex_unlock(&handle->mutex);
				goto jsondone;
			}
			/* Notify event handlers */
			if(janus_events_is_enabled()) {
				janus_events_notify_handlers(JANUS_EVENT_TYPE_JSEP,
					session_id, handle_id, handle->opaque_id, "remote", jsep_type, jsep_sdp);
			}
			JANUS_LOG(LOG_VERB, "[%"SCNu64"] There are %d audio, %d video and %d data m-lines\n",
				handle->handle_id, audio, video, data);
			/* Check if it's a new session, or an update... */
			if(!janus_flags_is_set(&handle->webrtc_flags, JANUS_HANDLE_WEBRTC_READY)
					|| janus_flags_is_set(&handle->webrtc_flags, JANUS_HANDLE_WEBRTC_ALERT)) {
				/* New session */
				if(offer) {
					/* Setup ICE locally (we received an offer) */
					if(janus_handle_setup_local(handle, offer, do_trickle) < 0) {
						JANUS_LOG(LOG_ERR, "Error setting ICE locally\n");
						janus_sdp_destroy(parsed_sdp);
						g_free(jsep_type);
						janus_flags_clear(&handle->webrtc_flags, JANUS_HANDLE_WEBRTC_PROCESSING_OFFER);
						ret = janus_process_error(request, session_id, transaction_text, JANUS_ERROR_UNKNOWN, "Error setting ICE locally");
						janus_mutex_unlock(&handle->mutex);
						goto jsondone;
					}
				} else {
					/* Make sure we're waiting for an ANSWER in the first place */
					if(!handle->agent) {
						JANUS_LOG(LOG_ERR, "Unexpected ANSWER (did we offer?)\n");
						janus_sdp_destroy(parsed_sdp);
						g_free(jsep_type);
						janus_flags_clear(&handle->webrtc_flags, JANUS_HANDLE_WEBRTC_PROCESSING_OFFER);
						ret = janus_process_error(request, session_id, transaction_text, JANUS_ERROR_UNEXPECTED_ANSWER, "Unexpected ANSWER (did we offer?)");
						janus_mutex_unlock(&handle->mutex);
						goto jsondone;
					}
				}
				if(janus_sdp_process_remote(handle, parsed_sdp, FALSE) < 0) {
					JANUS_LOG(LOG_ERR, "Error processing SDP\n");
					janus_sdp_destroy(parsed_sdp);
					g_free(jsep_type);
					janus_flags_clear(&handle->webrtc_flags, JANUS_HANDLE_WEBRTC_PROCESSING_OFFER);
					ret = janus_process_error(request, session_id, transaction_text, JANUS_ERROR_JSEP_INVALID_SDP, "Error processing SDP");
					janus_mutex_unlock(&handle->mutex);
					goto jsondone;
				}
				if(!offer) {
					/* Set remote candidates now (we received an answer) */
					if(do_trickle) {
						janus_flags_set(&handle->webrtc_flags, JANUS_HANDLE_WEBRTC_TRICKLE);
					} else {
						janus_flags_clear(&handle->webrtc_flags, JANUS_HANDLE_WEBRTC_TRICKLE);
					}
					janus_request_handle_answer(handle, jsep_sdp);
				} else {
					/* Check if the mid RTP extension is being negotiated */
					handle->pc->mid_ext_id = janus_rtp_header_extension_get_id(jsep_sdp, JANUS_RTP_EXTMAP_MID);
					/* Check if the RTP Stream ID extension is being negotiated */
					handle->pc->rid_ext_id = janus_rtp_header_extension_get_id(jsep_sdp, JANUS_RTP_EXTMAP_RID);
					handle->pc->ridrtx_ext_id = janus_rtp_header_extension_get_id(jsep_sdp, JANUS_RTP_EXTMAP_REPAIRED_RID);
					/* Check if transport wide CC is supported */
					int transport_wide_cc_ext_id = janus_rtp_header_extension_get_id(jsep_sdp, JANUS_RTP_EXTMAP_TRANSPORT_WIDE_CC);
					handle->pc->do_transport_wide_cc = transport_wide_cc_ext_id > 0 ? TRUE : FALSE;
					handle->pc->transport_wide_cc_ext_id = transport_wide_cc_ext_id;
				}
			} else {
				/* FIXME This is a renegotiation: we can currently only handle simple changes in media
				 * direction and ICE restarts: anything more complex than that will result in an error */
				JANUS_LOG(LOG_INFO, "[%"SCNu64"] Negotiation update, checking what changed...\n", handle->handle_id);
				if(janus_sdp_process_remote(handle, parsed_sdp, TRUE) < 0) {
					JANUS_LOG(LOG_ERR, "Error processing SDP\n");
					janus_sdp_destroy(parsed_sdp);
					g_free(jsep_type);
					janus_flags_clear(&handle->webrtc_flags, JANUS_HANDLE_WEBRTC_PROCESSING_OFFER);
					ret = janus_process_error(request, session_id, transaction_text, JANUS_ERROR_UNEXPECTED_ANSWER, "Error processing SDP");
					janus_mutex_unlock(&handle->mutex);
					goto jsondone;
				}
				renegotiation = TRUE;
				if(janus_flags_is_set(&handle->webrtc_flags, JANUS_HANDLE_WEBRTC_ICE_RESTART)) {
					JANUS_LOG(LOG_INFO, "[%"SCNu64"] Restarting ICE...\n", handle->handle_id);
					/* Update remote credentials for ICE */
					if(handle->pc) {
						nice_agent_set_remote_credentials(handle->agent, handle->pc->stream_id,
							handle->pc->ruser, handle->pc->rpass);
					}
					/* FIXME We only need to do that for offers: if it's an answer, we did that already */
					if(offer) {
						janus_handle_ice_restart(handle);
					} else {
						janus_flags_clear(&handle->webrtc_flags, JANUS_HANDLE_WEBRTC_ICE_RESTART);
					}
					/* If we're full-trickling, we'll need to resend the candidates later */
					if(janus_ice_is_full_trickle_enabled()) {
						janus_flags_set(&handle->webrtc_flags, JANUS_HANDLE_WEBRTC_RESEND_TRICKLES);
					}
				}
#ifdef HAVE_SCTP
				if(!offer) {
					/* Were datachannels just added? */
					if(janus_flags_is_set(&handle->webrtc_flags, JANUS_HANDLE_WEBRTC_DATA_CHANNELS)) {
						janus_handle_webrtc *pc = handle->pc;
						if(pc->dtls != NULL && pc->dtls->sctp == NULL) {
							/* Create SCTP association as well */
							JANUS_LOG(LOG_WARN, "[%"SCNu64"] Creating datachannels...\n", handle->handle_id);
							janus_dtls_srtp_create_sctp(pc->dtls);
						}
					}
				}
#endif
			}
			char *tmp = handle->remote_sdp;
			handle->remote_sdp = g_strdup(jsep_sdp);
			g_free(tmp);
			janus_mutex_unlock(&handle->mutex);
			/* Anonymize SDP */
			if(janus_sdp_anonymize(parsed_sdp) < 0) {
				/* Invalid SDP */
				ret = janus_process_error(request, session_id, transaction_text, JANUS_ERROR_JSEP_INVALID_SDP, "JSEP error: invalid SDP");
				janus_sdp_destroy(parsed_sdp);
				g_free(jsep_type);
				janus_flags_clear(&handle->webrtc_flags, JANUS_HANDLE_WEBRTC_PROCESSING_OFFER);
				goto jsondone;
			}
			jsep_sdp_stripped = janus_sdp_write(parsed_sdp);
			janus_sdp_destroy(parsed_sdp);
			sdp = NULL;
			janus_flags_clear(&handle->webrtc_flags, JANUS_HANDLE_WEBRTC_PROCESSING_OFFER);
		}

		/* Make sure the app handle is still valid */
		if(handle->app == NULL || !janus_plugin_session_is_alive(handle->app_handle)) {
			ret = janus_process_error(request, session_id, transaction_text, JANUS_ERROR_PLUGIN_MESSAGE, "No plugin to handle this message");
			g_free(jsep_type);
			g_free(jsep_sdp_stripped);
			janus_flags_clear(&handle->webrtc_flags, JANUS_HANDLE_WEBRTC_PROCESSING_OFFER);
			goto jsondone;
		}

		/* Send the message to the plugin (which must eventually free transaction_text and unref the two objects, body and jsep) */
		json_incref(body);
		json_t *body_jsep = NULL;
		if(jsep_sdp_stripped) {
			body_jsep = json_pack("{ssss}", "type", jsep_type, "sdp", jsep_sdp_stripped);
			/* Check if simulcasting is enabled in one of the media streams */
			json_t *simulcast = NULL;
			janus_handle_webrtc_medium *medium = NULL;
			uint mi=0;
			for(mi=0; mi<g_hash_table_size(handle->pc->media); mi++) {
				medium = g_hash_table_lookup(handle->pc->media, GUINT_TO_POINTER(mi));
				if(medium && (medium->ssrc_peer[1] || medium->rid[0])) {
					if(simulcast == NULL)
						simulcast = json_array();
					json_t *msc = json_object();
					/* If we have rids, pass those, otherwise pass the SSRCs */
					if(medium->rid[0] && medium->pc->rid_ext_id > 0) {
						json_t *rids = json_array();
						json_array_append_new(rids, json_string(medium->rid[0]));
						if(medium->rid[1])
							json_array_append_new(rids, json_string(medium->rid[1]));
						if(medium->rid[2])
							json_array_append_new(rids, json_string(medium->rid[2]));
						json_object_set_new(msc, "rids", rids);
						json_object_set_new(msc, "rid-ext", json_integer(handle->pc->rid_ext_id));
					} else {
						json_t *ssrcs = json_array();
						json_array_append_new(ssrcs, json_integer(medium->ssrc_peer[0]));
						if(medium->ssrc_peer[1])
							json_array_append_new(ssrcs, json_integer(medium->ssrc_peer[1]));
						if(medium->ssrc_peer[2])
							json_array_append_new(ssrcs, json_integer(medium->ssrc_peer[2]));
						json_object_set_new(msc, "ssrcs", ssrcs);
					}
					json_array_append_new(simulcast, msc);
				}
			}
			if(simulcast)
				json_object_set_new(body_jsep, "simulcast", simulcast);
			/* Check if this is a renegotiation or update */
			if(renegotiation)
				json_object_set_new(body_jsep, "update", json_true());
		}
		janus_plugin_result *result = plugin_t->handle_message(handle->app_handle,
			g_strdup((char *)transaction_text), body, body_jsep);
		g_free(jsep_type);
		g_free(jsep_sdp_stripped);
		if(result == NULL) {
			/* Something went horribly wrong! */
			ret = janus_process_error(request, session_id, transaction_text, JANUS_ERROR_PLUGIN_MESSAGE, "Plugin didn't give a result");
			goto jsondone;
		}
		if(result->type == JANUS_PLUGIN_OK) {
			/* The plugin gave a result already (synchronous request/response) */
			if(result->content == NULL || !json_is_object(result->content)) {
				/* Missing content, or not a JSON object */
				ret = janus_process_error(request, session_id, transaction_text, JANUS_ERROR_PLUGIN_MESSAGE,
					result->content == NULL ?
						"Plugin didn't provide any content for this synchronous response" :
						"Plugin returned an invalid JSON response");
				janus_plugin_result_destroy(result);
				goto jsondone;
			}
			/* Reference the content, as destroying the result instance will decref it */
			json_incref(result->content);
			/* Prepare JSON response */
			json_t *reply = janus_create_message("success", session->session_id, transaction_text);
			json_object_set_new(reply, "sender", json_integer(handle->handle_id));
			if(janus_is_opaqueid_in_api_enabled() && handle->opaque_id != NULL)
				json_object_set_new(reply, "opaque_id", json_string(handle->opaque_id));
			json_t *plugin_data = json_object();
			json_object_set_new(plugin_data, "plugin", json_string(plugin_t->get_package()));
			json_object_set_new(plugin_data, "data", result->content);
			json_object_set_new(reply, "plugindata", plugin_data);
			/* Send the success reply */
			ret = janus_process_success(request, reply);
		} else if(result->type == JANUS_PLUGIN_OK_WAIT) {
			/* The plugin received the request but didn't process it yet, send an ack (asynchronous notifications may follow) */
			json_t *reply = janus_create_message("ack", session_id, transaction_text);
			if(result->text)
				json_object_set_new(reply, "hint", json_string(result->text));
			/* Send the success reply */
			ret = janus_process_success(request, reply);
		} else {
			/* Something went horribly wrong! */
			ret = janus_process_error_string(request, session_id, transaction_text, JANUS_ERROR_PLUGIN_MESSAGE,
				(char *)(result->text ? result->text : "Plugin returned a severe (unknown) error"));
			janus_plugin_result_destroy(result);
			goto jsondone;
		}
		janus_plugin_result_destroy(result);
	} else if(!strcasecmp(message_text, "trickle")) {
		if(handle == NULL) {
			/* Trickle is an handle-level command */
			ret = janus_process_error(request, session_id, transaction_text, JANUS_ERROR_INVALID_REQUEST_PATH, "Unhandled request '%s' at this path", message_text);
			goto jsondone;
		}
		if(handle->app == NULL || !janus_plugin_session_is_alive(handle->app_handle)) {
			ret = janus_process_error(request, session_id, transaction_text, JANUS_ERROR_PLUGIN_MESSAGE, "No plugin to handle this trickle candidate");
			goto jsondone;
		}
		json_t *candidate = json_object_get(root, "candidate");
		json_t *candidates = json_object_get(root, "candidates");
		if(candidate == NULL && candidates == NULL) {
			ret = janus_process_error(request, session_id, transaction_text, JANUS_ERROR_MISSING_MANDATORY_ELEMENT, "Missing mandatory element (candidate|candidates)");
			goto jsondone;
		}
		if(candidate != NULL && candidates != NULL) {
			ret = janus_process_error(request, session_id, transaction_text, JANUS_ERROR_INVALID_JSON, "Can't have both candidate and candidates");
			goto jsondone;
		}
		if(janus_flags_is_set(&handle->webrtc_flags, JANUS_HANDLE_WEBRTC_CLEANING)) {
			JANUS_LOG(LOG_ERR, "[%"SCNu64"] Received a trickle, but still cleaning a previous session\n", handle->handle_id);
			ret = janus_process_error(request, session_id, transaction_text, JANUS_ERROR_WEBRTC_STATE, "Still cleaning a previous session");
			goto jsondone;
		}
		janus_mutex_lock(&handle->mutex);
		if(!janus_flags_is_set(&handle->webrtc_flags, JANUS_HANDLE_WEBRTC_TRICKLE)) {
			/* It looks like this peer supports Trickle, after all */
			JANUS_LOG(LOG_VERB, "Handle %"SCNu64" supports trickle even if it didn't negotiate it...\n", handle->handle_id);
			janus_flags_set(&handle->webrtc_flags, JANUS_HANDLE_WEBRTC_TRICKLE);
		}
		/* Is there any stream ready? this trickle may get here before the SDP it relates to */
		if(handle->pc == NULL) {
			JANUS_LOG(LOG_WARN, "[%"SCNu64"] No stream, queueing this trickle as it got here before the SDP...\n", handle->handle_id);
			/* Enqueue this trickle candidate(s), we'll process this later */
			janus_trickle *early_trickle = janus_trickle_new(transaction_text, candidate ? candidate : candidates);
			handle->pending_trickles = g_list_append(handle->pending_trickles, early_trickle);
			/* Send the ack right away, an event will tell the application if the candidate(s) failed */
			goto trickledone;
		}
		/* Is the ICE stack ready already? */
		if(janus_flags_is_set(&handle->webrtc_flags, JANUS_HANDLE_WEBRTC_PROCESSING_OFFER) ||
				!janus_flags_is_set(&handle->webrtc_flags, JANUS_HANDLE_WEBRTC_GOT_OFFER) ||
				!janus_flags_is_set(&handle->webrtc_flags, JANUS_HANDLE_WEBRTC_GOT_ANSWER)) {
			const char *cause = NULL;
			if(janus_flags_is_set(&handle->webrtc_flags, JANUS_HANDLE_WEBRTC_PROCESSING_OFFER))
				cause = "processing the offer";
			else if(!janus_flags_is_set(&handle->webrtc_flags, JANUS_HANDLE_WEBRTC_GOT_ANSWER))
				cause = "waiting for the answer";
			else if(!janus_flags_is_set(&handle->webrtc_flags, JANUS_HANDLE_WEBRTC_GOT_OFFER))
				cause = "waiting for the offer";
			JANUS_LOG(LOG_VERB, "[%"SCNu64"] Still %s, queueing this trickle to wait until we're done there...\n",
				handle->handle_id, cause);
			/* Enqueue this trickle candidate(s), we'll process this later */
			janus_trickle *early_trickle = janus_trickle_new(transaction_text, candidate ? candidate : candidates);
			handle->pending_trickles = g_list_append(handle->pending_trickles, early_trickle);
			/* Send the ack right away, an event will tell the application if the candidate(s) failed */
			goto trickledone;
		}
		if(candidate != NULL) {
			/* We got a single candidate */
			int error = 0;
			const char *error_string = NULL;
			if((error = janus_trickle_parse(handle, candidate, &error_string)) != 0) {
				ret = janus_process_error(request, session_id, transaction_text, error, "%s", error_string);
				janus_mutex_unlock(&handle->mutex);
				goto jsondone;
			}
		} else {
			/* We got multiple candidates in an array */
			if(!json_is_array(candidates)) {
				ret = janus_process_error(request, session_id, transaction_text, JANUS_ERROR_INVALID_ELEMENT_TYPE, "candidates is not an array");
				janus_mutex_unlock(&handle->mutex);
				goto jsondone;
			}
			JANUS_LOG(LOG_VERB, "Got multiple candidates (%zu)\n", json_array_size(candidates));
			if(json_array_size(candidates) > 0) {
				/* Handle remote candidates */
				size_t i = 0;
				for(i=0; i<json_array_size(candidates); i++) {
					json_t *c = json_array_get(candidates, i);
					/* FIXME We don't care if any trickle fails to parse */
					janus_trickle_parse(handle, c, NULL);
				}
			}
		}

trickledone:
		janus_mutex_unlock(&handle->mutex);
		/* We reply right away, not to block the web server... */
		json_t *reply = janus_create_message("ack", session_id, transaction_text);
		/* Send the success reply */
		ret = janus_process_success(request, reply);
	} else {
		ret = janus_process_error(request, session_id, transaction_text, JANUS_ERROR_UNKNOWN_REQUEST, "Unknown request '%s'", message_text);
	}

jsondone:
	/* Done processing */
	if(handle != NULL)
		janus_refcount_decrease(&handle->ref);
	if(session != NULL)
		janus_refcount_decrease(&session->ref);
	return ret;
}

static json_t *janus_json_token_plugin_array(const char *token_value) {
	json_t *plugins_list = json_array();
	GList *plugins = janus_auth_list_plugins(token_value);
	if(plugins != NULL) {
		GList *tmp = plugins;
		while(tmp) {
			janus_plugin *p = (janus_plugin *)tmp->data;
			if(p != NULL)
				json_array_append_new(plugins_list, json_string(p->get_package()));
			tmp = tmp->next;
		}
		g_list_free(plugins);
		plugins = NULL;
	}
	return plugins_list;
}

static json_t *janus_json_list_token_plugins(const char *token_value, const gchar *transaction_text) {
	json_t *plugins_list = janus_json_token_plugin_array(token_value);
	/* Prepare JSON reply */
	json_t *reply = janus_create_message("success", 0, transaction_text);
	json_t *data = json_object();
	json_object_set_new(data, "plugins", plugins_list);
	json_object_set_new(reply, "data", data);
	return reply;
}

static int janus_request_allow_token(janus_request *request, guint64 session_id, const gchar *transaction_text, gboolean allow, gboolean add) {
	/* Allow/disallow a valid token valid to access a plugin */
	int ret = -1;
	int error_code = 0;
	char error_cause[100];
	json_t *root = request->message;
	if(!janus_auth_is_stored_mode()) {
		ret = janus_process_error(request, session_id, transaction_text, JANUS_ERROR_UNKNOWN, "Stored-Token based authentication disabled");
		goto jsondone;
	}
	JANUS_VALIDATE_JSON_OBJECT(root, add_token_parameters,
		error_code, error_cause, FALSE,
		JANUS_ERROR_MISSING_MANDATORY_ELEMENT, JANUS_ERROR_INVALID_ELEMENT_TYPE);
	/* Any plugin this token should be limited to? */
	json_t *allowed = json_object_get(root, "plugins");
	if(error_code == 0 && !add && (!allowed || json_array_size(allowed) == 0)) {
		error_code = JANUS_ERROR_INVALID_ELEMENT_TYPE;
		g_strlcpy(error_cause, "Invalid element type (plugins should be a non-empty array)", sizeof(error_cause));
	}
	if(error_code != 0) {
		ret = janus_process_error_string(request, session_id, transaction_text, error_code, error_cause);
		goto jsondone;
	}
	json_t *token = json_object_get(root, "token");
	const char *token_value = json_string_value(token);
	if(add) {
		/* First of all, add the new token */
		if(!janus_auth_add_token(token_value)) {
			ret = janus_process_error(request, session_id, transaction_text, JANUS_ERROR_UNKNOWN, "Error adding token");
			goto jsondone;
		}
	} else {
		/* Check if the token is valid, first */
		if(!janus_auth_check_token(token_value)) {
			ret = janus_process_error(request, session_id, transaction_text, JANUS_ERROR_TOKEN_NOT_FOUND, "Token %s not found", token_value);
			goto jsondone;
		}
	}
	if(allowed && json_array_size(allowed) > 0) {
		/* Specify which plugins this token has access to */
		size_t i = 0;
		gboolean ok = TRUE;
		for(i=0; i<json_array_size(allowed); i++) {
			json_t *p = json_array_get(allowed, i);
			if(!p || !json_is_string(p)) {
				/* FIXME Should we fail here? */
				if(add){
					JANUS_LOG(LOG_WARN, "Invalid plugin passed to the new token request, skipping...\n");
					continue;
				} else {
					JANUS_LOG(LOG_ERR, "Invalid plugin passed to the new token request...\n");
					ok = FALSE;
					break;
				}
			}
			const gchar *plugin_text = json_string_value(p);
			janus_plugin *plugin_t = janus_plugin_find(plugin_text);
			if(plugin_t == NULL) {
				/* FIXME Should we fail here? */
				if(add) {
					JANUS_LOG(LOG_WARN, "No such plugin '%s' passed to the new token request, skipping...\n", plugin_text);
					continue;
				} else {
					JANUS_LOG(LOG_ERR, "No such plugin '%s' passed to the new token request...\n", plugin_text);
					ok = FALSE;
				}
				break;
			}
		}
		if(!ok) {
			ret = janus_process_error(request, session_id, transaction_text, JANUS_ERROR_INVALID_ELEMENT_TYPE, "Invalid element type (some of the provided plugins are invalid)");
			goto jsondone;
		}
		/* Take care of the plugins access limitations */
		i = 0;
		for(i=0; i<json_array_size(allowed); i++) {
			json_t *p = json_array_get(allowed, i);
			const gchar *plugin_text = json_string_value(p);
			janus_plugin *plugin_t = janus_plugin_find(plugin_text);
			if(!(allow ? janus_auth_allow_plugin(token_value, plugin_t) : janus_auth_disallow_plugin(token_value, plugin_t))) {
				/* FIXME Should we notify individual failures? */
				JANUS_LOG(LOG_WARN, "Error allowing access to '%s' to the new token, bad things may happen...\n", plugin_text);
			}
		}
	} else {
		/* No plugin limitation specified, allow all plugins */
		if(plugins && g_hash_table_size(plugins) > 0) {
			GHashTableIter iter;
			gpointer value;
			g_hash_table_iter_init(&iter, plugins);
			while (g_hash_table_iter_next(&iter, NULL, &value)) {
				janus_plugin *plugin_t = value;
				if(plugin_t == NULL)
					continue;
				if(!janus_auth_allow_plugin(token_value, plugin_t)) {
					JANUS_LOG(LOG_WARN, "Error allowing access to '%s' to the new token, bad things may happen...\n", plugin_t->get_package());
				}
			}
		}
	}
	/* Get the list of plugins this new token can now access */
	json_t *reply = janus_json_list_token_plugins(token_value, transaction_text);
	/* Send the success reply */
	ret = janus_process_success(request, reply);
jsondone:
	return ret;
}

/* Admin/monitor WebServer requests handler */
int janus_process_incoming_admin_request(janus_request *request) {
	int ret = -1;
	int error_code = 0;
	char error_cause[100];
	if(request == NULL) {
		JANUS_LOG(LOG_ERR, "Missing request or payload to process, giving up...\n");
		return ret;
	}
	json_t *root = request->message;
	/* Ok, let's start with the ids */
	guint64 session_id = 0, handle_id = 0;
	json_t *s = json_object_get(root, "session_id");
	if(s && json_is_integer(s))
		session_id = json_integer_value(s);
	json_t *h = json_object_get(root, "handle_id");
	if(h && json_is_integer(h))
		handle_id = json_integer_value(h);

	janus_session *session = NULL;
	janus_handle *handle = NULL;

	/* Get transaction and message request */
	JANUS_VALIDATE_JSON_OBJECT(root, admin_parameters,
		error_code, error_cause, FALSE,
		JANUS_ERROR_MISSING_MANDATORY_ELEMENT, JANUS_ERROR_INVALID_ELEMENT_TYPE);
	if(error_code != 0) {
		ret = janus_process_error_string(request, session_id, NULL, error_code, error_cause);
		goto jsondone;
	}
	json_t *transaction = json_object_get(root, "transaction");
	const gchar *transaction_text = json_string_value(transaction);
	json_t *message = json_object_get(root, "janus");
	const gchar *message_text = json_string_value(message);

	if(session_id == 0 && handle_id == 0) {
		/* Can only be a 'Get all sessions' or some general setting manipulation request */
		if(!strcasecmp(message_text, "info")) {
			/* The generic info request */
			ret = janus_process_success(request, janus_info(transaction_text));
			goto jsondone;
		}
		if(admin_api_secret != NULL) {
			/* There's an admin/monitor secret, check that the client provided it */
			json_t *secret = json_object_get(root, "admin_secret");
			if(!secret || !json_is_string(secret) || !janus_strcmp_const_time(json_string_value(secret), admin_api_secret)) {
				ret = janus_process_error(request, session_id, transaction_text, JANUS_ERROR_UNAUTHORIZED, NULL);
				goto jsondone;
			}
		}
		if(!strcasecmp(message_text, "get_status")) {
			/* Return some info on the settings (mostly debug-related, at the moment) */
			json_t *reply = janus_create_message("success", 0, transaction_text);
			json_t *status = json_object();
			json_object_set_new(status, "token_auth", janus_auth_is_enabled() ? json_true() : json_false());
			json_object_set_new(status, "session_timeout", json_integer(session_timeout));
			json_object_set_new(status, "reclaim_session_timeout", json_integer(reclaim_session_timeout));
			json_object_set_new(status, "candidates_timeout", json_integer(candidates_timeout));
			json_object_set_new(status, "log_level", json_integer(janus_log_level));
			json_object_set_new(status, "log_timestamps", janus_log_timestamps ? json_true() : json_false());
			json_object_set_new(status, "log_colors", janus_log_colors ? json_true() : json_false());
			json_object_set_new(status, "locking_debug", lock_debug ? json_true() : json_false());
			json_object_set_new(status, "refcount_debug", refcount_debug ? json_true() : json_false());
			json_object_set_new(status, "libnice_debug", janus_ice_is_ice_debugging_enabled() ? json_true() : json_false());
			json_object_set_new(status, "max_nack_queue", json_integer(janus_get_max_nack_queue()));
			json_object_set_new(status, "no_media_timer", json_integer(janus_get_no_media_timer()));
			json_object_set_new(reply, "status", status);
			/* Send the success reply */
			ret = janus_process_success(request, reply);
			goto jsondone;
		} else if(!strcasecmp(message_text, "set_session_timeout")) {
			/* Change the session timeout value */
			JANUS_VALIDATE_JSON_OBJECT(root, timeout_parameters,
				error_code, error_cause, FALSE,
				JANUS_ERROR_MISSING_MANDATORY_ELEMENT, JANUS_ERROR_INVALID_ELEMENT_TYPE);
			if(error_code != 0) {
				ret = janus_process_error_string(request, session_id, transaction_text, error_code, error_cause);
				goto jsondone;
			}
			json_t *timeout = json_object_get(root, "timeout");
			int timeout_num = json_integer_value(timeout);
			if(timeout_num < 0) {
				ret = janus_process_error(request, session_id, transaction_text, JANUS_ERROR_INVALID_ELEMENT_TYPE, "Invalid element type (timeout should be a positive integer)");
				goto jsondone;
			}
			session_timeout = timeout_num;
			/* Prepare JSON reply */
			json_t *reply = json_object();
			json_object_set_new(reply, "janus", json_string("success"));
			json_object_set_new(reply, "transaction", json_string(transaction_text));
			json_object_set_new(reply, "timeout", json_integer(session_timeout));
			/* Send the success reply */
			ret = janus_process_success(request, reply);
			goto jsondone;
		} else if(!strcasecmp(message_text, "set_log_level")) {
			/* Change the debug logging level */
			JANUS_VALIDATE_JSON_OBJECT(root, level_parameters,
				error_code, error_cause, FALSE,
				JANUS_ERROR_MISSING_MANDATORY_ELEMENT, JANUS_ERROR_INVALID_ELEMENT_TYPE);
			if(error_code != 0) {
				ret = janus_process_error_string(request, session_id, transaction_text, error_code, error_cause);
				goto jsondone;
			}
			json_t *level = json_object_get(root, "level");
			int level_num = json_integer_value(level);
			if(level_num < LOG_NONE || level_num > LOG_MAX) {
				ret = janus_process_error(request, session_id, transaction_text, JANUS_ERROR_INVALID_ELEMENT_TYPE, "Invalid element type (level should be between %d and %d)", LOG_NONE, LOG_MAX);
				goto jsondone;
			}
			janus_log_level = level_num;
			/* Prepare JSON reply */
			json_t *reply = janus_create_message("success", 0, transaction_text);
			json_object_set_new(reply, "level", json_integer(janus_log_level));
			/* Send the success reply */
			ret = janus_process_success(request, reply);
			goto jsondone;
		} else if(!strcasecmp(message_text, "set_locking_debug")) {
			/* Enable/disable the locking debug (would show a message on the console for every lock attempt) */
			JANUS_VALIDATE_JSON_OBJECT(root, debug_parameters,
				error_code, error_cause, FALSE,
				JANUS_ERROR_MISSING_MANDATORY_ELEMENT, JANUS_ERROR_INVALID_ELEMENT_TYPE);
			if(error_code != 0) {
				ret = janus_process_error_string(request, session_id, transaction_text, error_code, error_cause);
				goto jsondone;
			}
			json_t *debug = json_object_get(root, "debug");
			lock_debug = json_is_true(debug);
			/* Prepare JSON reply */
			json_t *reply = janus_create_message("success", 0, transaction_text);
			json_object_set_new(reply, "locking_debug", lock_debug ? json_true() : json_false());
			/* Send the success reply */
			ret = janus_process_success(request, reply);
			goto jsondone;
		} else if(!strcasecmp(message_text, "set_refcount_debug")) {
			/* Enable/disable the reference counter debug (would show a message on the console for every increase/decrease) */
			JANUS_VALIDATE_JSON_OBJECT(root, debug_parameters,
				error_code, error_cause, FALSE,
				JANUS_ERROR_MISSING_MANDATORY_ELEMENT, JANUS_ERROR_INVALID_ELEMENT_TYPE);
			if(error_code != 0) {
				ret = janus_process_error_string(request, session_id, transaction_text, error_code, error_cause);
				goto jsondone;
			}
			json_t *debug = json_object_get(root, "debug");
			if(json_is_true(debug)) {
				refcount_debug = TRUE;
			} else {
				refcount_debug = FALSE;
			}
			/* Prepare JSON reply */
			json_t *reply = janus_create_message("success", 0, transaction_text);
			json_object_set_new(reply, "refcount_debug", refcount_debug ? json_true() : json_false());
			/* Send the success reply */
			ret = janus_process_success(request, reply);
			goto jsondone;
		} else if(!strcasecmp(message_text, "set_log_timestamps")) {
			/* Enable/disable the log timestamps */
			JANUS_VALIDATE_JSON_OBJECT(root, timestamps_parameters,
				error_code, error_cause, FALSE,
				JANUS_ERROR_MISSING_MANDATORY_ELEMENT, JANUS_ERROR_INVALID_ELEMENT_TYPE);
			if(error_code != 0) {
				ret = janus_process_error_string(request, session_id, transaction_text, error_code, error_cause);
				goto jsondone;
			}
			json_t *timestamps = json_object_get(root, "timestamps");
			janus_log_timestamps = json_is_true(timestamps);
			/* Prepare JSON reply */
			json_t *reply = janus_create_message("success", 0, transaction_text);
			json_object_set_new(reply, "log_timestamps", janus_log_timestamps ? json_true() : json_false());
			/* Send the success reply */
			ret = janus_process_success(request, reply);
			goto jsondone;
		} else if(!strcasecmp(message_text, "set_log_colors")) {
			/* Enable/disable the log colors */
			JANUS_VALIDATE_JSON_OBJECT(root, colors_parameters,
				error_code, error_cause, FALSE,
				JANUS_ERROR_MISSING_MANDATORY_ELEMENT, JANUS_ERROR_INVALID_ELEMENT_TYPE);
			if(error_code != 0) {
				ret = janus_process_error_string(request, session_id, transaction_text, error_code, error_cause);
				goto jsondone;
			}
			json_t *colors = json_object_get(root, "colors");
			janus_log_colors = json_is_true(colors);
			/* Prepare JSON reply */
			json_t *reply = janus_create_message("success", 0, transaction_text);
			json_object_set_new(reply, "log_colors", janus_log_colors ? json_true() : json_false());
			/* Send the success reply */
			ret = janus_process_success(request, reply);
			goto jsondone;
		} else if(!strcasecmp(message_text, "set_libnice_debug")) {
			/* Enable/disable the libnice debugging (http://nice.freedesktop.org/libnice/libnice-Debug-messages.html) */
			JANUS_VALIDATE_JSON_OBJECT(root, debug_parameters,
				error_code, error_cause, FALSE,
				JANUS_ERROR_MISSING_MANDATORY_ELEMENT, JANUS_ERROR_INVALID_ELEMENT_TYPE);
			if(error_code != 0) {
				ret = janus_process_error_string(request, session_id, transaction_text, error_code, error_cause);
				goto jsondone;
			}
			json_t *debug = json_object_get(root, "debug");
			if(json_is_true(debug)) {
				janus_ice_debugging_enable();
			} else {
				janus_ice_debugging_disable();
			}
			/* Prepare JSON reply */
			json_t *reply = janus_create_message("success", 0, transaction_text);
			json_object_set_new(reply, "libnice_debug", janus_ice_is_ice_debugging_enabled() ? json_true() : json_false());
			/* Send the success reply */
			ret = janus_process_success(request, reply);
			goto jsondone;
		} else if(!strcasecmp(message_text, "set_max_nack_queue")) {
			/* Change the current value for the max NACK queue */
			JANUS_VALIDATE_JSON_OBJECT(root, mnq_parameters,
				error_code, error_cause, FALSE,
				JANUS_ERROR_MISSING_MANDATORY_ELEMENT, JANUS_ERROR_INVALID_ELEMENT_TYPE);
			if(error_code != 0) {
				ret = janus_process_error_string(request, session_id, transaction_text, error_code, error_cause);
				goto jsondone;
			}
			json_t *mnq = json_object_get(root, "max_nack_queue");
			int mnq_num = json_integer_value(mnq);
			if(mnq_num < 0 || (mnq_num > 0 && mnq_num < 200)) {
				ret = janus_process_error(request, session_id, transaction_text, JANUS_ERROR_INVALID_ELEMENT_TYPE, "Invalid element type (max_nack_queue, if provided, should be greater than 200)");
				goto jsondone;
			}
			janus_set_max_nack_queue(mnq_num);
			/* Prepare JSON reply */
			json_t *reply = janus_create_message("success", 0, transaction_text);
			json_object_set_new(reply, "max_nack_queue", json_integer(janus_get_max_nack_queue()));
			/* Send the success reply */
			ret = janus_process_success(request, reply);
			goto jsondone;
		} else if(!strcasecmp(message_text, "set_no_media_timer")) {
			/* Change the current value for the no-media timer */
			JANUS_VALIDATE_JSON_OBJECT(root, nmt_parameters,
				error_code, error_cause, FALSE,
				JANUS_ERROR_MISSING_MANDATORY_ELEMENT, JANUS_ERROR_INVALID_ELEMENT_TYPE);
			if(error_code != 0) {
				ret = janus_process_error_string(request, session_id, transaction_text, error_code, error_cause);
				goto jsondone;
			}
			json_t *nmt = json_object_get(root, "no_media_timer");
			int nmt_num = json_integer_value(nmt);
			janus_set_no_media_timer(nmt_num);
			/* Prepare JSON reply */
			json_t *reply = json_object();
			json_object_set_new(reply, "janus", json_string("success"));
			json_object_set_new(reply, "transaction", json_string(transaction_text));
			json_object_set_new(reply, "no_media_timer", json_integer(janus_get_no_media_timer()));
			/* Send the success reply */
			ret = janus_process_success(request, reply);
			goto jsondone;
		} else if(!strcasecmp(message_text, "accept_new_sessions")) {
			/* Configure whether we should accept new incoming sessions or not:
			 * this can be particularly useful whenever, e.g., we want to stop
			 * accepting new sessions because we're draining this server */
			JANUS_VALIDATE_JSON_OBJECT(root, ans_parameters,
				error_code, error_cause, FALSE,
				JANUS_ERROR_MISSING_MANDATORY_ELEMENT, JANUS_ERROR_INVALID_ELEMENT_TYPE);
			if(error_code != 0) {
				ret = janus_process_error_string(request, session_id, transaction_text, error_code, error_cause);
				goto jsondone;
			}
			json_t *accept = json_object_get(root, "accept");
			accept_new_sessions = json_is_true(accept);
			/* Prepare JSON reply */
			json_t *reply = janus_create_message("success", 0, transaction_text);
			json_object_set_new(reply, "accept", accept_new_sessions ? json_true() : json_false());
			/* Send the success reply */
			ret = janus_process_success(request, reply);
			goto jsondone;
		} else if(!strcasecmp(message_text, "query_eventhandler")) {
			/* Contact an event handler and expect a response */
			JANUS_VALIDATE_JSON_OBJECT(root, queryhandler_parameters,
				error_code, error_cause, FALSE,
				JANUS_ERROR_MISSING_MANDATORY_ELEMENT, JANUS_ERROR_INVALID_ELEMENT_TYPE);
			if(error_code != 0) {
				ret = janus_process_error_string(request, session_id, transaction_text, error_code, error_cause);
				goto jsondone;
			}
			json_t *handler = json_object_get(root, "handler");
			const char *handler_value = json_string_value(handler);
			janus_eventhandler *evh = g_hash_table_lookup(eventhandlers, handler_value);
			if(evh == NULL) {
				/* No such handler... */
				g_snprintf(error_cause, sizeof(error_cause), "%s", "Invalid event handler");
				ret = janus_process_error_string(request, session_id, transaction_text, JANUS_ERROR_PLUGIN_NOT_FOUND, error_cause);
				goto jsondone;
			}
			if(evh->handle_request == NULL) {
				/* Handler doesn't implement the hook... */
				g_snprintf(error_cause, sizeof(error_cause), "%s", "Event handler doesn't support queries");
				ret = janus_process_error_string(request, session_id, transaction_text, JANUS_ERROR_UNKNOWN, error_cause);
				goto jsondone;
			}
			json_t *query = json_object_get(root, "request");
			json_t *response = evh->handle_request(query);
			/* Prepare JSON reply */
			json_t *reply = json_object();
			json_object_set_new(reply, "janus", json_string("success"));
			json_object_set_new(reply, "transaction", json_string(transaction_text));
			json_object_set_new(reply, "response", response ? response : json_object());
			/* Send the success reply */
			ret = janus_process_success(request, reply);
			goto jsondone;
		} else if(!strcasecmp(message_text, "custom_event")) {
			/* Enqueue a custom "external" event to notify via event handlers */
			JANUS_VALIDATE_JSON_OBJECT(root, customevent_parameters,
				error_code, error_cause, FALSE,
				JANUS_ERROR_MISSING_MANDATORY_ELEMENT, JANUS_ERROR_INVALID_ELEMENT_TYPE);
			if(error_code != 0) {
				ret = janus_process_error_string(request, session_id, transaction_text, error_code, error_cause);
				goto jsondone;
			}
			json_t *schema = json_object_get(root, "schema");
			const char *schema_value = json_string_value(schema);
			json_t *data = json_object_get(root, "data");
			if(janus_events_is_enabled()) {
				json_incref(data);
				janus_events_notify_handlers(JANUS_EVENT_TYPE_EXTERNAL, 0, schema_value, data);
			}
			/* Prepare JSON reply */
			json_t *reply = json_object();
			json_object_set_new(reply, "janus", json_string("success"));
			json_object_set_new(reply, "transaction", json_string(transaction_text));
			/* Send the success reply */
			ret = janus_process_success(request, reply);
			goto jsondone;
		} else if(!strcasecmp(message_text, "list_sessions")) {
			/* List sessions */
			session_id = 0;
			json_t *list = json_array();
			if(sessions != NULL && g_hash_table_size(sessions) > 0) {
				janus_mutex_lock(&sessions_mutex);
				GHashTableIter iter;
				gpointer value;
				g_hash_table_iter_init(&iter, sessions);
				while (g_hash_table_iter_next(&iter, NULL, &value)) {
					janus_session *session = value;
					if(session == NULL) {
						continue;
					}
					json_array_append_new(list, json_integer(session->session_id));
				}
				janus_mutex_unlock(&sessions_mutex);
			}
			/* Prepare JSON reply */
			json_t *reply = janus_create_message("success", 0, transaction_text);
			json_object_set_new(reply, "sessions", list);
			/* Send the success reply */
			ret = janus_process_success(request, reply);
			goto jsondone;
		} else if(!strcasecmp(message_text, "add_token")) {
			/* Add a token valid for authentication */
			ret = janus_request_allow_token(request, session_id, transaction_text, TRUE, TRUE);
			goto jsondone;
		} else if(!strcasecmp(message_text, "list_tokens")) {
			/* List all the valid tokens */
			if(!janus_auth_is_stored_mode()) {
				ret = janus_process_error(request, session_id, transaction_text, JANUS_ERROR_UNKNOWN, "Stored-Token based authentication disabled");
				goto jsondone;
			}
			json_t *tokens_list = json_array();
			GList *list = janus_auth_list_tokens();
			if(list != NULL) {
				GList *tmp = list;
				while(tmp) {
					char *token = (char *)tmp->data;
					if(token != NULL) {
						json_t *plugins_list = janus_json_token_plugin_array(token);
						if(json_array_size(plugins_list) > 0) {
							json_t *t = json_object();
							json_object_set_new(t, "token", json_string(token));
							json_object_set_new(t, "allowed_plugins", plugins_list);
							json_array_append_new(tokens_list, t);
						}
						else
							json_decref(plugins_list);
						tmp->data = NULL;
						g_free(token);
					}
					tmp = tmp->next;
				}
				g_list_free(list);
			}
			/* Prepare JSON reply */
			json_t *reply = janus_create_message("success", 0, transaction_text);
			json_t *data = json_object();
			json_object_set_new(data, "tokens", tokens_list);
			json_object_set_new(reply, "data", data);
			/* Send the success reply */
			ret = janus_process_success(request, reply);
			goto jsondone;
		} else if(!strcasecmp(message_text, "allow_token")) {
			/* Allow a valid token valid to access a plugin */
			ret = janus_request_allow_token(request, session_id, transaction_text, TRUE, FALSE);
			goto jsondone;
		} else if(!strcasecmp(message_text, "disallow_token")) {
			/* Disallow a valid token valid from accessing a plugin */
			ret = janus_request_allow_token(request, session_id, transaction_text, FALSE, FALSE);
			goto jsondone;
		} else if(!strcasecmp(message_text, "remove_token")) {
			/* Invalidate a token for authentication purposes */
			if(!janus_auth_is_stored_mode()) {
				ret = janus_process_error(request, session_id, transaction_text, JANUS_ERROR_UNKNOWN, "Stored-Token based authentication disabled");
				goto jsondone;
			}
			JANUS_VALIDATE_JSON_OBJECT(root, token_parameters,
				error_code, error_cause, FALSE,
				JANUS_ERROR_MISSING_MANDATORY_ELEMENT, JANUS_ERROR_INVALID_ELEMENT_TYPE);
			if(error_code != 0) {
				ret = janus_process_error_string(request, session_id, transaction_text, error_code, error_cause);
				goto jsondone;
			}
			json_t *token = json_object_get(root, "token");
			const char *token_value = json_string_value(token);
			if(!janus_auth_remove_token(token_value)) {
				ret = janus_process_error(request, session_id, transaction_text, JANUS_ERROR_UNKNOWN, "Error removing token");
				goto jsondone;
			}
			/* Prepare JSON reply */
			json_t *reply = janus_create_message("success", 0, transaction_text);
			/* Send the success reply */
			ret = janus_process_success(request, reply);
			goto jsondone;
		} else {
			/* No message we know of */
			ret = janus_process_error(request, session_id, transaction_text, JANUS_ERROR_INVALID_REQUEST_PATH, "Unhandled request '%s' at this path", message_text);
			goto jsondone;
		}
	}
	if(session_id < 1) {
		JANUS_LOG(LOG_ERR, "Invalid session\n");
		ret = janus_process_error(request, session_id, transaction_text, JANUS_ERROR_SESSION_NOT_FOUND, NULL);
		goto jsondone;
	}
	if(h && handle_id < 1) {
		JANUS_LOG(LOG_ERR, "Invalid handle\n");
		ret = janus_process_error(request, session_id, transaction_text, JANUS_ERROR_SESSION_NOT_FOUND, NULL);
		goto jsondone;
	}

	/* Go on with the processing */
	if(admin_api_secret != NULL) {
		/* There's an API secret, check that the client provided it */
		json_t *secret = json_object_get(root, "admin_secret");
		if(!secret || !json_is_string(secret) || !janus_strcmp_const_time(json_string_value(secret), admin_api_secret)) {
			ret = janus_process_error(request, session_id, transaction_text, JANUS_ERROR_UNAUTHORIZED, NULL);
			goto jsondone;
		}
	}

	/* If we got here, make sure we have a session (and/or a handle) */
	session = janus_session_find(session_id);
	if(!session) {
		JANUS_LOG(LOG_ERR, "Couldn't find any session %"SCNu64"...\n", session_id);
		ret = janus_process_error(request, session_id, transaction_text, JANUS_ERROR_SESSION_NOT_FOUND, "No such session %"SCNu64"", session_id);
		goto jsondone;
	}
	handle = NULL;
	if(handle_id > 0) {
		handle = janus_session_handles_find(session, handle_id);
		if(!handle) {
			JANUS_LOG(LOG_ERR, "Couldn't find any handle %"SCNu64" in session %"SCNu64"...\n", handle_id, session_id);
			ret = janus_process_error(request, session_id, transaction_text, JANUS_ERROR_HANDLE_NOT_FOUND, "No such handle %"SCNu64" in session %"SCNu64"", handle_id, session_id);
			goto jsondone;
		}
	}

	/* What is this? */
	if(handle == NULL) {
		/* Session-related */
		if(strcasecmp(message_text, "list_handles")) {
			ret = janus_process_error(request, session_id, transaction_text, JANUS_ERROR_INVALID_REQUEST_PATH, "Unhandled request '%s' at this path", message_text);
			goto jsondone;
		}
		/* List handles */
		json_t *list = janus_session_handles_list_json(session);
		/* Prepare JSON reply */
		json_t *reply = janus_create_message("success", session_id, transaction_text);
		json_object_set_new(reply, "handles", list);
		/* Send the success reply */
		ret = janus_process_success(request, reply);
		goto jsondone;
	} else {
		/* Handle-related */
		if(!strcasecmp(message_text, "start_pcap") || !strcasecmp(message_text, "start_text2pcap")) {
			/* Start dumping RTP and RTCP packets to a pcap or text2pcap file */
			JANUS_VALIDATE_JSON_OBJECT(root, text2pcap_parameters,
				error_code, error_cause, FALSE,
				JANUS_ERROR_MISSING_MANDATORY_ELEMENT, JANUS_ERROR_INVALID_ELEMENT_TYPE);
			if(error_code != 0) {
				ret = janus_process_error_string(request, session_id, transaction_text, error_code, error_cause);
				goto jsondone;
			}
			gboolean text = !strcasecmp(message_text, "start_text2pcap");
			const char *folder = json_string_value(json_object_get(root, "folder"));
			const char *filename = json_string_value(json_object_get(root, "filename"));
			int truncate = json_integer_value(json_object_get(root, "truncate"));
			if(handle->text2pcap != NULL) {
				ret = janus_process_error(request, session_id, transaction_text, JANUS_ERROR_UNKNOWN,
					text ? "text2pcap already started" : "pcap already started");
				goto jsondone;
			}
			handle->text2pcap = janus_text2pcap_create(folder, filename, truncate, text);
			if(handle->text2pcap == NULL) {
				ret = janus_process_error(request, session_id, transaction_text, JANUS_ERROR_UNKNOWN,
					text ? "Error starting text2pcap dump" : "Error starting pcap dump");
				goto jsondone;
			}
			g_atomic_int_set(&handle->dump_packets, 1);
			/* Prepare JSON reply */
			json_t *reply = json_object();
			json_object_set_new(reply, "janus", json_string("success"));
			json_object_set_new(reply, "transaction", json_string(transaction_text));
			/* Send the success reply */
			ret = janus_process_success(request, reply);
			goto jsondone;
		} else if(!strcasecmp(message_text, "stop_pcap") || !strcasecmp(message_text, "stop_text2pcap")) {
			/* Stop dumping RTP and RTCP packets to a pcap or text2pcap file */
			if(handle->text2pcap == NULL) {
				ret = janus_process_error(request, session_id, transaction_text, JANUS_ERROR_UNKNOWN,
					"Capture not started");
				goto jsondone;
			}
			if(g_atomic_int_compare_and_exchange(&handle->dump_packets, 1, 0)) {
				janus_text2pcap_close(handle->text2pcap);
				g_clear_pointer(&handle->text2pcap, janus_text2pcap_free);
			}
			/* Prepare JSON reply */
			json_t *reply = json_object();
			json_object_set_new(reply, "janus", json_string("success"));
			json_object_set_new(reply, "transaction", json_string(transaction_text));
			/* Send the success reply */
			ret = janus_process_success(request, reply);
			goto jsondone;
		}
		/* If this is not a request to start/stop debugging to text2pcap, it must be a handle_info */
		if(strcasecmp(message_text, "handle_info")) {
			ret = janus_process_error(request, session_id, transaction_text, JANUS_ERROR_INVALID_REQUEST_PATH, "Unhandled request '%s' at this path", message_text);
			goto jsondone;
		}
		/* Prepare info */
		janus_mutex_lock(&handle->mutex);
		json_t *info = json_object();
		json_object_set_new(info, "session_id", json_integer(session_id));
		json_object_set_new(info, "session_last_activity", json_integer(session->last_activity));
		if(session->source && session->source->transport)
			json_object_set_new(info, "session_transport", json_string(session->source->transport->get_package()));
		json_object_set_new(info, "handle_id", json_integer(handle_id));
		if(handle->opaque_id)
			json_object_set_new(info, "opaque_id", json_string(handle->opaque_id));
		json_object_set_new(info, "loop-running", (handle->mainloop != NULL &&
			g_main_loop_is_running(handle->mainloop)) ? json_true() : json_false());
		json_object_set_new(info, "created", json_integer(handle->created));
		json_object_set_new(info, "current_time", json_integer(janus_get_monotonic_time()));
		if(handle->app && janus_plugin_session_is_alive(handle->app_handle)) {
			janus_plugin *plugin = (janus_plugin *)handle->app;
			json_object_set_new(info, "plugin", json_string(plugin->get_package()));
			if(plugin->query_session) {
				/* FIXME This check will NOT work with legacy plugins that were compiled BEFORE the method was specified in plugin.h */
				json_t *query = plugin->query_session(handle->app_handle);
				if(query != NULL) {
					/* Make sure this is a JSON object */
					if(!json_is_object(query)) {
						JANUS_LOG(LOG_WARN, "Ignoring invalid query response from the plugin (not an object)\n");
						json_decref(query);
					} else {
						json_object_set_new(info, "plugin_specific", query);
					}
					query = NULL;
				}
			}
		}
		json_t *flags = json_object();
		json_object_set_new(flags, "got-offer", janus_flags_is_set(&handle->webrtc_flags, JANUS_HANDLE_WEBRTC_GOT_OFFER) ? json_true() : json_false());
		json_object_set_new(flags, "got-answer", janus_flags_is_set(&handle->webrtc_flags, JANUS_HANDLE_WEBRTC_GOT_ANSWER) ? json_true() : json_false());
		json_object_set_new(flags, "processing-offer", janus_flags_is_set(&handle->webrtc_flags, JANUS_HANDLE_WEBRTC_PROCESSING_OFFER) ? json_true() : json_false());
		json_object_set_new(flags, "starting", janus_flags_is_set(&handle->webrtc_flags, JANUS_HANDLE_WEBRTC_START) ? json_true() : json_false());
		json_object_set_new(flags, "ice-restart", janus_flags_is_set(&handle->webrtc_flags, JANUS_HANDLE_WEBRTC_ICE_RESTART) ? json_true() : json_false());
		json_object_set_new(flags, "ready", janus_flags_is_set(&handle->webrtc_flags, JANUS_HANDLE_WEBRTC_READY) ? json_true() : json_false());
		json_object_set_new(flags, "stopped", janus_flags_is_set(&handle->webrtc_flags, JANUS_HANDLE_WEBRTC_STOP) ? json_true() : json_false());
		json_object_set_new(flags, "alert", janus_flags_is_set(&handle->webrtc_flags, JANUS_HANDLE_WEBRTC_ALERT) ? json_true() : json_false());
		json_object_set_new(flags, "trickle", janus_flags_is_set(&handle->webrtc_flags, JANUS_HANDLE_WEBRTC_TRICKLE) ? json_true() : json_false());
		json_object_set_new(flags, "all-trickles", janus_flags_is_set(&handle->webrtc_flags, JANUS_HANDLE_WEBRTC_ALL_TRICKLES) ? json_true() : json_false());
		json_object_set_new(flags, "resend-trickles", janus_flags_is_set(&handle->webrtc_flags, JANUS_HANDLE_WEBRTC_RESEND_TRICKLES) ? json_true() : json_false());
		json_object_set_new(flags, "trickle-synced", janus_flags_is_set(&handle->webrtc_flags, JANUS_HANDLE_WEBRTC_TRICKLE_SYNCED) ? json_true() : json_false());
		json_object_set_new(flags, "data-channels", janus_flags_is_set(&handle->webrtc_flags, JANUS_HANDLE_WEBRTC_DATA_CHANNELS) ? json_true() : json_false());
		json_object_set_new(flags, "new-datachan-sdp", janus_flags_is_set(&handle->webrtc_flags, JANUS_HANDLE_WEBRTC_NEW_DATACHAN_SDP) ? json_true() : json_false());
		json_object_set_new(flags, "rfc4588-rtx", janus_flags_is_set(&handle->webrtc_flags, JANUS_HANDLE_WEBRTC_RFC4588_RTX) ? json_true() : json_false());
		json_object_set_new(flags, "cleaning", janus_flags_is_set(&handle->webrtc_flags, JANUS_HANDLE_WEBRTC_CLEANING) ? json_true() : json_false());
		json_object_set_new(info, "flags", flags);
		if(handle->agent) {
			json_object_set_new(info, "agent-created", json_integer(handle->agent_created));
			json_object_set_new(info, "ice-mode", json_string(janus_ice_is_ice_lite_enabled() ? "lite" : "full"));
			json_object_set_new(info, "ice-role", json_string(handle->controlling ? "controlling" : "controlled"));
		}
		json_t *sdps = json_object();
		if(handle->rtp_profile)
			json_object_set_new(sdps, "profile", json_string(handle->rtp_profile));
		if(handle->local_sdp)
			json_object_set_new(sdps, "local", json_string(handle->local_sdp));
		if(handle->remote_sdp)
			json_object_set_new(sdps, "remote", json_string(handle->remote_sdp));
		json_object_set_new(info, "sdps", sdps);
		if(handle->pending_trickles)
			json_object_set_new(info, "pending-trickles", json_integer(g_list_length(handle->pending_trickles)));
		if(handle->queued_packets)
			json_object_set_new(info, "queued-packets", json_integer(g_async_queue_length(handle->queued_packets)));
		if(g_atomic_int_get(&handle->dump_packets) && handle->text2pcap) {
			if(handle->text2pcap->text) {
				json_object_set_new(info, "dump-to-text2pcap", json_true());
				json_object_set_new(info, "text2pcap-file", json_string(handle->text2pcap->filename));
			} else {
				json_object_set_new(info, "dump-to-pcap", json_true());
				json_object_set_new(info, "pcap-file", json_string(handle->text2pcap->filename));
			}
		}
		if(handle->pc) {
			json_t *w = janus_admin_webrtc_summary(handle->pc);
			if(w)
				json_object_set_new(info, "webrtc", w);
		}
		janus_mutex_unlock(&handle->mutex);
		/* Prepare JSON reply */
		json_t *reply = janus_create_message("success", session_id, transaction_text);
		json_object_set_new(reply, "handle_id", json_integer(handle_id));
		json_object_set_new(reply, "info", info);
		/* Send the success reply */
		ret = janus_process_success(request, reply);
		goto jsondone;
	}

jsondone:
	/* Done processing */
	if(handle != NULL)
		janus_refcount_decrease(&handle->ref);
	if(session != NULL)
		janus_refcount_decrease(&session->ref);
	return ret;
}

int janus_process_success(janus_request *request, json_t *payload)
{
	if(!request || !payload)
		return -1;
	/* Pass to the right transport plugin */
	JANUS_LOG(LOG_HUGE, "Sending %s API response to %s (%p)\n", request->admin ? "admin" : "Janus", request->transport->get_package(), request->instance);
	return request->transport->send_message(request->instance, request->request_id, request->admin, payload);
}

static int janus_process_error_string(janus_request *request, uint64_t session_id, const char *transaction, gint error, gchar *error_string)
{
	if(!request)
		return -1;
	/* Done preparing error */
	JANUS_LOG(LOG_VERB, "[%s] Returning %s API error %d (%s)\n", transaction, request->admin ? "admin" : "Janus", error, error_string);
	/* Prepare JSON error */
	json_t *reply = janus_create_message("error", session_id, transaction);
	json_t *error_data = json_object();
	json_object_set_new(error_data, "code", json_integer(error));
	json_object_set_new(error_data, "reason", json_string(error_string));
	json_object_set_new(reply, "error", error_data);
	/* Pass to the right transport plugin */
	return request->transport->send_message(request->instance, request->request_id, request->admin, reply);
}

int janus_process_error(janus_request *request, uint64_t session_id, const char *transaction, gint error, const char *format, ...)
{
	if(!request)
		return -1;
	gchar *error_string = NULL;
	gchar error_buf[512];
	if(format == NULL) {
		/* No error string provided, use the default one */
		error_string = (gchar *)janus_get_api_error(error);
	} else {
		/* This callback has variable arguments (error string) */
		va_list ap;
		va_start(ap, format);
		g_vsnprintf(error_buf, sizeof(error_buf), format, ap);
		va_end(ap);
		error_string = error_buf;
	}
	return janus_process_error_string(request, session_id, transaction, error, error_string);
}

/* Admin/monitor helpers */
<<<<<<< HEAD
json_t *janus_admin_webrtc_summary(janus_handle_webrtc *pc) {
	if(pc == NULL)
=======
json_t *janus_admin_stream_summary(janus_ice_stream *stream) {
	if(stream == NULL)
		return NULL;
	json_t *s = json_object();
	json_object_set_new(s, "id", json_integer(stream->stream_id));
	json_object_set_new(s, "ready", json_integer(stream->cdone));
	json_t *ss = json_object();
	if(stream->audio_ssrc)
		json_object_set_new(ss, "audio", json_integer(stream->audio_ssrc));
	if(stream->video_ssrc)
		json_object_set_new(ss, "video", json_integer(stream->video_ssrc));
	if(stream->video_ssrc_rtx)
		json_object_set_new(ss, "video-rtx", json_integer(stream->video_ssrc_rtx));
	if(stream->audio_ssrc_peer)
		json_object_set_new(ss, "audio-peer", json_integer(stream->audio_ssrc_peer));
	if(stream->video_ssrc_peer[0])
		json_object_set_new(ss, "video-peer", json_integer(stream->video_ssrc_peer[0]));
	if(stream->video_ssrc_peer[1])
		json_object_set_new(ss, "video-peer-sim-1", json_integer(stream->video_ssrc_peer[1]));
	if(stream->video_ssrc_peer[2])
		json_object_set_new(ss, "video-peer-sim-2", json_integer(stream->video_ssrc_peer[2]));
	if(stream->video_ssrc_peer_rtx[0])
		json_object_set_new(ss, "video-peer-rtx", json_integer(stream->video_ssrc_peer_rtx[0]));
	if(stream->video_ssrc_peer_rtx[1])
		json_object_set_new(ss, "video-peer-sim-1-rtx", json_integer(stream->video_ssrc_peer_rtx[1]));
	if(stream->video_ssrc_peer_rtx[2])
		json_object_set_new(ss, "video-peer-sim-2-rtx", json_integer(stream->video_ssrc_peer_rtx[2]));
	json_object_set_new(s, "ssrc", ss);
	if(stream->rid[0] && stream->rid_ext_id > 0) {
		json_t *sr = json_object();
		json_t *rid = json_array();
		json_array_append_new(rid, json_string(stream->rid[0]));
		if(stream->rid[1])
			json_array_append_new(rid, json_string(stream->rid[1]));
		if(stream->rid[2])
			json_array_append_new(rid, json_string(stream->rid[2]));
		json_object_set_new(sr, "rid", rid);
		json_object_set_new(sr, "rid-ext-id", json_integer(stream->rid_ext_id));
		if(stream->ridrtx_ext_id > 0)
			json_object_set_new(sr, "ridrtx-ext-id", json_integer(stream->ridrtx_ext_id));
		if(stream->legacy_rid)
			json_object_set_new(sr, "rid-syntax", json_string("legacy"));
		json_object_set_new(s, "rid-simulcast", sr);
	}
	json_t *sd = json_object();
	json_object_set_new(sd, "audio-send", stream->audio_send ? json_true() : json_false());
	json_object_set_new(sd, "audio-recv", stream->audio_recv ? json_true() : json_false());
	json_object_set_new(sd, "video-send", stream->video_send ? json_true() : json_false());
	json_object_set_new(sd, "video-recv", stream->video_recv ? json_true() : json_false());
	json_object_set_new(s, "direction", sd);
	if(stream->audio_payload_type > -1 || stream->video_payload_type > -1) {
		json_t *sc = json_object();
		if(stream->audio_payload_type > -1)
			json_object_set_new(sc, "audio-pt", json_integer(stream->audio_payload_type));
		if(stream->audio_codec != NULL)
			json_object_set_new(sc, "audio-codec", json_string(stream->audio_codec));
		if(stream->video_payload_type > -1)
			json_object_set_new(sc, "video-pt", json_integer(stream->video_payload_type));
		if(stream->video_rtx_payload_type > -1)
			json_object_set_new(sc, "video-rtx-pt", json_integer(stream->video_rtx_payload_type));
		if(stream->video_codec != NULL)
			json_object_set_new(sc, "video-codec", json_string(stream->video_codec));
		json_object_set_new(s, "codecs", sc);
	}
	json_t *bwe = json_object();
	json_object_set_new(bwe, "twcc", stream->do_transport_wide_cc ? json_true() : json_false());
	if(stream->transport_wide_cc_ext_id > 0)
		json_object_set_new(bwe, "twcc-ext-id", json_integer(stream->transport_wide_cc_ext_id));
	json_object_set_new(s, "bwe", bwe);
	json_t *components = json_array();
	if(stream->component) {
		json_t *c = janus_admin_component_summary(stream->component);
		if(c)
			json_array_append_new(components, c);
	}
	json_t *rtcp_stats = NULL;
	if(stream->audio_rtcp_ctx != NULL) {
		rtcp_stats = json_object();
		json_t *audio_rtcp_stats = json_object();
		json_object_set_new(audio_rtcp_stats, "base", json_integer(stream->audio_rtcp_ctx->tb));
		json_object_set_new(audio_rtcp_stats, "rtt", json_integer(janus_rtcp_context_get_rtt(stream->audio_rtcp_ctx)));
		json_object_set_new(audio_rtcp_stats, "lost", json_integer(janus_rtcp_context_get_lost_all(stream->audio_rtcp_ctx, FALSE)));
		json_object_set_new(audio_rtcp_stats, "lost-by-remote", json_integer(janus_rtcp_context_get_lost_all(stream->audio_rtcp_ctx, TRUE)));
		json_object_set_new(audio_rtcp_stats, "jitter-local", json_integer(janus_rtcp_context_get_jitter(stream->audio_rtcp_ctx, FALSE)));
		json_object_set_new(audio_rtcp_stats, "jitter-remote", json_integer(janus_rtcp_context_get_jitter(stream->audio_rtcp_ctx, TRUE)));
		json_object_set_new(audio_rtcp_stats, "in-link-quality", json_integer(janus_rtcp_context_get_in_link_quality(stream->audio_rtcp_ctx)));
		json_object_set_new(audio_rtcp_stats, "in-media-link-quality", json_integer(janus_rtcp_context_get_in_media_link_quality(stream->audio_rtcp_ctx)));
		json_object_set_new(audio_rtcp_stats, "out-link-quality", json_integer(janus_rtcp_context_get_out_link_quality(stream->audio_rtcp_ctx)));
		json_object_set_new(audio_rtcp_stats, "out-media-link-quality", json_integer(janus_rtcp_context_get_out_media_link_quality(stream->audio_rtcp_ctx)));
		json_object_set_new(rtcp_stats, "audio", audio_rtcp_stats);
	}
	int vindex=0;
	for(vindex=0; vindex<3; vindex++) {
		if(stream->video_rtcp_ctx[vindex] != NULL) {
			if(rtcp_stats == NULL)
				rtcp_stats = json_object();
			json_t *video_rtcp_stats = json_object();
			json_object_set_new(video_rtcp_stats, "base", json_integer(stream->video_rtcp_ctx[vindex]->tb));
			if(vindex == 0)
				json_object_set_new(video_rtcp_stats, "rtt", json_integer(janus_rtcp_context_get_rtt(stream->video_rtcp_ctx[vindex])));
			json_object_set_new(video_rtcp_stats, "lost", json_integer(janus_rtcp_context_get_lost_all(stream->video_rtcp_ctx[vindex], FALSE)));
			json_object_set_new(video_rtcp_stats, "lost-by-remote", json_integer(janus_rtcp_context_get_lost_all(stream->video_rtcp_ctx[vindex], TRUE)));
			json_object_set_new(video_rtcp_stats, "jitter-local", json_integer(janus_rtcp_context_get_jitter(stream->video_rtcp_ctx[vindex], FALSE)));
			json_object_set_new(video_rtcp_stats, "jitter-remote", json_integer(janus_rtcp_context_get_jitter(stream->video_rtcp_ctx[vindex], TRUE)));
			json_object_set_new(video_rtcp_stats, "in-link-quality", json_integer(janus_rtcp_context_get_in_link_quality(stream->video_rtcp_ctx[vindex])));
			json_object_set_new(video_rtcp_stats, "in-media-link-quality", json_integer(janus_rtcp_context_get_in_media_link_quality(stream->video_rtcp_ctx[vindex])));
			json_object_set_new(video_rtcp_stats, "out-link-quality", json_integer(janus_rtcp_context_get_out_link_quality(stream->video_rtcp_ctx[vindex])));
			json_object_set_new(video_rtcp_stats, "out-media-link-quality", json_integer(janus_rtcp_context_get_out_media_link_quality(stream->video_rtcp_ctx[vindex])));
			if(vindex == 0)
				json_object_set_new(rtcp_stats, "video", video_rtcp_stats);
			else if(vindex == 1)
				json_object_set_new(rtcp_stats, "video-sim1", video_rtcp_stats);
			else
				json_object_set_new(rtcp_stats, "video-sim2", video_rtcp_stats);
		}
	}
	if(rtcp_stats != NULL)
		json_object_set_new(s, "rtcp_stats", rtcp_stats);
	json_object_set_new(s, "components", components);
	return s;
}

json_t *janus_admin_component_summary(janus_ice_component *component) {
	if(component == NULL)
>>>>>>> 0df9b89a
		return NULL;
	json_t *w = json_object();
	json_t *i = json_object();
	json_object_set_new(i, "stream_id", json_integer(pc->stream_id));
	json_object_set_new(i, "component_id", json_integer(pc->component_id));
	json_object_set_new(i, "state", json_string(janus_get_ice_state_name(pc->state)));
	if(pc->icefailed_detected) {
		json_object_set_new(i, "failed-detected", json_integer(pc->icefailed_detected));
		json_object_set_new(i, "icetimer-started", pc->icestate_source ? json_true() : json_false());
	}
	if(pc->ice_connected > 0)
		json_object_set_new(i, "connected", json_integer(pc->ice_connected));
	if(pc->local_candidates) {
		json_t *cs = json_array();
		GSList *candidates = pc->local_candidates, *c = NULL;
		for (c = candidates; c; c = c->next) {
			gchar *lc = (gchar *) c->data;
			if(lc)
				json_array_append_new(cs, json_string(lc));
		}
		json_object_set_new(i, "local-candidates", cs);
	}
	if(pc->remote_candidates) {
		json_t *cs = json_array();
		GSList *candidates = pc->remote_candidates, *c = NULL;
		for (c = candidates; c; c = c->next) {
			gchar *rc = (gchar *) c->data;
			if(rc)
				json_array_append_new(cs, json_string(rc));
		}
		json_object_set_new(i, "remote-candidates", cs);
	}
	if(pc->selected_pair) {
		json_object_set_new(i, "selected-pair", json_string(pc->selected_pair));
	}
	json_object_set_new(i, "ready", json_integer(pc->cdone));
	json_object_set_new(w, "ice", i);
	json_t *d = json_object();
	if(pc->dtls) {
		janus_dtls_srtp *dtls = pc->dtls;
		json_object_set_new(d, "fingerprint", json_string(janus_dtls_get_local_fingerprint()));
		if(pc->remote_fingerprint)
			json_object_set_new(d, "remote-fingerprint", json_string(pc->remote_fingerprint));
		if(pc->remote_hashing)
			json_object_set_new(d, "remote-fingerprint-hash", json_string(pc->remote_hashing));
		json_object_set_new(d, "dtls-role", json_string(janus_get_dtls_srtp_role(pc->dtls_role)));
		json_object_set_new(d, "dtls-state", json_string(janus_get_dtls_srtp_state(dtls->dtls_state)));
		json_object_set_new(d, "retransmissions", json_integer(dtls->retransmissions));
		json_object_set_new(d, "valid", dtls->srtp_valid ? json_true() : json_false());
		const char *srtp_profile = janus_get_dtls_srtp_profile(dtls->srtp_profile);
		json_object_set_new(d, "srtp-profile", json_string(srtp_profile ? srtp_profile : "none"));
		json_object_set_new(d, "ready", dtls->ready ? json_true() : json_false());
		if(dtls->dtls_started > 0)
			json_object_set_new(d, "handshake-started", json_integer(dtls->dtls_started));
		if(dtls->dtls_connected > 0)
			json_object_set_new(d, "connected", json_integer(dtls->dtls_connected));
#ifdef HAVE_SCTP
		/* FIXME Actually check if this succeeded? */
		json_object_set_new(d, "sctp-association", dtls->sctp ? json_true() : json_false());
#endif
		json_t *stats = json_object();
		json_t *in_stats = json_object();
		json_object_set_new(in_stats, "packets", json_integer(pc->dtls_in_stats.info[0].packets));
		json_object_set_new(in_stats, "bytes", json_integer(pc->dtls_in_stats.info[0].bytes));
		json_t *out_stats = json_object();
		json_object_set_new(out_stats, "packets", json_integer(pc->dtls_out_stats.info[0].packets));
		json_object_set_new(out_stats, "bytes", json_integer(pc->dtls_out_stats.info[0].bytes));
		json_object_set_new(stats, "in", in_stats);
		json_object_set_new(stats, "out", out_stats);
		json_object_set_new(d, "stats", stats);
	}
	json_object_set_new(w, "dtls", d);
	json_t *bwe = json_object();
	json_object_set_new(bwe, "twcc", pc->do_transport_wide_cc ? json_true() : json_false());
	if(pc->transport_wide_cc_ext_id >= 0)
		json_object_set_new(bwe, "twcc-ext-id", json_integer(pc->transport_wide_cc_ext_id));
	json_object_set_new(w, "bwe", bwe);
	if(pc->mid_ext_id > 0 || pc->rid_ext_id > 0) {
		json_t *ext = json_object();
		if(pc->mid_ext_id > 0)
			json_object_set_new(ext, "mid-ext-id", json_integer(pc->mid_ext_id));
		if(pc->rid_ext_id > 0)
			json_object_set_new(ext, "rid-ext-id", json_integer(pc->rid_ext_id));
		if(pc->ridrtx_ext_id > 0)
			json_object_set_new(ext, "ridrtx-ext-id", json_integer(pc->ridrtx_ext_id));
		json_object_set_new(w, "spec-ext", ext);
	}
	json_t *media = json_object();
	/* Iterate on all media */
	janus_handle_webrtc_medium *medium = NULL;
	uint mi=0;
	for(mi=0; mi<g_hash_table_size(pc->media); mi++) {
		medium = g_hash_table_lookup(pc->media, GUINT_TO_POINTER(mi));
		json_t *m = janus_admin_webrtc_medium_summary(medium);
		if(m)
			json_object_set_new(media, medium->mid, m);
	}
	json_object_set_new(w, "media", media);
	return w;
}

json_t *janus_admin_webrtc_medium_summary(janus_handle_webrtc_medium *medium) {
	if(medium == NULL)
		return NULL;
	/* SSRCs */
	json_t *m = json_object();
	if(medium->type == JANUS_MEDIA_AUDIO)
		json_object_set_new(m, "type", json_string("audio"));
	else if(medium->type == JANUS_MEDIA_VIDEO)
		json_object_set_new(m, "type", json_string("video"));
	else if(medium->type == JANUS_MEDIA_DATA)
		json_object_set_new(m, "type", json_string("data"));
	json_object_set_new(m, "mindex", json_integer(medium->mindex));
	json_object_set_new(m, "mid", json_string(medium->mid));
	if(medium->type != JANUS_MEDIA_DATA)
		json_object_set_new(m, "do_nacks", medium->do_nacks ? json_true() : json_false());
	if(medium->type != JANUS_MEDIA_DATA) {
		json_t *ms = json_object();
		if(medium->ssrc)
			json_object_set_new(ms, "ssrc", json_integer(medium->ssrc));
		if(medium->ssrc_rtx)
			json_object_set_new(ms, "ssrc-rtx", json_integer(medium->ssrc_rtx));
		if(medium->ssrc_peer[0])
			json_object_set_new(ms, "ssrc-peer", json_integer(medium->ssrc_peer[0]));
		if(medium->ssrc_peer[1])
			json_object_set_new(ms, "ssrc-peer-sim-1", json_integer(medium->ssrc_peer[1]));
		if(medium->ssrc_peer[2])
			json_object_set_new(ms, "ssrc-peer-sim-2", json_integer(medium->ssrc_peer[2]));
		if(medium->ssrc_peer_rtx[0])
			json_object_set_new(ms, "ssrc-peer-rtx", json_integer(medium->ssrc_peer_rtx[0]));
		if(medium->ssrc_peer_rtx[1])
			json_object_set_new(ms, "ssrc-peer-sim-1-rtx", json_integer(medium->ssrc_peer_rtx[1]));
		if(medium->ssrc_peer_rtx[2])
			json_object_set_new(ms, "ssrc-peer-sim-2-rtx", json_integer(medium->ssrc_peer_rtx[2]));
		json_object_set_new(m, "ssrc", ms);
		if(medium->rid[0] && medium->pc->rid_ext_id > 0) {
			json_t *mr = json_object();
			json_t *rid = json_array();
			json_array_append_new(rid, json_string(medium->rid[0]));
			if(medium->rid[1])
				json_array_append_new(rid, json_string(medium->rid[1]));
			if(medium->rid[2])
				json_array_append_new(rid, json_string(medium->rid[2]));
			json_object_set_new(mr, "rid", rid);
			json_object_set_new(mr, "rid-ext-id", json_integer(medium->pc->rid_ext_id));
			if(medium->pc->ridrtx_ext_id > 0)
				json_object_set_new(mr, "ridrtx-ext-id", json_integer(medium->pc->ridrtx_ext_id));
			if(medium->legacy_rid)
				json_object_set_new(mr, "rid-syntax", json_string("legacy"));
			json_object_set_new(m, "rid-simulcast", mr);
		}
	}
	/* Media direction */
	if(medium->type != JANUS_MEDIA_DATA) {
		json_t *md = json_object();
		json_object_set_new(md, "send", medium->send ? json_true() : json_false());
		json_object_set_new(md, "recv", medium->recv ? json_true() : json_false());
		json_object_set_new(m, "direction", md);
	}
	/* Payload type and codec */
	if(medium->type != JANUS_MEDIA_DATA && (medium->payload_type > -1 || medium->payload_type > -1)) {
		json_t *sc = json_object();
		if(medium->payload_type > -1)
			json_object_set_new(sc, "pt", json_integer(medium->payload_type));
		if(medium->rtx_payload_type > -1)
			json_object_set_new(sc, "rtx-pt", json_integer(medium->rtx_payload_type));
		if(medium->codec != NULL)
			json_object_set_new(sc, "codec", json_string(medium->codec));
		json_object_set_new(m, "codecs", sc);
	}
	/* RTCP stats */
	int vindex=0;
	if(medium->type != JANUS_MEDIA_DATA) {
		json_t *rtcp_stats = NULL;
		for(vindex=0; vindex<3; vindex++) {
			if(medium->rtcp_ctx[vindex] != NULL) {
				if(rtcp_stats == NULL)
					rtcp_stats = json_object();
				json_t *medium_rtcp_stats = json_object();
				json_object_set_new(medium_rtcp_stats, "base", json_integer(medium->rtcp_ctx[vindex]->tb));
				if(vindex == 0)
					json_object_set_new(medium_rtcp_stats, "rtt", json_integer(janus_rtcp_context_get_rtt(medium->rtcp_ctx[vindex])));
				json_object_set_new(medium_rtcp_stats, "lost", json_integer(janus_rtcp_context_get_lost_all(medium->rtcp_ctx[vindex], FALSE)));
				json_object_set_new(medium_rtcp_stats, "lost-by-remote", json_integer(janus_rtcp_context_get_lost_all(medium->rtcp_ctx[vindex], TRUE)));
				json_object_set_new(medium_rtcp_stats, "jitter-local", json_integer(janus_rtcp_context_get_jitter(medium->rtcp_ctx[vindex], FALSE)));
				json_object_set_new(medium_rtcp_stats, "jitter-remote", json_integer(janus_rtcp_context_get_jitter(medium->rtcp_ctx[vindex], TRUE)));
				json_object_set_new(medium_rtcp_stats, "in-link-quality", json_integer(janus_rtcp_context_get_in_link_quality(medium->rtcp_ctx[vindex])));
				json_object_set_new(medium_rtcp_stats, "in-media-link-quality", json_integer(janus_rtcp_context_get_in_media_link_quality(medium->rtcp_ctx[vindex])));
				json_object_set_new(medium_rtcp_stats, "out-link-quality", json_integer(janus_rtcp_context_get_out_link_quality(medium->rtcp_ctx[vindex])));
				json_object_set_new(medium_rtcp_stats, "out-media-link-quality", json_integer(janus_rtcp_context_get_out_media_link_quality(medium->rtcp_ctx[vindex])));
				if(vindex == 0)
					json_object_set_new(rtcp_stats, "main", medium_rtcp_stats);
				else if(vindex == 1)
					json_object_set_new(rtcp_stats, "sim1", medium_rtcp_stats);
				else
					json_object_set_new(rtcp_stats, "sim2", medium_rtcp_stats);
			}
		}
		if(rtcp_stats != NULL)
			json_object_set_new(m, "rtcp", rtcp_stats);
	}
	/* Media stats */
	json_t *stats = json_object();
	json_t *in_stats = json_object();
	json_t *out_stats = json_object();
	for(vindex=0; vindex<3; vindex++) {
		if(vindex > 0 && medium->ssrc_peer[vindex] == 0)
			continue;
		json_t *container = (vindex == 0 ? in_stats : json_object());
		json_object_set_new(container, "packets", json_integer(medium->in_stats.info[vindex].packets));
		json_object_set_new(container, "bytes", json_integer(medium->in_stats.info[vindex].bytes));
		if(medium->type != JANUS_MEDIA_DATA) {
			json_object_set_new(container, "bytes_lastsec", json_integer(medium->in_stats.info[vindex].bytes_lastsec));
			if(medium->do_nacks)
				json_object_set_new(container, "nacks", json_integer(medium->in_stats.info[vindex].nacks));
			if(vindex == 1)
				json_object_set_new(in_stats, "video-simulcast-1", container);
			else if(vindex == 2)
				json_object_set_new(in_stats, "video-simulcast-2", container);
		}
	}
	json_object_set_new(out_stats, "packets", json_integer(medium->out_stats.info[0].packets));
	json_object_set_new(out_stats, "bytes", json_integer(medium->out_stats.info[0].bytes));
	if(medium->type != JANUS_MEDIA_DATA) {
		json_object_set_new(out_stats, "bytes_lastsec", json_integer(medium->out_stats.info[0].bytes_lastsec));
		json_object_set_new(out_stats, "nacks", json_integer(medium->out_stats.info[0].nacks));
	}
	json_object_set_new(stats, "in", in_stats);
	json_object_set_new(stats, "out", out_stats);
	json_object_set_new(m, "stats", stats);
	return m;
}


/* Transports */
void janus_transport_close(gpointer key, gpointer value, gpointer user_data) {
	janus_transport *transport = (janus_transport *)value;
	if(!transport)
		return;
	transport->destroy();
}

void janus_transportso_close(gpointer key, gpointer value, gpointer user_data) {
	void *transport = value;
	if(!transport)
		return;
	/* FIXME We don't dlclose transports to be sure we can detect leaks */
	//~ dlclose(transport);
}

/* Transport callback interface */
void janus_transport_incoming_request(janus_transport *plugin, janus_transport_session *transport, void *request_id, gboolean admin, json_t *message, json_error_t *error) {
	JANUS_LOG(LOG_VERB, "Got %s API request from %s (%p)\n", admin ? "an admin" : "a Janus", plugin->get_package(), transport);
	/* Create a janus_request instance to handle the request */
	janus_request *request = janus_request_new(plugin, transport, request_id, admin, message);
	/* Enqueue the request, the thread will pick it up */
	g_async_queue_push(requests, request);
}

void janus_transport_gone(janus_transport *plugin, janus_transport_session *transport) {
	/* Get rid of sessions this transport was handling */
	JANUS_LOG(LOG_VERB, "A %s transport instance has gone away (%p)\n", plugin->get_package(), transport);
	janus_mutex_lock(&sessions_mutex);
	if(sessions && g_hash_table_size(sessions) > 0) {
		GHashTableIter iter;
		gpointer value;
		g_hash_table_iter_init(&iter, sessions);
		while(g_hash_table_iter_next(&iter, NULL, &value)) {
			janus_session *session = (janus_session *) value;
			if(!session || g_atomic_int_get(&session->destroyed) || g_atomic_int_get(&session->timeout) || session->last_activity == 0)
				continue;
			if(session->source && session->source->instance == transport) {
				JANUS_LOG(LOG_VERB, "  -- Session %"SCNu64" will be over if not reclaimed\n", session->session_id);
				JANUS_LOG(LOG_VERB, "  -- Marking Session %"SCNu64" as over\n", session->session_id);
				if(reclaim_session_timeout < 1) { /* Reclaim session timeouts are disabled */
					/* Mark the session as destroyed */
					janus_session_destroy(session);
					g_hash_table_iter_remove(&iter);
				} else {
					/* Set flag for transport_gone. The Janus sessions watchdog will clean this up if not reclaimed*/
					g_atomic_int_set(&session->transport_gone, 1);
				}
			}
		}
	}
	janus_mutex_unlock(&sessions_mutex);
}

gboolean janus_transport_is_api_secret_needed(janus_transport *plugin) {
	return api_secret != NULL;
}

gboolean janus_transport_is_api_secret_valid(janus_transport *plugin, const char *apisecret) {
	if(api_secret == NULL)
		return TRUE;
	return apisecret && janus_strcmp_const_time(apisecret, api_secret);
}

gboolean janus_transport_is_auth_token_needed(janus_transport *plugin) {
	return janus_auth_is_enabled();
}

gboolean janus_transport_is_auth_token_valid(janus_transport *plugin, const char *token) {
	if(!janus_auth_is_enabled())
		return TRUE;
	return token && janus_auth_check_token(token);
}

void janus_transport_notify_event(janus_transport *plugin, void *transport, json_t *event) {
	/* A plugin asked to notify an event to the handlers */
	if(!plugin || !event || !json_is_object(event))
		return;
	/* Notify event handlers */
	if(janus_events_is_enabled()) {
		janus_events_notify_handlers(JANUS_EVENT_TYPE_TRANSPORT,
			0, plugin->get_package(), transport, event);
	} else {
		json_decref(event);
	}
}

void janus_transport_task(gpointer data, gpointer user_data) {
	JANUS_LOG(LOG_VERB, "Transport task pool, serving request\n");
	janus_request *request = (janus_request *)data;
	if(request == NULL) {
		JANUS_LOG(LOG_ERR, "Missing request\n");
		return;
	}
	if(!request->admin)
		janus_process_incoming_request(request);
	else
		janus_process_incoming_admin_request(request);
	/* Done */
	janus_request_destroy(request);
}


/* Thread to handle incoming requests: may involve an asynchronous task for plugin messaging */
static void *janus_transport_requests(void *data) {
	JANUS_LOG(LOG_INFO, "Joining Janus requests handler thread\n");
	janus_request *request = NULL;
	gboolean destroy = FALSE;
	while(!g_atomic_int_get(&stop)) {
		request = g_async_queue_pop(requests);
		if(request == &exit_message)
			break;
		/* Should we process the request synchronously or with a task from the thread pool? */
		destroy = TRUE;
		if(!request->admin) {
			/* Process the request synchronously only it's not a message for a plugin */
			json_t *message = json_object_get(request->message, "janus");
			const gchar *message_text = json_string_value(message);
			if(message_text && !strcasecmp(message_text, "message")) {
				/* Spawn a task thread */
				GError *tperror = NULL;
				g_thread_pool_push(tasks, request, &tperror);
				if(tperror != NULL) {
					/* Something went wrong... */
					JANUS_LOG(LOG_ERR, "Got error %d (%s) trying to push task in thread pool...\n", tperror->code, tperror->message ? tperror->message : "??");
					json_t *transaction = json_object_get(message, "transaction");
					const char *transaction_text = json_is_string(transaction) ? json_string_value(transaction) : NULL;
					janus_process_error(request, 0, transaction_text, JANUS_ERROR_UNKNOWN, "Thread pool error");
					g_error_free(tperror);
				} else {
					/* Don't destroy the request now, the task will take care of that */
					destroy = FALSE;
				}
			} else {
				janus_process_incoming_request(request);
			}
		} else {
			/* Admin requests are always handled synchronously */
			janus_process_incoming_admin_request(request);
		}
		/* Done */
		if(destroy)
			janus_request_destroy(request);
	}
	JANUS_LOG(LOG_INFO, "Leaving Janus requests handler thread\n");
	return NULL;
}


/* Event handlers */
void janus_eventhandler_close(gpointer key, gpointer value, gpointer user_data) {
	janus_eventhandler *eventhandler = (janus_eventhandler *)value;
	if(!eventhandler)
		return;
	eventhandler->destroy();
}

void janus_eventhandlerso_close(gpointer key, gpointer value, gpointer user_data) {
	void *eventhandler = (janus_eventhandler *)value;
	if(!eventhandler)
		return;
	//~ dlclose(eventhandler);
}


/* Plugins */
void janus_plugin_close(gpointer key, gpointer value, gpointer user_data) {
	janus_plugin *plugin = (janus_plugin *)value;
	if(!plugin)
		return;
	plugin->destroy();
}

void janus_pluginso_close(gpointer key, gpointer value, gpointer user_data) {
	void *plugin = value;
	if(!plugin)
		return;
	/* FIXME We don't dlclose plugins to be sure we can detect leaks */
	//~ dlclose(plugin);
}

janus_plugin *janus_plugin_find(const gchar *package) {
	if(package != NULL && plugins != NULL)	/* FIXME Do we need to fix the key pointer? */
		return g_hash_table_lookup(plugins, package);
	return NULL;
}


/* Plugin callback interface */
int janus_plugin_push_event(janus_plugin_session *plugin_session, janus_plugin *plugin, const char *transaction, json_t *message, json_t *jsep) {
	if(!plugin || !message)
		return -1;
	if(!janus_plugin_session_is_alive(plugin_session))
		return -2;
	janus_refcount_increase(&plugin_session->ref);
	janus_handle *handle = (janus_handle *)plugin_session->gateway_handle;
	if(!handle || janus_flags_is_set(&handle->webrtc_flags, JANUS_HANDLE_WEBRTC_STOP)) {
		janus_refcount_decrease(&plugin_session->ref);
		return JANUS_ERROR_SESSION_NOT_FOUND;
	}
	janus_refcount_increase(&handle->ref);
	janus_session *session = handle->session;
	if(!session || g_atomic_int_get(&session->destroyed)) {
		janus_refcount_decrease(&plugin_session->ref);
		janus_refcount_decrease(&handle->ref);
		return JANUS_ERROR_SESSION_NOT_FOUND;
	}
	/* Make sure this is a JSON object */
	if(!json_is_object(message)) {
		JANUS_LOG(LOG_ERR, "[%"SCNu64"] Cannot push event (JSON error: not an object)\n", handle->handle_id);
		janus_refcount_decrease(&plugin_session->ref);
		janus_refcount_decrease(&handle->ref);
		return JANUS_ERROR_INVALID_JSON_OBJECT;
	}
	/* Attach JSEP if possible? */
	const char *sdp_type = json_string_value(json_object_get(jsep, "type"));
	const char *sdp = json_string_value(json_object_get(jsep, "sdp"));
	gboolean restart = json_object_get(jsep, "sdp") ? json_is_true(json_object_get(jsep, "restart")) : FALSE;
	json_t *merged_jsep = NULL;
	if(sdp_type != NULL && sdp != NULL) {
		merged_jsep = janus_plugin_handle_sdp(plugin_session, plugin, sdp_type, sdp, restart);
		if(merged_jsep == NULL) {
			if(handle == NULL || janus_flags_is_set(&handle->webrtc_flags, JANUS_HANDLE_WEBRTC_STOP)
					|| janus_flags_is_set(&handle->webrtc_flags, JANUS_HANDLE_WEBRTC_ALERT)) {
				JANUS_LOG(LOG_ERR, "[%"SCNu64"] Cannot push event (handle not available anymore or negotiation stopped)\n", handle->handle_id);
				janus_refcount_decrease(&plugin_session->ref);
				janus_refcount_decrease(&handle->ref);
				return JANUS_ERROR_HANDLE_NOT_FOUND;
			} else {
				JANUS_LOG(LOG_ERR, "[%"SCNu64"] Cannot push event (JSON error: problem with the SDP)\n", handle->handle_id);
				janus_refcount_decrease(&plugin_session->ref);
				janus_refcount_decrease(&handle->ref);
				return JANUS_ERROR_JSEP_INVALID_SDP;
			}
		}
	}
	/* Reference the payload, as the plugin may still need it and will do a decref itself */
	json_incref(message);
	/* Prepare JSON event */
	json_t *event = janus_create_message("event", session->session_id, transaction);
	json_object_set_new(event, "sender", json_integer(handle->handle_id));
	if(janus_is_opaqueid_in_api_enabled() && handle->opaque_id != NULL)
		json_object_set_new(event, "opaque_id", json_string(handle->opaque_id));
	json_t *plugin_data = json_object();
	json_object_set_new(plugin_data, "plugin", json_string(plugin->get_package()));
	json_object_set_new(plugin_data, "data", message);
	json_object_set_new(event, "plugindata", plugin_data);
	if(merged_jsep != NULL) {
		json_object_set_new(event, "jsep", merged_jsep);
		/* In case event handlers are enabled, push the local SDP to all handlers */
		if(janus_events_is_enabled()) {
			const char *merged_sdp_type = json_string_value(json_object_get(merged_jsep, "type"));
			const char *merged_sdp = json_string_value(json_object_get(merged_jsep, "sdp"));
			/* Notify event handlers as well */
			janus_events_notify_handlers(JANUS_EVENT_TYPE_JSEP,
				session->session_id, handle->handle_id, handle->opaque_id, "local", merged_sdp_type, merged_sdp);
		}
	}
	/* Send the event */
	JANUS_LOG(LOG_VERB, "[%"SCNu64"] Sending event to transport...\n", handle->handle_id);
	janus_session_notify_event(session, event);

	if((restart || janus_flags_is_set(&handle->webrtc_flags, JANUS_HANDLE_WEBRTC_RESEND_TRICKLES))
			&& janus_ice_is_full_trickle_enabled()) {
		/* We're restarting ICE, send our trickle candidates again */
		janus_handle_resend_trickles(handle);
	}

	janus_refcount_decrease(&plugin_session->ref);
	janus_refcount_decrease(&handle->ref);
	return JANUS_OK;
}

json_t *janus_plugin_handle_sdp(janus_plugin_session *plugin_session, janus_plugin *plugin, const char *sdp_type, const char *sdp, gboolean restart) {
	if(!janus_plugin_session_is_alive(plugin_session) ||
			plugin == NULL || sdp_type == NULL || sdp == NULL) {
		JANUS_LOG(LOG_ERR, "Invalid arguments\n");
		return NULL;
	}
	janus_handle *handle = (janus_handle *)plugin_session->gateway_handle;
	//~ if(handle == NULL || janus_flags_is_set(&handle->webrtc_flags, JANUS_HANDLE_WEBRTC_READY)) {
	if(handle == NULL) {
		JANUS_LOG(LOG_ERR, "Invalid ICE handle\n");
		return NULL;
	}
	int offer = 0;
	if(!strcasecmp(sdp_type, "offer")) {
		/* This is an offer from a plugin */
		offer = 1;
		janus_flags_set(&handle->webrtc_flags, JANUS_HANDLE_WEBRTC_GOT_OFFER);
		janus_flags_clear(&handle->webrtc_flags, JANUS_HANDLE_WEBRTC_GOT_ANSWER);
	} else if(!strcasecmp(sdp_type, "answer")) {
		/* This is an answer from a plugin */
		janus_flags_set(&handle->webrtc_flags, JANUS_HANDLE_WEBRTC_GOT_ANSWER);
	} else {
		/* TODO Handle other messages */
		JANUS_LOG(LOG_ERR, "Unknown type '%s'\n", sdp_type);
		return NULL;
	}
	/* Is this valid SDP? */
	char error_str[512];
	int audio = 0, video = 0, data = 0;
	janus_sdp *parsed_sdp = janus_sdp_preparse(handle, sdp, &audio, &video, &data, error_str, sizeof(error_str));
	if(parsed_sdp == NULL) {
		JANUS_LOG(LOG_ERR, "[%"SCNu64"] Couldn't parse SDP... %s\n", handle->handle_id, error_str);
		return NULL;
	}
	JANUS_LOG(LOG_VERB, "[%"SCNu64"] There are %d audio, %d video and %d data m-lines\n",
		handle->handle_id, audio, video, data);
	gboolean updating = FALSE;
	if(offer) {
		/* Are we still cleaning up from a previous media session? */
		if(janus_flags_is_set(&handle->webrtc_flags, JANUS_HANDLE_WEBRTC_CLEANING)) {
			JANUS_LOG(LOG_VERB, "[%"SCNu64"] Still cleaning up from a previous media session, let's wait a bit...\n", handle->handle_id);
			gint64 waited = 0;
			while(janus_flags_is_set(&handle->webrtc_flags, JANUS_HANDLE_WEBRTC_CLEANING)) {
				JANUS_LOG(LOG_VERB, "[%"SCNu64"] Still cleaning up from a previous media session, let's wait a bit...\n", handle->handle_id);
				g_usleep(100000);
				waited += 100000;
				if(waited >= 3*G_USEC_PER_SEC) {
					JANUS_LOG(LOG_VERB, "[%"SCNu64"]   -- Waited 3 seconds, that's enough!\n", handle->handle_id);
					JANUS_LOG(LOG_ERR, "[%"SCNu64"] Still cleaning a previous session\n", handle->handle_id);
					janus_sdp_destroy(parsed_sdp);
					return NULL;
				}
			}
		}
		if(handle->agent == NULL) {
			if(janus_is_rfc4588_enabled()) {
				/* We still need to configure the WebRTC stuff: negotiate RFC4588 by default */
				janus_flags_set(&handle->webrtc_flags, JANUS_HANDLE_WEBRTC_RFC4588_RTX);
			}
			/* Process SDP in order to setup ICE locally (this is going to result in an answer from the browser) */
			if(janus_handle_setup_local(handle, FALSE, TRUE) < 0) {
				JANUS_LOG(LOG_ERR, "[%"SCNu64"] Error setting ICE locally\n", handle->handle_id);
				janus_sdp_destroy(parsed_sdp);
				return NULL;
			}
			/* Create medium instances */
			if(janus_sdp_process_local(handle, parsed_sdp, FALSE) < 0) {
				JANUS_LOG(LOG_ERR, "[%"SCNu64"] Error processing SDP\n", handle->handle_id);
				janus_sdp_destroy(parsed_sdp);
				return NULL;
			}
		} else {
			updating = TRUE;
			JANUS_LOG(LOG_INFO, "[%"SCNu64"] Updating existing session\n", handle->handle_id);
			if(offer && handle->pc) {
				/* Check what changed */
				if(janus_sdp_process_local(handle, parsed_sdp, TRUE) < 0) {
					JANUS_LOG(LOG_ERR, "[%"SCNu64"] Error processing SDP\n", handle->handle_id);
					janus_sdp_destroy(parsed_sdp);
					return NULL;
				}
			}
		}
		/* Make sure we don't send the mid/rid/repaired-rid attributes when offering ourselves */
		GList *temp = parsed_sdp->m_lines;
		while(temp) {
			janus_sdp_mline *m = (janus_sdp_mline *)temp->data;
			GList *tempA = m->attributes;
			while(tempA) {
				janus_sdp_attribute *a = (janus_sdp_attribute *)tempA->data;
				if(a->name && a->value && (strstr(a->value, JANUS_RTP_EXTMAP_MID) ||
						strstr(a->value, JANUS_RTP_EXTMAP_RID) ||
						strstr(a->value, JANUS_RTP_EXTMAP_REPAIRED_RID))) {
					m->attributes = g_list_remove(m->attributes, a);
					tempA = m->attributes;
					janus_sdp_attribute_destroy(a);
					continue;
				}
				tempA = tempA->next;
			}
			temp = temp->next;
		}
	} else {
		/* Check if the answer does contain the mid/rid/repaired-rid attributes */
		gboolean do_mid = FALSE, do_rid = FALSE, do_repaired_rid = FALSE;
		GList *temp = parsed_sdp->m_lines;
		while(temp) {
			janus_sdp_mline *m = (janus_sdp_mline *)temp->data;
			GList *tempA = m->attributes;
			while(tempA) {
				janus_sdp_attribute *a = (janus_sdp_attribute *)tempA->data;
				if(a->name && a->value) {
					if(strstr(a->value, JANUS_RTP_EXTMAP_MID))
						do_mid = TRUE;
					else if(strstr(a->value, JANUS_RTP_EXTMAP_RID))
						do_rid = TRUE;
					else if(strstr(a->value, JANUS_RTP_EXTMAP_REPAIRED_RID))
						do_repaired_rid = TRUE;
				}
				tempA = tempA->next;
			}
			temp = temp->next;
		}
		if(!do_mid)
			handle->pc->mid_ext_id = 0;
		if(!do_rid) {
<<<<<<< HEAD
			handle->pc->rid_ext_id = 0;
			handle->pc->ridrtx_ext_id = 0;
=======
			ice_handle->stream->rid_ext_id = 0;
			ice_handle->stream->ridrtx_ext_id = 0;
			g_free(ice_handle->stream->rid[0]);
			ice_handle->stream->rid[0] = NULL;
			g_free(ice_handle->stream->rid[1]);
			ice_handle->stream->rid[1] = NULL;
			g_free(ice_handle->stream->rid[2]);
			ice_handle->stream->rid[2] = NULL;
			if(ice_handle->stream->video_ssrc_peer_temp > 0) {
				ice_handle->stream->video_ssrc_peer[0] = ice_handle->stream->video_ssrc_peer_temp;
				ice_handle->stream->video_ssrc_peer_temp = 0;
			}
>>>>>>> 0df9b89a
		}
		if(!do_repaired_rid)
			handle->pc->ridrtx_ext_id = 0;
	}
	if(!updating && !janus_ice_is_full_trickle_enabled()) {
		/* Wait for candidates-done callback */
		while(handle->cdone < 1) {
			if(handle == NULL || janus_flags_is_set(&handle->webrtc_flags, JANUS_HANDLE_WEBRTC_STOP)
					|| janus_flags_is_set(&handle->webrtc_flags, JANUS_HANDLE_WEBRTC_ALERT)) {
				JANUS_LOG(LOG_WARN, "[%"SCNu64"] Handle detached or PC closed, giving up...!\n", handle ? handle->handle_id : 0);
				janus_sdp_destroy(parsed_sdp);
				return NULL;
			}
			JANUS_LOG(LOG_VERB, "[%"SCNu64"] Waiting for candidates-done callback...\n", handle->handle_id);
			g_usleep(10000);
			if(handle->cdone < 0) {
				JANUS_LOG(LOG_ERR, "[%"SCNu64"] Error gathering candidates!\n", handle->handle_id);
				janus_sdp_destroy(parsed_sdp);
				return NULL;
			}
		}
	}
	/* Anonymize SDP */
	if(janus_sdp_anonymize(parsed_sdp) < 0) {
		/* Invalid SDP */
		JANUS_LOG(LOG_ERR, "[%"SCNu64"] Invalid SDP\n", handle->handle_id);
		janus_sdp_destroy(parsed_sdp);
		return NULL;
	}

	/* Check if this is a renegotiation and we need an ICE restart */
	if(offer && restart)
		janus_handle_ice_restart(handle);
	/* Add our details */
	janus_mutex_lock(&handle->mutex);
	janus_handle_webrtc *pc = handle->pc;
	if (pc == NULL) {
		JANUS_LOG(LOG_ERR, "[%"SCNu64"] No WebRTC PeerConnection\n", handle->handle_id);
		janus_mutex_unlock(&handle->mutex);
		return NULL;
	}
	/* Iterate on all media */
	janus_handle_webrtc_medium *medium = NULL;
	uint mi=0;
	for(mi=0; mi<g_hash_table_size(pc->media); mi++) {
		medium = g_hash_table_lookup(pc->media, GUINT_TO_POINTER(mi));
		if(medium && medium->type == JANUS_MEDIA_VIDEO &&
				janus_flags_is_set(&handle->webrtc_flags, JANUS_HANDLE_WEBRTC_RFC4588_RTX) &&
				medium->rtx_payload_types == NULL) {
			/* Make sure we have a list of rtx payload types to generate, if needed */
			janus_sdp_mline *m = janus_sdp_mline_find(parsed_sdp, JANUS_SDP_VIDEO);
			if(m && m->ptypes) {
				medium->rtx_payload_types = g_hash_table_new(NULL, NULL);
				GList *ptypes = g_list_copy(m->ptypes), *tempP = ptypes;
				GList *rtx_ptypes = g_hash_table_get_values(medium->rtx_payload_types);
				while(tempP) {
					int ptype = GPOINTER_TO_INT(tempP->data);
					int rtx_ptype = ptype+1;
					if(rtx_ptype > 127)
						rtx_ptype = 96;
					while(g_list_find(m->ptypes, GINT_TO_POINTER(rtx_ptype))
							|| g_list_find(rtx_ptypes, GINT_TO_POINTER(rtx_ptype))) {
						rtx_ptype++;
						if(rtx_ptype > 127)
							rtx_ptype = 96;
						if(rtx_ptype == ptype) {
							/* We did a whole round? should never happen... */
							rtx_ptype = -1;
							break;
						}
					}
					if(rtx_ptype > 0)
						g_hash_table_insert(medium->rtx_payload_types, GINT_TO_POINTER(ptype), GINT_TO_POINTER(rtx_ptype));
					g_list_free(rtx_ptypes);
					rtx_ptypes = g_hash_table_get_values(medium->rtx_payload_types);
					tempP = tempP->next;
				}
				g_list_free(ptypes);
				g_list_free(rtx_ptypes);
			}
		}
	}
	/* Enrich the SDP the plugin gave us with all the WebRTC related stuff */
	char *sdp_merged = janus_sdp_merge(handle, parsed_sdp, offer ? TRUE : FALSE);
	if(sdp_merged == NULL) {
		/* Couldn't merge SDP */
		JANUS_LOG(LOG_ERR, "[%"SCNu64"] Error merging SDP\n", handle->handle_id);
		janus_sdp_destroy(parsed_sdp);
		janus_mutex_unlock(&handle->mutex);
		return NULL;
	}
	janus_sdp_destroy(parsed_sdp);

	if(!updating) {
		if(offer) {
			/* We set the flag to wait for an answer before handling trickle candidates */
			janus_flags_set(&handle->webrtc_flags, JANUS_HANDLE_WEBRTC_PROCESSING_OFFER);
		} else {
			JANUS_LOG(LOG_VERB, "[%"SCNu64"] Sending answer, ready to setup remote candidates and send connectivity checks...\n", handle->handle_id);
			janus_request_handle_answer(handle, NULL);
		}
	}
#ifdef HAVE_SCTP
	if(!offer && janus_flags_is_set(&handle->webrtc_flags, JANUS_HANDLE_WEBRTC_READY)) {
		/* Renegotiation: check if datachannels were just added on an existing PeerConnection */
		if(janus_flags_is_set(&handle->webrtc_flags, JANUS_HANDLE_WEBRTC_DATA_CHANNELS)) {
			janus_handle_webrtc *pc = handle->pc;
			if(pc != NULL && pc->dtls != NULL && pc->dtls->sctp == NULL) {
				/* Create SCTP association as well */
				JANUS_LOG(LOG_WARN, "[%"SCNu64"] Creating datachannels...\n", handle->handle_id);
				janus_dtls_srtp_create_sctp(pc->dtls);
			}
		}
	}
#endif

	/* Prepare JSON event */
	json_t *jsep = json_object();
	json_object_set_new(jsep, "type", json_string(sdp_type));
	json_object_set_new(jsep, "sdp", json_string(sdp_merged));
	char *tmp = handle->local_sdp;
	handle->local_sdp = sdp_merged;
	janus_mutex_unlock(&handle->mutex);
	g_free(tmp);
	return jsep;
}

void janus_plugin_relay_rtp(janus_plugin_session *plugin_session, int mindex, gboolean video, char *buf, int len) {
	if((plugin_session < (janus_plugin_session *)0x1000) || g_atomic_int_get(&plugin_session->stopped) || buf == NULL || len < 1)
		return;
	janus_handle *handle = (janus_handle *)plugin_session->gateway_handle;
	if(!handle || janus_flags_is_set(&handle->webrtc_flags, JANUS_HANDLE_WEBRTC_STOP)
			|| janus_flags_is_set(&handle->webrtc_flags, JANUS_HANDLE_WEBRTC_ALERT))
		return;
	janus_ice_relay_rtp(handle, mindex, video, buf, len);
}

void janus_plugin_relay_rtcp(janus_plugin_session *plugin_session, int mindex, gboolean video, char *buf, int len) {
	if((plugin_session < (janus_plugin_session *)0x1000) || g_atomic_int_get(&plugin_session->stopped) || buf == NULL || len < 1)
		return;
	janus_handle *handle = (janus_handle *)plugin_session->gateway_handle;
	if(!handle || janus_flags_is_set(&handle->webrtc_flags, JANUS_HANDLE_WEBRTC_STOP)
			|| janus_flags_is_set(&handle->webrtc_flags, JANUS_HANDLE_WEBRTC_ALERT))
		return;
	janus_ice_relay_rtcp(handle, mindex, video, buf, len);
}

void janus_plugin_relay_data(janus_plugin_session *plugin_session, char *buf, int len) {
	if((plugin_session < (janus_plugin_session *)0x1000) || g_atomic_int_get(&plugin_session->stopped) || buf == NULL || len < 1)
		return;
	janus_handle *handle = (janus_handle *)plugin_session->gateway_handle;
	if(!handle || janus_flags_is_set(&handle->webrtc_flags, JANUS_HANDLE_WEBRTC_STOP)
			|| janus_flags_is_set(&handle->webrtc_flags, JANUS_HANDLE_WEBRTC_ALERT))
		return;
#ifdef HAVE_SCTP
	janus_ice_relay_data(handle, buf, len);
#else
	JANUS_LOG(LOG_WARN, "Asked to relay data, but Data Channels support has not been compiled...\n");
#endif
}

static gboolean janus_plugin_close_pc_internal(gpointer user_data) {
	/* We actually enforce the close_pc here */
	janus_plugin_session *plugin_session = (janus_plugin_session *) user_data;
	janus_handle *handle = (janus_handle *)plugin_session->gateway_handle;
	if(!handle) {
		janus_refcount_decrease(&plugin_session->ref);
		return G_SOURCE_REMOVE;
	}
	janus_refcount_increase(&handle->ref);
	if(janus_flags_is_set(&handle->webrtc_flags, JANUS_HANDLE_WEBRTC_STOP)
			|| janus_flags_is_set(&handle->webrtc_flags, JANUS_HANDLE_WEBRTC_ALERT)) {
		janus_refcount_decrease(&plugin_session->ref);
		janus_refcount_decrease(&handle->ref);
		return G_SOURCE_REMOVE;
	}
	JANUS_LOG(LOG_VERB, "[%"SCNu64"] Plugin asked to hangup PeerConnection: sending alert\n", handle->handle_id);
	/* Send an alert on all the DTLS connections */
	janus_handle_webrtc_hangup(handle, "Close PC");
	janus_refcount_decrease(&plugin_session->ref);
	janus_refcount_decrease(&handle->ref);

	return G_SOURCE_REMOVE;
}

void janus_plugin_close_pc(janus_plugin_session *plugin_session) {
	/* A plugin asked to get rid of a PeerConnection: enqueue it as a timed source */
	if(!janus_plugin_session_is_alive(plugin_session))
		return;
	janus_refcount_increase(&plugin_session->ref);
	GSource *timeout_source = g_timeout_source_new_seconds(0);
	g_source_set_callback(timeout_source, janus_plugin_close_pc_internal, plugin_session, NULL);
	g_source_attach(timeout_source, sessions_watchdog_context);
	g_source_unref(timeout_source);
}

static gboolean janus_plugin_end_session_internal(gpointer user_data) {
	/* We actually enforce the end_session here */
	janus_plugin_session *plugin_session = (janus_plugin_session *) user_data;
	janus_handle *handle = (janus_handle *)plugin_session->gateway_handle;
	if(!handle) {
		janus_refcount_decrease(&plugin_session->ref);
		return G_SOURCE_REMOVE;
	}
	janus_refcount_increase(&handle->ref);
	if(janus_flags_is_set(&handle->webrtc_flags, JANUS_HANDLE_WEBRTC_STOP)
			|| janus_flags_is_set(&handle->webrtc_flags, JANUS_HANDLE_WEBRTC_ALERT)) {
		janus_refcount_decrease(&plugin_session->ref);
		janus_refcount_decrease(&handle->ref);
		return G_SOURCE_REMOVE;
	}
	janus_session *session = (janus_session *)handle->session;
	if(!session) {
		janus_refcount_decrease(&plugin_session->ref);
		janus_refcount_decrease(&handle->ref);
		return G_SOURCE_REMOVE;
	}
	/* Destroy the handle */
	janus_session_handles_remove(session, handle);

	janus_refcount_decrease(&plugin_session->ref);
	return G_SOURCE_REMOVE;
}

void janus_plugin_end_session(janus_plugin_session *plugin_session) {
	/* A plugin asked to get rid of a handle: enqueue it as a timed source */
	if(!janus_plugin_session_is_alive(plugin_session))
		return;
	janus_refcount_increase(&plugin_session->ref);
	GSource *timeout_source = g_timeout_source_new_seconds(0);
	g_source_set_callback(timeout_source, janus_plugin_end_session_internal, plugin_session, NULL);
	g_source_attach(timeout_source, sessions_watchdog_context);
	g_source_unref(timeout_source);
}

void janus_plugin_notify_event(janus_plugin *plugin, janus_plugin_session *plugin_session, json_t *event) {
	/* A plugin asked to notify an event to the handlers */
	if(!plugin || !event || !json_is_object(event))
		return;
	guint64 session_id = 0, handle_id = 0;
	char *opaque_id = NULL;
	if(plugin_session != NULL) {
		if(!janus_plugin_session_is_alive(plugin_session)) {
			json_decref(event);
			return;
		}
		janus_handle *handle = (janus_handle *)plugin_session->gateway_handle;
		if(!handle) {
			json_decref(event);
			return;
		}
		handle_id = handle->handle_id;
		opaque_id = handle->opaque_id;
		janus_session *session = (janus_session *)handle->session;
		if(!session) {
			json_decref(event);
			return;
		}
		session_id = session->session_id;
	}
	/* Notify event handlers */
	if(janus_events_is_enabled()) {
		janus_events_notify_handlers(JANUS_EVENT_TYPE_PLUGIN,
			session_id, handle_id, opaque_id, plugin->get_package(), event);
	} else {
		json_decref(event);
	}
}

gboolean janus_plugin_auth_is_signature_valid(janus_plugin *plugin, const char *token) {
	return janus_auth_check_signature(token, plugin->get_package());
}

gboolean janus_plugin_auth_signature_contains(janus_plugin *plugin, const char *token, const char *descriptor) {
	return janus_auth_check_signature_contains(token, plugin->get_package(), descriptor);
}


/* Main */
gint main(int argc, char *argv[])
{
	/* Core dumps may be disallowed by parent of this process; change that */
	struct rlimit core_limits;
	core_limits.rlim_cur = core_limits.rlim_max = RLIM_INFINITY;
	setrlimit(RLIMIT_CORE, &core_limits);

	g_print("Janus commit: %s\n", janus_build_git_sha);
	g_print("Compiled on:  %s\n\n", janus_build_git_time);

	struct gengetopt_args_info args_info;
	/* Let's call our cmdline parser */
	if(cmdline_parser(argc, argv, &args_info) != 0)
		exit(1);

	/* Any configuration to open? */
	if(args_info.config_given) {
		config_file = g_strdup(args_info.config_arg);
	}
	if(args_info.configs_folder_given) {
		configs_folder = g_strdup(args_info.configs_folder_arg);
	} else {
		configs_folder = g_strdup(CONFDIR);
	}
	if(config_file == NULL) {
		char file[255];
		g_snprintf(file, 255, "%s/janus.jcfg", configs_folder);
		config_file = g_strdup(file);
	}
	if((config = janus_config_parse(config_file)) == NULL) {
		/* We failed to load the libconfig configuration file, let's try the INI */
		g_print("Failed to load %s, trying the INI instead...\n", config_file);
		g_free(config_file);
		char file[255];
		g_snprintf(file, 255, "%s/janus.cfg", configs_folder);
		config_file = g_strdup(file);
		if((config = janus_config_parse(config_file)) == NULL) {
			if(args_info.config_given) {
				/* We only give up if the configuration file was explicitly provided */
				g_print("Error reading configuration from %s\n", config_file);
				exit(1);
			}
			g_print("Error reading/parsing the configuration file in %s, going on with the defaults and the command line arguments\n",
				configs_folder);
			config = janus_config_create("janus.cfg");
			if(config == NULL) {
				/* If we can't even create an empty configuration, something's definitely wrong */
				exit(1);
			}
		}
	}
	/* Pre-fetch some categories (creates them if they don't exist) */
	janus_config_category *config_general = janus_config_get_create(config, NULL, janus_config_type_category, "general");
	janus_config_category *config_certs = janus_config_get_create(config, NULL, janus_config_type_category, "certificates");
	janus_config_category *config_nat = janus_config_get_create(config, NULL, janus_config_type_category, "nat");
	janus_config_category *config_media = janus_config_get_create(config, NULL, janus_config_type_category, "media");
	janus_config_category *config_transports = janus_config_get_create(config, NULL, janus_config_type_category, "transports");
	janus_config_category *config_plugins = janus_config_get_create(config, NULL, janus_config_type_category, "plugins");
	janus_config_category *config_events = janus_config_get_create(config, NULL, janus_config_type_category, "events");

	/* Check if we need to log to console and/or file */
	gboolean use_stdout = TRUE;
	if(args_info.disable_stdout_given) {
		use_stdout = FALSE;
		janus_config_add(config, config_general, janus_config_item_create("log_to_stdout", "no"));
	} else {
		/* Check if the configuration file is saying anything about this */
		janus_config_item *item = janus_config_get(config, config_general, janus_config_type_item, "log_to_stdout");
		if(item && item->value && !janus_is_true(item->value))
			use_stdout = FALSE;
	}
	const char *logfile = NULL;
	if(args_info.log_file_given) {
		logfile = args_info.log_file_arg;
		janus_config_add(config, config_general, janus_config_item_create("log_to_file", "no"));
	} else {
		/* Check if the configuration file is saying anything about this */
		janus_config_item *item = janus_config_get(config, config_general, janus_config_type_item, "log_to_file");
		if(item && item->value)
			logfile = item->value;
	}

	/* Check if we're going to daemonize Janus */
	if(args_info.daemon_given) {
		daemonize = TRUE;
		janus_config_add(config, config_general, janus_config_item_create("daemonize", "yes"));
	} else {
		/* Check if the configuration file is saying anything about this */
		janus_config_item *item = janus_config_get(config, config_general, janus_config_type_item, "daemonize");
		if(item && item->value && janus_is_true(item->value))
			daemonize = TRUE;
	}
	/* If we're going to daemonize, make sure logging to stdout is disabled and a log file has been specified */
	if(daemonize && use_stdout) {
		use_stdout = FALSE;
	}
	if(daemonize && logfile == NULL) {
		g_print("Running Janus as a daemon but no log file provided, giving up...\n");
		exit(1);
	}
	/* Daemonize now, if we need to */
	if(daemonize) {
		g_print("Running Janus as a daemon\n");

		/* Create a pipe for parent<->child communication during the startup phase */
		if(pipe(pipefd) == -1) {
			g_print("pipe error!\n");
			exit(1);
		}

		/* Fork off the parent process */
		pid_t pid = fork();
		if(pid < 0) {
			g_print("Fork error!\n");
			exit(1);
		}
		if(pid > 0) {
			/* Ok, we're the parent: let's wait for the child to tell us everything started fine */
			close(pipefd[1]);
			int code = -1;
			struct pollfd pollfds;

			while(code < 0) {
				pollfds.fd = pipefd[0];
				pollfds.events = POLLIN;
				int res = poll(&pollfds, 1, -1);
				if(res < 0)
					break;
				if(res == 0)
					continue;
				if(pollfds.revents & POLLERR || pollfds.revents & POLLHUP)
					break;
				if(pollfds.revents & POLLIN) {
					res = read(pipefd[0], &code, sizeof(int));
					break;
				}
			}
			if(code < 0)
				code = 1;

			/* Leave the parent and return the exit code we received from the child */
			if(code)
				g_print("Error launching Janus (error code %d), check the logs for more details\n", code);
			exit(code);
		}
		/* Child here */
		close(pipefd[0]);

		/* Change the file mode mask */
		umask(0);

		/* Create a new SID for the child process */
		pid_t sid = setsid();
		if(sid < 0) {
			g_print("Error setting SID!\n");
			exit(1);
		}
		/* Change the current working directory */
		if((chdir("/")) < 0) {
			g_print("Error changing the current working directory!\n");
			exit(1);
		}
		/* We close stdin/stdout/stderr when initializing the logger */
	}

	/* Initialize logger */
	if(janus_log_init(daemonize, use_stdout, logfile) < 0)
		exit(1);

	JANUS_PRINT("---------------------------------------------------\n");
	JANUS_PRINT("  Starting Meetecho Janus (WebRTC Server) v%s\n", janus_version_string);
	JANUS_PRINT("---------------------------------------------------\n\n");

	/* Handle SIGINT (CTRL-C), SIGTERM (from service managers) */
	signal(SIGINT, janus_handle_signal);
	signal(SIGTERM, janus_handle_signal);
	atexit(janus_termination_handler);

	/* Setup Glib */
#if !GLIB_CHECK_VERSION(2, 36, 0)
	g_type_init();
#endif

	/* Logging level: default is info and no timestamps */
	janus_log_level = LOG_INFO;
	janus_log_timestamps = FALSE;
	janus_log_colors = TRUE;
	if(args_info.debug_level_given) {
		if(args_info.debug_level_arg < LOG_NONE)
			args_info.debug_level_arg = 0;
		else if(args_info.debug_level_arg > LOG_MAX)
			args_info.debug_level_arg = LOG_MAX;
		janus_log_level = args_info.debug_level_arg;
	}

	/* Any PID we need to create? */
	const char *pidfile = NULL;
	if(args_info.pid_file_given) {
		pidfile = args_info.pid_file_arg;
		janus_config_add(config, config_general, janus_config_item_create("pid_file", pidfile));
	} else {
		/* Check if the configuration file is saying anything about this */
		janus_config_item *item = janus_config_get(config, config_general, janus_config_type_item, "pid_file");
		if(item && item->value)
			pidfile = item->value;
	}
	if(janus_pidfile_create(pidfile) < 0)
		exit(1);

	/* Proceed with the rest of the configuration */
	janus_config_print(config);
	if(args_info.debug_level_given) {
		char debug[5];
		g_snprintf(debug, 5, "%d", args_info.debug_level_arg);
		janus_config_add(config, config_general, janus_config_item_create("debug_level", debug));
	} else {
		/* No command line directive on logging, try the configuration file */
		janus_config_item *item = janus_config_get(config, config_general, janus_config_type_item, "debug_level");
		if(item && item->value) {
			int temp_level = atoi(item->value);
			if(temp_level == 0 && strcmp(item->value, "0")) {
				JANUS_PRINT("Invalid debug level %s (configuration), using default (info=4)\n", item->value);
			} else {
				janus_log_level = temp_level;
				if(janus_log_level < LOG_NONE)
					janus_log_level = 0;
				else if(janus_log_level > LOG_MAX)
					janus_log_level = LOG_MAX;
			}
		}
	}
	/* Any command line argument that should overwrite the configuration? */
	JANUS_PRINT("Checking command line arguments...\n");
	if(args_info.debug_timestamps_given) {
		janus_config_add(config, config_general, janus_config_item_create("debug_timestamps", "yes"));
	}
	if(args_info.disable_colors_given) {
		janus_config_add(config, config_general, janus_config_item_create("debug_colors", "no"));
	}
	if(args_info.debug_locks_given) {
		janus_config_add(config, config_general, janus_config_item_create("debug_locks", "yes"));
	}
	if(args_info.server_name_given) {
		janus_config_add(config, config_general, janus_config_item_create("server_name", args_info.server_name_arg));
	}
	if(args_info.session_timeout_given) {
		char st[20];
		g_snprintf(st, 20, "%d", args_info.session_timeout_arg);
		janus_config_add(config, config_general, janus_config_item_create("session_timeout", st));
	}
	if(args_info.reclaim_session_timeout_given) {
		char st[20];
		g_snprintf(st, 20, "%d", args_info.reclaim_session_timeout_arg);
		janus_config_add(config, config_general, janus_config_item_create("reclaim_session_timeout", st));
	}
 	if(args_info.interface_given) {
		janus_config_add(config, config_general, janus_config_item_create("interface", args_info.interface_arg));
	}
	if(args_info.configs_folder_given) {
		janus_config_add(config, config_general, janus_config_item_create("configs_folder", args_info.configs_folder_arg));
	}
	if(args_info.plugins_folder_given) {
		janus_config_add(config, config_general, janus_config_item_create("plugins_folder", args_info.plugins_folder_arg));
	}
	if(args_info.apisecret_given) {
		janus_config_add(config, config_general, janus_config_item_create("api_secret", args_info.apisecret_arg));
	}
	if(args_info.token_auth_given) {
		janus_config_add(config, config_general, janus_config_item_create("token_auth", "yes"));
	}
	if(args_info.token_auth_secret_given) {
		janus_config_add(config, config_general, janus_config_item_create("token_auth_secret", args_info.token_auth_secret_arg));
	}
	if(args_info.cert_pem_given) {
		janus_config_add(config, config_certs, janus_config_item_create("cert_pem", args_info.cert_pem_arg));
	}
	if(args_info.cert_key_given) {
		janus_config_add(config, config_certs, janus_config_item_create("cert_key", args_info.cert_key_arg));
	}
	if(args_info.cert_pwd_given) {
		janus_config_add(config, config_certs, janus_config_item_create("cert_pwd", args_info.cert_pwd_arg));
	}
	if(args_info.stun_server_given) {
		/* Split in server and port (if port missing, use 3478 as default) */
		char *stunport = strrchr(args_info.stun_server_arg, ':');
		if(stunport != NULL) {
			*stunport = '\0';
			stunport++;
			janus_config_add(config, config_nat, janus_config_item_create("stun_server", args_info.stun_server_arg));
			janus_config_add(config, config_nat, janus_config_item_create("stun_port", stunport));
		} else {
			janus_config_add(config, config_nat, janus_config_item_create("stun_server", args_info.stun_server_arg));
			janus_config_add(config, config_nat, janus_config_item_create("stun_port", "3478"));
		}
	}
	if(args_info.nat_1_1_given) {
		janus_config_add(config, config_nat, janus_config_item_create("nat_1_1_mapping", args_info.nat_1_1_arg));
	}
	if(args_info.ice_enforce_list_given) {
		janus_config_add(config, config_nat, janus_config_item_create("ice_enforce_list", args_info.ice_enforce_list_arg));
	}
	if(args_info.ice_ignore_list_given) {
		janus_config_add(config, config_nat, janus_config_item_create("ice_ignore_list", args_info.ice_ignore_list_arg));
	}
	if(args_info.libnice_debug_given) {
		janus_config_add(config, config_nat, janus_config_item_create("nice_debug", "true"));
	}
	if(args_info.full_trickle_given) {
		janus_config_add(config, config_nat, janus_config_item_create("full_trickle", "true"));
	}
	if(args_info.ice_lite_given) {
		janus_config_add(config, config_nat, janus_config_item_create("ice_lite", "true"));
	}
	if(args_info.ice_tcp_given) {
		janus_config_add(config, config_nat, janus_config_item_create("ice_tcp", "true"));
	}
	if(args_info.ipv6_candidates_given) {
		janus_config_add(config, config_media, janus_config_item_create("ipv6", "true"));
	}
	if(args_info.max_nack_queue_given) {
		char mnq[20];
		g_snprintf(mnq, 20, "%d", args_info.max_nack_queue_arg);
		janus_config_add(config, config_media, janus_config_item_create("max_nack_queue", mnq));
	}
	if(args_info.no_media_timer_given) {
		char nmt[20];
		g_snprintf(nmt, 20, "%d", args_info.no_media_timer_arg);
		janus_config_add(config, config_media, janus_config_item_create("no_media_timer", nmt));
	}
	if(args_info.twcc_period_given) {
		char tp[20];
		g_snprintf(tp, 20, "%d", args_info.twcc_period_arg);
		janus_config_add(config, config_media, janus_config_item_create("twcc_period", tp));
	}
	if(args_info.rfc_4588_given) {
		janus_config_add(config, config_media, janus_config_item_create("rfc_4588", "yes"));
	}
	if(args_info.rtp_port_range_given) {
		janus_config_add(config, config_media, janus_config_item_create("rtp_port_range", args_info.rtp_port_range_arg));
	}
	if(args_info.event_handlers_given) {
		janus_config_add(config, config_events, janus_config_item_create("broadcast", "yes"));
	}
	janus_config_print(config);

	/* Logging/debugging */
	JANUS_PRINT("Debug/log level is %d\n", janus_log_level);
	janus_config_item *item = janus_config_get(config, config_general, janus_config_type_item, "debug_timestamps");
	if(item && item->value)
		janus_log_timestamps = janus_is_true(item->value);
	JANUS_PRINT("Debug/log timestamps are %s\n", janus_log_timestamps ? "enabled" : "disabled");
	item = janus_config_get(config, config_general, janus_config_type_item, "debug_colors");
	if(item && item->value)
		janus_log_colors = janus_is_true(item->value);
	JANUS_PRINT("Debug/log colors are %s\n", janus_log_colors ? "enabled" : "disabled");
	item = janus_config_get(config, config_general, janus_config_type_item, "debug_locks");
	if(item && item->value)
		lock_debug = janus_is_true(item->value);
	if(lock_debug) {
		JANUS_PRINT("Lock/mutex debugging is enabled\n");
	}

	/* Any IP/interface to enforce/ignore? */
	item = janus_config_get(config, config_nat, janus_config_type_item, "ice_enforce_list");
	if(item && item->value) {
		gchar **list = g_strsplit(item->value, ",", -1);
		gchar *index = list[0];
		if(index != NULL) {
			int i=0;
			while(index != NULL) {
				if(strlen(index) > 0) {
					JANUS_LOG(LOG_INFO, "Adding '%s' to the ICE enforce list...\n", index);
					janus_ice_enforce_interface(g_strdup(index));
				}
				i++;
				index = list[i];
			}
		}
		g_clear_pointer(&list, g_strfreev);
	}
	item = janus_config_get(config, config_nat, janus_config_type_item, "ice_ignore_list");
	if(item && item->value) {
		gchar **list = g_strsplit(item->value, ",", -1);
		gchar *index = list[0];
		if(index != NULL) {
			int i=0;
			while(index != NULL) {
				if(strlen(index) > 0) {
					JANUS_LOG(LOG_INFO, "Adding '%s' to the ICE ignore list...\n", index);
					janus_ice_ignore_interface(g_strdup(index));
				}
				i++;
				index = list[i];
			}
		}
		g_clear_pointer(&list, g_strfreev);
	}
	/* What is the local IP? */
	JANUS_LOG(LOG_VERB, "Selecting local IP address...\n");
	item = janus_config_get(config, config_general, janus_config_type_item, "interface");
	if(item && item->value) {
		JANUS_LOG(LOG_VERB, "  -- Will try to use %s\n", item->value);
		/* Verify that the address is valid */
		struct ifaddrs *ifas = NULL;
		janus_network_address iface;
		janus_network_address_string_buffer ibuf;
		if(getifaddrs(&ifas) == -1) {
			JANUS_LOG(LOG_ERR, "Unable to acquire list of network devices/interfaces; some configurations may not work as expected...\n");
		} else {
			if(janus_network_lookup_interface(ifas, item->value, &iface) != 0) {
				JANUS_LOG(LOG_WARN, "Error setting local IP address to %s, falling back to detecting IP address...\n", item->value);
			} else {
				if(janus_network_address_to_string_buffer(&iface, &ibuf) != 0 || janus_network_address_string_buffer_is_null(&ibuf)) {
					JANUS_LOG(LOG_WARN, "Error getting local IP address from %s, falling back to detecting IP address...\n", item->value);
				} else {
					local_ip = g_strdup(janus_network_address_string_from_buffer(&ibuf));
				}
			}
			freeifaddrs(ifas);
		}
	}
	if(local_ip == NULL) {
		local_ip = janus_network_detect_local_ip_as_string(janus_network_query_options_any_ip);
		if(local_ip == NULL) {
			JANUS_LOG(LOG_WARN, "Couldn't find any address! using 127.0.0.1 as the local IP... (which is NOT going to work out of your machine)\n");
			local_ip = g_strdup("127.0.0.1");
		}
	}
	JANUS_LOG(LOG_INFO, "Using %s as local IP...\n", local_ip);

	/* Was a custom instance name provided? */
	item = janus_config_get(config, config_general, janus_config_type_item, "server_name");
	if(item && item->value) {
		server_name = g_strdup(item->value);
	}

	/* Check if a custom session timeout value was specified */
	item = janus_config_get(config, config_general, janus_config_type_item, "session_timeout");
	if(item && item->value) {
		int st = atoi(item->value);
		if(st < 0) {
			JANUS_LOG(LOG_WARN, "Ignoring session_timeout value as it's not a positive integer\n");
		} else {
			if(st == 0) {
				JANUS_LOG(LOG_WARN, "Session timeouts have been disabled (note, may result in orphaned sessions)\n");
			}
			session_timeout = st;
		}
	}

	/* Check if a custom reclaim session timeout value was specified */
	item = janus_config_get(config, config_general, janus_config_type_item, "reclaim_session_timeout");
	if(item && item->value) {
		int rst = atoi(item->value);
		if(rst < 0) {
			JANUS_LOG(LOG_WARN, "Ignoring reclaim_session_timeout value as it's not a positive integer\n");
		} else {
			if(rst == 0) {
				JANUS_LOG(LOG_WARN, "Reclaim session timeouts have been disabled, will cleanup immediately\n");
			}
			reclaim_session_timeout = rst;
		}
	}

	/* Check if a custom candidates timeout value was specified */
	item = janus_config_get(config, config_general, janus_config_type_item, "candidates_timeout");
	if(item && item->value) {
		int ct = atoi(item->value);
		if(ct <= 0) {
			JANUS_LOG(LOG_WARN, "Ignoring candidates_timeout value as it's not a positive integer\n");
		} else {
			candidates_timeout = ct;
		}
	}

	/* Is there any API secret to consider? */
	api_secret = NULL;
	item = janus_config_get(config, config_general, janus_config_type_item, "api_secret");
	if(item && item->value) {
		api_secret = g_strdup(item->value);
	}
	/* Is there any API secret to consider? */
	admin_api_secret = NULL;
	item = janus_config_get(config, config_general, janus_config_type_item, "admin_secret");
	if(item && item->value) {
		admin_api_secret = g_strdup(item->value);
	}
	/* Also check if the token based authentication mechanism needs to be enabled */
	item = janus_config_get(config, config_general, janus_config_type_item, "token_auth");
	gboolean auth_enabled = item && item->value && janus_is_true(item->value);
	item = janus_config_get(config, config_general, janus_config_type_item, "token_auth_secret");
	const char *auth_secret = NULL;
	if (item && item->value)
		auth_secret = item->value;
	janus_auth_init(auth_enabled, auth_secret);

	/* Check if opaque IDs should be sent back in the Janus API too */
	item = janus_config_get(config, config_general, janus_config_type_item, "opaqueid_in_api");
	if(item && item->value && janus_is_true(item->value))
		janus_enable_opaqueid_in_api();

	/* Initialize the recorder code */
	item = janus_config_get(config, config_general, janus_config_type_item, "recordings_tmp_ext");
	if(item && item->value) {
		janus_recorder_init(TRUE, item->value);
	} else {
		janus_recorder_init(FALSE, NULL);
	}

	/* Setup ICE stuff (e.g., checking if the provided STUN server is correct) */
	char *stun_server = NULL, *turn_server = NULL;
	uint16_t stun_port = 0, turn_port = 0;
	char *turn_type = NULL, *turn_user = NULL, *turn_pwd = NULL;
	char *turn_rest_api = NULL, *turn_rest_api_key = NULL;
#ifdef HAVE_TURNRESTAPI
	char *turn_rest_api_method = NULL;
#endif
	const char *nat_1_1_mapping = NULL;
	uint16_t rtp_min_port = 0, rtp_max_port = 0;
	gboolean ice_lite = FALSE, ice_tcp = FALSE, full_trickle = FALSE, ipv6 = FALSE;
	item = janus_config_get(config, config_media, janus_config_type_item, "ipv6");
	ipv6 = (item && item->value) ? janus_is_true(item->value) : FALSE;
	item = janus_config_get(config, config_media, janus_config_type_item, "rtp_port_range");
	if(item && item->value) {
		/* Split in min and max port */
		char *maxport = strrchr(item->value, '-');
		if(maxport != NULL) {
			*maxport = '\0';
			maxport++;
			rtp_min_port = atoi(item->value);
			rtp_max_port = atoi(maxport);
			maxport--;
			*maxport = '-';
		}
		if(rtp_min_port > rtp_max_port) {
			uint16_t temp_port = rtp_min_port;
			rtp_min_port = rtp_max_port;
			rtp_max_port = temp_port;
		}
		if(rtp_max_port == 0)
			rtp_max_port = 65535;
		JANUS_LOG(LOG_INFO, "RTP port range: %u -- %u\n", rtp_min_port, rtp_max_port);
	}
	/* Check if we need to enable the ICE Lite mode */
	item = janus_config_get(config, config_nat, janus_config_type_item, "ice_lite");
	ice_lite = (item && item->value) ? janus_is_true(item->value) : FALSE;
	/* Check if we need to enable ICE-TCP support (warning: still broken, for debugging only) */
	item = janus_config_get(config, config_nat, janus_config_type_item, "ice_tcp");
	ice_tcp = (item && item->value) ? janus_is_true(item->value) : FALSE;
	/* Check if we need to do full-trickle instead of half-trickle */
	item = janus_config_get(config, config_nat, janus_config_type_item, "full_trickle");
	full_trickle = (item && item->value) ? janus_is_true(item->value) : FALSE;
	/* Any STUN server to use in Janus? */
	item = janus_config_get(config, config_nat, janus_config_type_item, "stun_server");
	if(item && item->value)
		stun_server = (char *)item->value;
	item = janus_config_get(config, config_nat, janus_config_type_item, "stun_port");
	if(item && item->value)
		stun_port = atoi(item->value);
	/* Any 1:1 NAT mapping to take into account? */
	item = janus_config_get(config, config_nat, janus_config_type_item, "nat_1_1_mapping");
	if(item && item->value) {
		JANUS_LOG(LOG_VERB, "Using nat_1_1_mapping for public ip - %s\n", item->value);
		if(!janus_network_string_is_valid_address(janus_network_query_options_any_ip, item->value)) {
			JANUS_LOG(LOG_WARN, "Invalid nat_1_1_mapping address %s, disabling...\n", item->value);
		} else {
			nat_1_1_mapping = item->value;
			janus_set_public_ip(item->value);
			janus_ice_enable_nat_1_1();
		}
	}
	/* Any TURN server to use in Janus? */
	item = janus_config_get(config, config_nat, janus_config_type_item, "turn_server");
	if(item && item->value)
		turn_server = (char *)item->value;
	item = janus_config_get(config, config_nat, janus_config_type_item, "turn_port");
	if(item && item->value)
		turn_port = atoi(item->value);
	item = janus_config_get(config, config_nat, janus_config_type_item, "turn_type");
	if(item && item->value)
		turn_type = (char *)item->value;
	item = janus_config_get(config, config_nat, janus_config_type_item, "turn_user");
	if(item && item->value)
		turn_user = (char *)item->value;
	item = janus_config_get(config, config_nat, janus_config_type_item, "turn_pwd");
	if(item && item->value)
		turn_pwd = (char *)item->value;
	/* Check if there's any TURN REST API backend to use */
	item = janus_config_get(config, config_nat, janus_config_type_item, "turn_rest_api");
	if(item && item->value)
		turn_rest_api = (char *)item->value;
	item = janus_config_get(config, config_nat, janus_config_type_item, "turn_rest_api_key");
	if(item && item->value)
		turn_rest_api_key = (char *)item->value;
#ifdef HAVE_TURNRESTAPI
	item = janus_config_get(config, config_nat, janus_config_type_item, "turn_rest_api_method");
	if(item && item->value)
		turn_rest_api_method = (char *)item->value;
#endif
	/* Do we need a limited number of static event loops, or is it ok to have one per handle (the default)? */
	item = janus_config_get(config, config_general, janus_config_type_item, "event_loops");
	if(item && item->value)
		janus_ice_set_static_event_loops(atoi(item->value));
	/* Initialize the ICE stack now */
	janus_ice_init(ice_lite, ice_tcp, full_trickle, ipv6, rtp_min_port, rtp_max_port);
	if(janus_ice_set_stun_server(stun_server, stun_port) < 0) {
		JANUS_LOG(LOG_FATAL, "Invalid STUN address %s:%u\n", stun_server, stun_port);
		exit(1);
	}
	if(janus_ice_set_turn_server(turn_server, turn_port, turn_type, turn_user, turn_pwd) < 0) {
		JANUS_LOG(LOG_FATAL, "Invalid TURN address %s:%u\n", turn_server, turn_port);
		exit(1);
	}
#ifndef HAVE_TURNRESTAPI
	if(turn_rest_api != NULL || turn_rest_api_key != NULL) {
		JANUS_LOG(LOG_WARN, "A TURN REST API backend specified in the settings, but libcurl support has not been built\n");
	}
#else
	if(janus_ice_set_turn_rest_api(turn_rest_api, turn_rest_api_key, turn_rest_api_method) < 0) {
		JANUS_LOG(LOG_FATAL, "Invalid TURN REST API configuration: %s (%s, %s)\n", turn_rest_api, turn_rest_api_key, turn_rest_api_method);
		exit(1);
	}
#endif
	item = janus_config_get(config, config_nat, janus_config_type_item, "nice_debug");
	if(item && item->value && janus_is_true(item->value)) {
		/* Enable libnice debugging */
		janus_ice_debugging_enable();
	}
	if(stun_server == NULL && turn_server == NULL) {
		/* No STUN and TURN server provided for Janus: make sure it isn't on a private address */
		gboolean private_address = FALSE;
		const char *test_ip = nat_1_1_mapping ? nat_1_1_mapping : local_ip;
		janus_network_address addr;
		if(janus_network_string_to_address(janus_network_query_options_any_ip, test_ip, &addr) != 0) {
			JANUS_LOG(LOG_ERR, "Invalid address %s..?\n", test_ip);
		} else {
			if(addr.family == AF_INET) {
				unsigned short int ip[4];
				sscanf(test_ip, "%hu.%hu.%hu.%hu", &ip[0], &ip[1], &ip[2], &ip[3]);
				if(ip[0] == 10) {
					/* Class A private address */
					private_address = TRUE;
				} else if(ip[0] == 172 && (ip[1] >= 16 && ip[1] <= 31)) {
					/* Class B private address */
					private_address = TRUE;
				} else if(ip[0] == 192 && ip[1] == 168) {
					/* Class C private address */
					private_address = TRUE;
				}
			} else {
				/* TODO Similar check for IPv6... */
			}
		}
		if(private_address) {
			JANUS_LOG(LOG_WARN, "Janus is deployed on a private address (%s) but you didn't specify any STUN server!"
			                    " Expect trouble if this is supposed to work over the internet and not just in a LAN...\n", test_ip);
		}
	}
	/* NACK related stuff */
	item = janus_config_get(config, config_media, janus_config_type_item, "max_nack_queue");
	if(item && item->value) {
		int mnq = atoi(item->value);
		if(mnq < 0) {
			JANUS_LOG(LOG_WARN, "Ignoring max_nack_queue value as it's not a positive integer\n");
		} else if(mnq > 0 && mnq < 200) {
			JANUS_LOG(LOG_WARN, "Ignoring max_nack_queue value as it's less than 200\n");
		} else {
			janus_set_max_nack_queue(mnq);
		}
	}
	/* no-media timer */
	item = janus_config_get(config, config_media, janus_config_type_item, "no_media_timer");
	if(item && item->value) {
		int nmt = atoi(item->value);
		if(nmt < 0) {
			JANUS_LOG(LOG_WARN, "Ignoring no_media_timer value as it's not a positive integer\n");
		} else {
			janus_set_no_media_timer(nmt);
		}
	}
	/* TWCC period */
	item = janus_config_get(config, config_media, janus_config_type_item, "twcc_period");
	if(item && item->value) {
		int tp = atoi(item->value);
		if(tp <= 0) {
			JANUS_LOG(LOG_WARN, "Ignoring twcc_period value as it's not a positive integer\n");
		} else {
			janus_set_twcc_period(tp);
		}
	}
	/* RFC4588 support */
	item = janus_config_get(config, config_media, janus_config_type_item, "rfc_4588");
	if(item && item->value) {
		janus_set_rfc4588_enabled(janus_is_true(item->value));
	}

	/* Setup OpenSSL stuff */
	const char *server_pem;
	item = janus_config_get(config, config_certs, janus_config_type_item, "cert_pem");
	if(!item || !item->value) {
		server_pem = NULL;
	} else {
		server_pem = item->value;
	}
	const char *server_key;
	item = janus_config_get(config, config_certs, janus_config_type_item, "cert_key");
	if(!item || !item->value) {
		server_key = NULL;
	} else {
		server_key = item->value;
	}
	const char *password;
	item = janus_config_get(config, config_certs, janus_config_type_item, "cert_pwd");
	if(!item || !item->value) {
		password = NULL;
	} else {
		password = item->value;
	}
	JANUS_LOG(LOG_VERB, "Using certificates:\n\t%s\n\t%s\n", server_pem, server_key);

	SSL_library_init();
	SSL_load_error_strings();
	OpenSSL_add_all_algorithms();
	/* ... and DTLS-SRTP in particular */
	guint dtls_timeout = 1000;
	item = janus_config_get(config, config_media, janus_config_type_item, "dtls_timeout");
	if(item && item->value)
		dtls_timeout = atoi(item->value);
	if(janus_dtls_srtp_init(server_pem, server_key, password, dtls_timeout) < 0) {
		exit(1);
	}
	/* Check if there's any custom value for the starting MTU to use in the BIO filter */
	item = janus_config_get(config, config_media, janus_config_type_item, "dtls_mtu");
	if(item && item->value)
		janus_dtls_bio_agent_set_mtu(atoi(item->value));

#ifdef HAVE_SCTP
	/* Initialize SCTP for DataChannels */
	if(janus_sctp_init() < 0) {
		exit(1);
	}
#else
	JANUS_LOG(LOG_WARN, "Data Channels support not compiled\n");
#endif

	/* Sessions */
	sessions = g_hash_table_new_full(g_int64_hash, g_int64_equal, (GDestroyNotify)g_free, NULL);
	janus_mutex_init(&sessions_mutex);
	/* Start the sessions timeout watchdog */
	sessions_watchdog_context = g_main_context_new();
	GMainLoop *watchdog_loop = g_main_loop_new(sessions_watchdog_context, FALSE);
	GError *error = NULL;
	GThread *watchdog = g_thread_try_new("timeout watchdog", &janus_sessions_watchdog, watchdog_loop, &error);
	if(error != NULL) {
		JANUS_LOG(LOG_FATAL, "Got error %d (%s) trying to start sessions timeout watchdog...\n", error->code, error->message ? error->message : "??");
		g_error_free(error);
		exit(1);
	}
	/* Start the thread that will dispatch incoming requests */
	requests = g_async_queue_new_full((GDestroyNotify) janus_request_destroy);
	GThread *requests_thread = g_thread_try_new("sessions requests", &janus_transport_requests, NULL, &error);
	if(error != NULL) {
		JANUS_LOG(LOG_FATAL, "Got error %d (%s) trying to start requests thread...\n", error->code, error->message ? error->message : "??");
		g_error_free(error);
		exit(1);
	}
	/* Create a thread pool to handle asynchronous requests, no matter what the transport */
	error = NULL;
	tasks = g_thread_pool_new(janus_transport_task, NULL, -1, FALSE, &error);
	if(error != NULL) {
		/* Something went wrong... */
		JANUS_LOG(LOG_FATAL, "Got error %d (%s) trying to launch the request pool task thread...\n", error->code, error->message ? error->message : "??");
		g_error_free(error);
		exit(1);
	}
	/* Wait 120 seconds before stopping idle threads to avoid the creation of too many threads for AddressSanitizer. */
	g_thread_pool_set_max_idle_time(120 * 1000);

	/* Load event handlers */
	const char *path = NULL;
	DIR *dir = NULL;
	/* Event handlers are disabled by default, though: they need to be enabled in the configuration */
	item = janus_config_get(config, config_events, janus_config_type_item, "broadcast");
	gboolean enable_events = FALSE;
	if(item && item->value)
		enable_events = janus_is_true(item->value);
	if(!enable_events) {
		JANUS_LOG(LOG_WARN, "Event handlers support disabled\n");
	} else {
		gchar **disabled_eventhandlers = NULL;
		path = EVENTDIR;
		item = janus_config_get(config, config_general, janus_config_type_item, "events_folder");
		if(item && item->value)
			path = (char *)item->value;
		JANUS_LOG(LOG_INFO, "Event handler plugins folder: %s\n", path);
		dir = opendir(path);
		if(!dir) {
			/* Not really fatal, we don't care and go on anyway: event handlers are not fundamental */
			JANUS_LOG(LOG_FATAL, "\tCouldn't access event handler plugins folder...\n");
		} else {
			item = janus_config_get(config, config_events, janus_config_type_item, "stats_period");
			if(item && item->value) {
				/* Check if we need to use a larger period for pushing statistics to event handlers */
				int period = atoi(item->value);
				if(period < 0) {
					JANUS_LOG(LOG_WARN, "Invalid event handlers statistics period, using default value (1 second)\n");
				} else if(period == 0) {
					janus_ice_set_event_stats_period(0);
					JANUS_LOG(LOG_WARN, "Disabling event handlers statistics period, no media statistics will be pushed to event handlers\n");
				} else {
					janus_ice_set_event_stats_period(period);
					JANUS_LOG(LOG_INFO, "Setting event handlers statistics period to %d seconds\n", period);
				}
			}
			/* Any event handlers to ignore? */
			item = janus_config_get(config, config_events, janus_config_type_item, "disable");
			if(item && item->value)
				disabled_eventhandlers = g_strsplit(item->value, ",", -1);
			/* Open the shared objects */
			struct dirent *eventent = NULL;
			char eventpath[1024];
			while((eventent = readdir(dir))) {
				int len = strlen(eventent->d_name);
				if (len < 4) {
					continue;
				}
				if (strcasecmp(eventent->d_name+len-strlen(SHLIB_EXT), SHLIB_EXT)) {
					continue;
				}
				/* Check if this event handler has been disabled in the configuration file */
				if(disabled_eventhandlers != NULL) {
					gchar *index = disabled_eventhandlers[0];
					if(index != NULL) {
						int i=0;
						gboolean skip = FALSE;
						while(index != NULL) {
							while(isspace(*index))
								index++;
							if(strlen(index) && !strcmp(index, eventent->d_name)) {
								JANUS_LOG(LOG_WARN, "Event handler plugin '%s' has been disabled, skipping...\n", eventent->d_name);
								skip = TRUE;
								break;
							}
							i++;
							index = disabled_eventhandlers[i];
						}
						if(skip)
							continue;
					}
				}
				JANUS_LOG(LOG_INFO, "Loading event handler plugin '%s'...\n", eventent->d_name);
				memset(eventpath, 0, 1024);
				g_snprintf(eventpath, 1024, "%s/%s", path, eventent->d_name);
				void *event = dlopen(eventpath, RTLD_NOW | RTLD_GLOBAL);
				if (!event) {
					JANUS_LOG(LOG_ERR, "\tCouldn't load event handler plugin '%s': %s\n", eventent->d_name, dlerror());
				} else {
					create_e *create = (create_e*) dlsym(event, "create");
					const char *dlsym_error = dlerror();
					if (dlsym_error) {
						JANUS_LOG(LOG_ERR, "\tCouldn't load symbol 'create': %s\n", dlsym_error);
						continue;
					}
					janus_eventhandler *janus_eventhandler = create();
					if(!janus_eventhandler) {
						JANUS_LOG(LOG_ERR, "\tCouldn't use function 'create'...\n");
						continue;
					}
					/* Are all the mandatory methods and callbacks implemented? */
					if(!janus_eventhandler->init || !janus_eventhandler->destroy ||
							!janus_eventhandler->get_api_compatibility ||
							!janus_eventhandler->get_version ||
							!janus_eventhandler->get_version_string ||
							!janus_eventhandler->get_description ||
							!janus_eventhandler->get_package ||
							!janus_eventhandler->get_name ||
							!janus_eventhandler->incoming_event) {
						JANUS_LOG(LOG_ERR, "\tMissing some mandatory methods/callbacks, skipping this event handler plugin...\n");
						continue;
					}
					if(janus_eventhandler->get_api_compatibility() < JANUS_EVENTHANDLER_API_VERSION) {
						JANUS_LOG(LOG_ERR, "The '%s' event handler plugin was compiled against an older version of the API (%d < %d), skipping it: update it to enable it again\n",
							janus_eventhandler->get_package(), janus_eventhandler->get_api_compatibility(), JANUS_EVENTHANDLER_API_VERSION);
						continue;
					}
					janus_eventhandler->init(configs_folder);
					JANUS_LOG(LOG_VERB, "\tVersion: %d (%s)\n", janus_eventhandler->get_version(), janus_eventhandler->get_version_string());
					JANUS_LOG(LOG_VERB, "\t   [%s] %s\n", janus_eventhandler->get_package(), janus_eventhandler->get_name());
					JANUS_LOG(LOG_VERB, "\t   %s\n", janus_eventhandler->get_description());
					JANUS_LOG(LOG_VERB, "\t   Plugin API version: %d\n", janus_eventhandler->get_api_compatibility());
					JANUS_LOG(LOG_VERB, "\t   Subscriptions:");
					if(janus_eventhandler->events_mask == 0) {
						JANUS_LOG(LOG_VERB, " none");
					} else {
						if(janus_flags_is_set(&janus_eventhandler->events_mask, JANUS_EVENT_TYPE_SESSION))
							JANUS_LOG(LOG_VERB, " sessions");
						if(janus_flags_is_set(&janus_eventhandler->events_mask, JANUS_EVENT_TYPE_HANDLE))
							JANUS_LOG(LOG_VERB, " handles");
						if(janus_flags_is_set(&janus_eventhandler->events_mask, JANUS_EVENT_TYPE_JSEP))
							JANUS_LOG(LOG_VERB, " jsep");
						if(janus_flags_is_set(&janus_eventhandler->events_mask, JANUS_EVENT_TYPE_WEBRTC))
							JANUS_LOG(LOG_VERB, " webrtc");
						if(janus_flags_is_set(&janus_eventhandler->events_mask, JANUS_EVENT_TYPE_MEDIA))
							JANUS_LOG(LOG_VERB, " media");
						if(janus_flags_is_set(&janus_eventhandler->events_mask, JANUS_EVENT_TYPE_PLUGIN))
							JANUS_LOG(LOG_VERB, " plugins");
						if(janus_flags_is_set(&janus_eventhandler->events_mask, JANUS_EVENT_TYPE_TRANSPORT))
							JANUS_LOG(LOG_VERB, " transports");
					}
					JANUS_LOG(LOG_VERB, "\n");
					if(eventhandlers == NULL)
						eventhandlers = g_hash_table_new(g_str_hash, g_str_equal);
					g_hash_table_insert(eventhandlers, (gpointer)janus_eventhandler->get_package(), janus_eventhandler);
					if(eventhandlers_so == NULL)
						eventhandlers_so = g_hash_table_new(g_str_hash, g_str_equal);
					g_hash_table_insert(eventhandlers_so, (gpointer)janus_eventhandler->get_package(), event);
				}
			}
		}
		closedir(dir);
		if(disabled_eventhandlers != NULL)
			g_strfreev(disabled_eventhandlers);
		disabled_eventhandlers = NULL;
		/* Initialize the event broadcaster */
		if(janus_events_init(enable_events, (server_name ? server_name : (char *)JANUS_SERVER_NAME), eventhandlers) < 0) {
			JANUS_LOG(LOG_FATAL, "Error initializing the Event handlers mechanism...\n");
			exit(1);
		}
	}

	/* Load plugins */
	path = PLUGINDIR;
	item = janus_config_get(config, config_general, janus_config_type_item, "plugins_folder");
	if(item && item->value)
		path = (char *)item->value;
	JANUS_LOG(LOG_INFO, "Plugins folder: %s\n", path);
	dir = opendir(path);
	if(!dir) {
		JANUS_LOG(LOG_FATAL, "\tCouldn't access plugins folder...\n");
		exit(1);
	}
	/* Any plugin to ignore? */
	gchar **disabled_plugins = NULL;
	item = janus_config_get(config, config_plugins, janus_config_type_item, "disable");
	if(item && item->value)
		disabled_plugins = g_strsplit(item->value, ",", -1);
	/* Open the shared objects */
	struct dirent *pluginent = NULL;
	char pluginpath[1024];
	while((pluginent = readdir(dir))) {
		int len = strlen(pluginent->d_name);
		if (len < 4) {
			continue;
		}
		if (strcasecmp(pluginent->d_name+len-strlen(SHLIB_EXT), SHLIB_EXT)) {
			continue;
		}
		/* Check if this plugins has been disabled in the configuration file */
		if(disabled_plugins != NULL) {
			gchar *index = disabled_plugins[0];
			if(index != NULL) {
				int i=0;
				gboolean skip = FALSE;
				while(index != NULL) {
					while(isspace(*index))
						index++;
					if(strlen(index) && !strcmp(index, pluginent->d_name)) {
						JANUS_LOG(LOG_WARN, "Plugin '%s' has been disabled, skipping...\n", pluginent->d_name);
						skip = TRUE;
						break;
					}
					i++;
					index = disabled_plugins[i];
				}
				if(skip)
					continue;
			}
		}
		JANUS_LOG(LOG_INFO, "Loading plugin '%s'...\n", pluginent->d_name);
		memset(pluginpath, 0, 1024);
		g_snprintf(pluginpath, 1024, "%s/%s", path, pluginent->d_name);
		void *plugin = dlopen(pluginpath, RTLD_NOW | RTLD_GLOBAL);
		if (!plugin) {
			JANUS_LOG(LOG_ERR, "\tCouldn't load plugin '%s': %s\n", pluginent->d_name, dlerror());
		} else {
			create_p *create = (create_p*) dlsym(plugin, "create");
			const char *dlsym_error = dlerror();
			if (dlsym_error) {
				JANUS_LOG(LOG_ERR, "\tCouldn't load symbol 'create': %s\n", dlsym_error);
				continue;
			}
			janus_plugin *janus_plugin = create();
			if(!janus_plugin) {
				JANUS_LOG(LOG_ERR, "\tCouldn't use function 'create'...\n");
				continue;
			}
			/* Are all the mandatory methods and callbacks implemented? */
			if(!janus_plugin->init || !janus_plugin->destroy ||
					!janus_plugin->get_api_compatibility ||
					!janus_plugin->get_version ||
					!janus_plugin->get_version_string ||
					!janus_plugin->get_description ||
					!janus_plugin->get_package ||
					!janus_plugin->get_name ||
					!janus_plugin->create_session ||
					!janus_plugin->query_session ||
					!janus_plugin->destroy_session ||
					!janus_plugin->handle_message ||
					!janus_plugin->setup_media ||
					!janus_plugin->hangup_media) {
				JANUS_LOG(LOG_ERR, "\tMissing some mandatory methods/callbacks, skipping this plugin...\n");
				continue;
			}
			if(janus_plugin->get_api_compatibility() < JANUS_PLUGIN_API_VERSION) {
				JANUS_LOG(LOG_ERR, "The '%s' plugin was compiled against an older version of the API (%d < %d), skipping it: update it to enable it again\n",
					janus_plugin->get_package(), janus_plugin->get_api_compatibility(), JANUS_PLUGIN_API_VERSION);
				continue;
			}
			if(janus_plugin->init(&janus_handler_plugin, configs_folder) < 0) {
				JANUS_LOG(LOG_WARN, "The '%s' plugin could not be initialized\n", janus_plugin->get_package());
				dlclose(plugin);
				continue;
			}
			JANUS_LOG(LOG_VERB, "\tVersion: %d (%s)\n", janus_plugin->get_version(), janus_plugin->get_version_string());
			JANUS_LOG(LOG_VERB, "\t   [%s] %s\n", janus_plugin->get_package(), janus_plugin->get_name());
			JANUS_LOG(LOG_VERB, "\t   %s\n", janus_plugin->get_description());
			JANUS_LOG(LOG_VERB, "\t   Plugin API version: %d\n", janus_plugin->get_api_compatibility());
			if(!janus_plugin->incoming_rtp && !janus_plugin->incoming_rtcp && !janus_plugin->incoming_data) {
				JANUS_LOG(LOG_WARN, "The '%s' plugin doesn't implement any callback for RTP/RTCP/data... is this on purpose?\n",
					janus_plugin->get_package());
			}
			if(!janus_plugin->incoming_rtp && !janus_plugin->incoming_rtcp && janus_plugin->incoming_data) {
				JANUS_LOG(LOG_WARN, "The '%s' plugin will only handle data channels (no RTP/RTCP)... is this on purpose?\n",
					janus_plugin->get_package());
			}
			if(plugins == NULL)
				plugins = g_hash_table_new(g_str_hash, g_str_equal);
			g_hash_table_insert(plugins, (gpointer)janus_plugin->get_package(), janus_plugin);
			if(plugins_so == NULL)
				plugins_so = g_hash_table_new(g_str_hash, g_str_equal);
			g_hash_table_insert(plugins_so, (gpointer)janus_plugin->get_package(), plugin);
		}
	}
	closedir(dir);
	if(disabled_plugins != NULL)
		g_strfreev(disabled_plugins);
	disabled_plugins = NULL;

	/* Load transports */
	gboolean janus_api_enabled = FALSE, admin_api_enabled = FALSE;
	path = TRANSPORTDIR;
	item = janus_config_get(config, config_general, janus_config_type_item, "transports_folder");
	if(item && item->value)
		path = (char *)item->value;
	JANUS_LOG(LOG_INFO, "Transport plugins folder: %s\n", path);
	dir = opendir(path);
	if(!dir) {
		JANUS_LOG(LOG_FATAL, "\tCouldn't access transport plugins folder...\n");
		exit(1);
	}
	/* Any transport to ignore? */
	gchar **disabled_transports = NULL;
	item = janus_config_get(config, config_transports, janus_config_type_item, "disable");
	if(item && item->value)
		disabled_transports = g_strsplit(item->value, ",", -1);
	/* Open the shared objects */
	struct dirent *transportent = NULL;
	char transportpath[1024];
	while((transportent = readdir(dir))) {
		int len = strlen(transportent->d_name);
		if (len < 4) {
			continue;
		}
		if (strcasecmp(transportent->d_name+len-strlen(SHLIB_EXT), SHLIB_EXT)) {
			continue;
		}
		/* Check if this transports has been disabled in the configuration file */
		if(disabled_transports != NULL) {
			gchar *index = disabled_transports[0];
			if(index != NULL) {
				int i=0;
				gboolean skip = FALSE;
				while(index != NULL) {
					while(isspace(*index))
						index++;
					if(strlen(index) && !strcmp(index, transportent->d_name)) {
						JANUS_LOG(LOG_WARN, "Transport plugin '%s' has been disabled, skipping...\n", transportent->d_name);
						skip = TRUE;
						break;
					}
					i++;
					index = disabled_transports[i];
				}
				if(skip)
					continue;
			}
		}
		JANUS_LOG(LOG_INFO, "Loading transport plugin '%s'...\n", transportent->d_name);
		memset(transportpath, 0, 1024);
		g_snprintf(transportpath, 1024, "%s/%s", path, transportent->d_name);
		void *transport = dlopen(transportpath, RTLD_NOW | RTLD_GLOBAL);
		if (!transport) {
			JANUS_LOG(LOG_ERR, "\tCouldn't load transport plugin '%s': %s\n", transportent->d_name, dlerror());
		} else {
			create_t *create = (create_t*) dlsym(transport, "create");
			const char *dlsym_error = dlerror();
			if (dlsym_error) {
				JANUS_LOG(LOG_ERR, "\tCouldn't load symbol 'create': %s\n", dlsym_error);
				continue;
			}
			janus_transport *janus_transport = create();
			if(!janus_transport) {
				JANUS_LOG(LOG_ERR, "\tCouldn't use function 'create'...\n");
				continue;
			}
			/* Are all the mandatory methods and callbacks implemented? */
			if(!janus_transport->init || !janus_transport->destroy ||
					!janus_transport->get_api_compatibility ||
					!janus_transport->get_version ||
					!janus_transport->get_version_string ||
					!janus_transport->get_description ||
					!janus_transport->get_package ||
					!janus_transport->get_name ||
					!janus_transport->send_message ||
					!janus_transport->is_janus_api_enabled ||
					!janus_transport->is_admin_api_enabled ||
					!janus_transport->session_created ||
					!janus_transport->session_over ||
					!janus_transport->session_claimed) {
				JANUS_LOG(LOG_ERR, "\tMissing some mandatory methods/callbacks, skipping this transport plugin...\n");
				continue;
			}
			if(janus_transport->get_api_compatibility() < JANUS_TRANSPORT_API_VERSION) {
				JANUS_LOG(LOG_ERR, "The '%s' transport plugin was compiled against an older version of the API (%d < %d), skipping it: update it to enable it again\n",
					janus_transport->get_package(), janus_transport->get_api_compatibility(), JANUS_TRANSPORT_API_VERSION);
				continue;
			}
			if(janus_transport->init(&janus_handler_transport, configs_folder) < 0) {
				JANUS_LOG(LOG_WARN, "The '%s' plugin could not be initialized\n", janus_transport->get_package());
				dlclose(transport);
				continue;
			}
			JANUS_LOG(LOG_VERB, "\tVersion: %d (%s)\n", janus_transport->get_version(), janus_transport->get_version_string());
			JANUS_LOG(LOG_VERB, "\t   [%s] %s\n", janus_transport->get_package(), janus_transport->get_name());
			JANUS_LOG(LOG_VERB, "\t   %s\n", janus_transport->get_description());
			JANUS_LOG(LOG_VERB, "\t   Plugin API version: %d\n", janus_transport->get_api_compatibility());
			JANUS_LOG(LOG_VERB, "\t   Janus API: %s\n", janus_transport->is_janus_api_enabled() ? "enabled" : "disabled");
			JANUS_LOG(LOG_VERB, "\t   Admin API: %s\n", janus_transport->is_admin_api_enabled() ? "enabled" : "disabled");
			janus_api_enabled = janus_api_enabled || janus_transport->is_janus_api_enabled();
			admin_api_enabled = admin_api_enabled || janus_transport->is_admin_api_enabled();
			if(transports == NULL)
				transports = g_hash_table_new(g_str_hash, g_str_equal);
			g_hash_table_insert(transports, (gpointer)janus_transport->get_package(), janus_transport);
			if(transports_so == NULL)
				transports_so = g_hash_table_new(g_str_hash, g_str_equal);
			g_hash_table_insert(transports_so, (gpointer)janus_transport->get_package(), transport);
		}
	}
	closedir(dir);
	if(disabled_transports != NULL)
		g_strfreev(disabled_transports);
	disabled_transports = NULL;
	/* Make sure at least a Janus API transport is available */
	if(!janus_api_enabled) {
		JANUS_LOG(LOG_FATAL, "No Janus API transport is available... enable at least one and restart Janus\n");
		exit(1);	/* FIXME Should we really give up? */
	}
	/* Make sure at least an admin API transport is available, if the auth mechanism is enabled */
	if(!admin_api_enabled && janus_auth_is_stored_mode()) {
		JANUS_LOG(LOG_FATAL, "No Admin/monitor transport is available, but the stored token based authentication mechanism is enabled... this will cause all requests to fail, giving up! If you want to use tokens, enable the Admin/monitor API or set the token auth secret.\n");
		exit(1);	/* FIXME Should we really give up? */
	}

	/* Ok, Janus has started! Let the parent now about this if we're daemonizing */
	if(daemonize) {
		int code = 0;
		ssize_t res = 0;
		do {
			res = write(pipefd[1], &code, sizeof(int));
		} while(res == -1 && errno == EINTR);
	}

	/* If the Event Handlers mechanism is enabled, notify handlers that Janus just started */
	if(janus_events_is_enabled()) {
		json_t *info = json_object();
		json_object_set_new(info, "status", json_string("started"));
		json_object_set_new(info, "info", janus_info(NULL));
		janus_events_notify_handlers(JANUS_EVENT_TYPE_CORE, 0, info);
	}

	while(!g_atomic_int_get(&stop)) {
		/* Loop until we have to stop */
		usleep(250000); /* A signal will cancel usleep() but not g_usleep() */
	}

	/* If the Event Handlers mechanism is enabled, notify handlers that Janus is hanging up */
	if(janus_events_is_enabled()) {
		json_t *info = json_object();
		json_object_set_new(info, "status", json_string("shutdown"));
		json_object_set_new(info, "signum", json_integer(stop_signal));
		janus_events_notify_handlers(JANUS_EVENT_TYPE_CORE, 0, info);
	}

	/* Done */
	JANUS_LOG(LOG_INFO, "Ending sessions timeout watchdog...\n");
	g_main_loop_quit(watchdog_loop);
	g_thread_join(watchdog);
	watchdog = NULL;
	g_main_loop_unref(watchdog_loop);
	g_main_context_unref(sessions_watchdog_context);
	sessions_watchdog_context = NULL;

	if(config)
		janus_config_destroy(config);

	JANUS_LOG(LOG_INFO, "Closing transport plugins:\n");
	if(transports != NULL && g_hash_table_size(transports) > 0) {
		g_hash_table_foreach(transports, janus_transport_close, NULL);
		g_hash_table_destroy(transports);
	}
	if(transports_so != NULL && g_hash_table_size(transports_so) > 0) {
		g_hash_table_foreach(transports_so, janus_transportso_close, NULL);
		g_hash_table_destroy(transports_so);
	}
	/* Get rid of requests tasks and thread too */
	g_thread_pool_free(tasks, FALSE, FALSE);
	JANUS_LOG(LOG_INFO, "Ending requests thread...\n");
	g_async_queue_push(requests, &exit_message);
	g_thread_join(requests_thread);
	requests_thread = NULL;
	g_async_queue_unref(requests);

	JANUS_LOG(LOG_INFO, "Destroying sessions...\n");
	g_clear_pointer(&sessions, g_hash_table_destroy);
	janus_ice_deinit();
	JANUS_LOG(LOG_INFO, "Freeing crypto resources...\n");
	janus_dtls_srtp_cleanup();
	EVP_cleanup();
	ERR_free_strings();
#ifdef HAVE_SCTP
	JANUS_LOG(LOG_INFO, "De-initializing SCTP...\n");
	janus_sctp_deinit();
#endif
	janus_auth_deinit();

	JANUS_LOG(LOG_INFO, "Closing plugins:\n");
	if(plugins != NULL && g_hash_table_size(plugins) > 0) {
		g_hash_table_foreach(plugins, janus_plugin_close, NULL);
		g_hash_table_destroy(plugins);
	}
	if(plugins_so != NULL && g_hash_table_size(plugins_so) > 0) {
		g_hash_table_foreach(plugins_so, janus_pluginso_close, NULL);
		g_hash_table_destroy(plugins_so);
	}

	JANUS_LOG(LOG_INFO, "Closing event handlers:\n");
	janus_events_deinit();
	if(eventhandlers != NULL && g_hash_table_size(eventhandlers) > 0) {
		g_hash_table_foreach(eventhandlers, janus_eventhandler_close, NULL);
		g_hash_table_destroy(eventhandlers);
	}
	if(eventhandlers_so != NULL && g_hash_table_size(eventhandlers_so) > 0) {
		g_hash_table_foreach(eventhandlers_so, janus_eventhandlerso_close, NULL);
		g_hash_table_destroy(eventhandlers_so);
	}

	janus_recorder_deinit();
	g_free(local_ip);

	if(janus_ice_get_static_event_loops() > 0)
		janus_ice_stop_static_event_loops();

#ifdef REFCOUNT_DEBUG
	/* Any reference counters that are still up while we're leaving? (debug-mode only) */
	janus_mutex_lock(&counters_mutex);
	if(counters && g_hash_table_size(counters) > 0) {
		JANUS_PRINT("Debugging reference counters: %d still allocated\n", g_hash_table_size(counters));
		GHashTableIter iter;
		gpointer value;
		g_hash_table_iter_init(&iter, counters);
		while(g_hash_table_iter_next(&iter, NULL, &value)) {
			JANUS_PRINT("  -- %p\n", value);
		}
	} else {
		JANUS_PRINT("Debugging reference counters: 0 still allocated\n");
	}
	janus_mutex_unlock(&counters_mutex);
#endif

	JANUS_PRINT("Bye!\n");

	exit(0);
}<|MERGE_RESOLUTION|>--- conflicted
+++ resolved
@@ -2326,135 +2326,8 @@
 }
 
 /* Admin/monitor helpers */
-<<<<<<< HEAD
 json_t *janus_admin_webrtc_summary(janus_handle_webrtc *pc) {
 	if(pc == NULL)
-=======
-json_t *janus_admin_stream_summary(janus_ice_stream *stream) {
-	if(stream == NULL)
-		return NULL;
-	json_t *s = json_object();
-	json_object_set_new(s, "id", json_integer(stream->stream_id));
-	json_object_set_new(s, "ready", json_integer(stream->cdone));
-	json_t *ss = json_object();
-	if(stream->audio_ssrc)
-		json_object_set_new(ss, "audio", json_integer(stream->audio_ssrc));
-	if(stream->video_ssrc)
-		json_object_set_new(ss, "video", json_integer(stream->video_ssrc));
-	if(stream->video_ssrc_rtx)
-		json_object_set_new(ss, "video-rtx", json_integer(stream->video_ssrc_rtx));
-	if(stream->audio_ssrc_peer)
-		json_object_set_new(ss, "audio-peer", json_integer(stream->audio_ssrc_peer));
-	if(stream->video_ssrc_peer[0])
-		json_object_set_new(ss, "video-peer", json_integer(stream->video_ssrc_peer[0]));
-	if(stream->video_ssrc_peer[1])
-		json_object_set_new(ss, "video-peer-sim-1", json_integer(stream->video_ssrc_peer[1]));
-	if(stream->video_ssrc_peer[2])
-		json_object_set_new(ss, "video-peer-sim-2", json_integer(stream->video_ssrc_peer[2]));
-	if(stream->video_ssrc_peer_rtx[0])
-		json_object_set_new(ss, "video-peer-rtx", json_integer(stream->video_ssrc_peer_rtx[0]));
-	if(stream->video_ssrc_peer_rtx[1])
-		json_object_set_new(ss, "video-peer-sim-1-rtx", json_integer(stream->video_ssrc_peer_rtx[1]));
-	if(stream->video_ssrc_peer_rtx[2])
-		json_object_set_new(ss, "video-peer-sim-2-rtx", json_integer(stream->video_ssrc_peer_rtx[2]));
-	json_object_set_new(s, "ssrc", ss);
-	if(stream->rid[0] && stream->rid_ext_id > 0) {
-		json_t *sr = json_object();
-		json_t *rid = json_array();
-		json_array_append_new(rid, json_string(stream->rid[0]));
-		if(stream->rid[1])
-			json_array_append_new(rid, json_string(stream->rid[1]));
-		if(stream->rid[2])
-			json_array_append_new(rid, json_string(stream->rid[2]));
-		json_object_set_new(sr, "rid", rid);
-		json_object_set_new(sr, "rid-ext-id", json_integer(stream->rid_ext_id));
-		if(stream->ridrtx_ext_id > 0)
-			json_object_set_new(sr, "ridrtx-ext-id", json_integer(stream->ridrtx_ext_id));
-		if(stream->legacy_rid)
-			json_object_set_new(sr, "rid-syntax", json_string("legacy"));
-		json_object_set_new(s, "rid-simulcast", sr);
-	}
-	json_t *sd = json_object();
-	json_object_set_new(sd, "audio-send", stream->audio_send ? json_true() : json_false());
-	json_object_set_new(sd, "audio-recv", stream->audio_recv ? json_true() : json_false());
-	json_object_set_new(sd, "video-send", stream->video_send ? json_true() : json_false());
-	json_object_set_new(sd, "video-recv", stream->video_recv ? json_true() : json_false());
-	json_object_set_new(s, "direction", sd);
-	if(stream->audio_payload_type > -1 || stream->video_payload_type > -1) {
-		json_t *sc = json_object();
-		if(stream->audio_payload_type > -1)
-			json_object_set_new(sc, "audio-pt", json_integer(stream->audio_payload_type));
-		if(stream->audio_codec != NULL)
-			json_object_set_new(sc, "audio-codec", json_string(stream->audio_codec));
-		if(stream->video_payload_type > -1)
-			json_object_set_new(sc, "video-pt", json_integer(stream->video_payload_type));
-		if(stream->video_rtx_payload_type > -1)
-			json_object_set_new(sc, "video-rtx-pt", json_integer(stream->video_rtx_payload_type));
-		if(stream->video_codec != NULL)
-			json_object_set_new(sc, "video-codec", json_string(stream->video_codec));
-		json_object_set_new(s, "codecs", sc);
-	}
-	json_t *bwe = json_object();
-	json_object_set_new(bwe, "twcc", stream->do_transport_wide_cc ? json_true() : json_false());
-	if(stream->transport_wide_cc_ext_id > 0)
-		json_object_set_new(bwe, "twcc-ext-id", json_integer(stream->transport_wide_cc_ext_id));
-	json_object_set_new(s, "bwe", bwe);
-	json_t *components = json_array();
-	if(stream->component) {
-		json_t *c = janus_admin_component_summary(stream->component);
-		if(c)
-			json_array_append_new(components, c);
-	}
-	json_t *rtcp_stats = NULL;
-	if(stream->audio_rtcp_ctx != NULL) {
-		rtcp_stats = json_object();
-		json_t *audio_rtcp_stats = json_object();
-		json_object_set_new(audio_rtcp_stats, "base", json_integer(stream->audio_rtcp_ctx->tb));
-		json_object_set_new(audio_rtcp_stats, "rtt", json_integer(janus_rtcp_context_get_rtt(stream->audio_rtcp_ctx)));
-		json_object_set_new(audio_rtcp_stats, "lost", json_integer(janus_rtcp_context_get_lost_all(stream->audio_rtcp_ctx, FALSE)));
-		json_object_set_new(audio_rtcp_stats, "lost-by-remote", json_integer(janus_rtcp_context_get_lost_all(stream->audio_rtcp_ctx, TRUE)));
-		json_object_set_new(audio_rtcp_stats, "jitter-local", json_integer(janus_rtcp_context_get_jitter(stream->audio_rtcp_ctx, FALSE)));
-		json_object_set_new(audio_rtcp_stats, "jitter-remote", json_integer(janus_rtcp_context_get_jitter(stream->audio_rtcp_ctx, TRUE)));
-		json_object_set_new(audio_rtcp_stats, "in-link-quality", json_integer(janus_rtcp_context_get_in_link_quality(stream->audio_rtcp_ctx)));
-		json_object_set_new(audio_rtcp_stats, "in-media-link-quality", json_integer(janus_rtcp_context_get_in_media_link_quality(stream->audio_rtcp_ctx)));
-		json_object_set_new(audio_rtcp_stats, "out-link-quality", json_integer(janus_rtcp_context_get_out_link_quality(stream->audio_rtcp_ctx)));
-		json_object_set_new(audio_rtcp_stats, "out-media-link-quality", json_integer(janus_rtcp_context_get_out_media_link_quality(stream->audio_rtcp_ctx)));
-		json_object_set_new(rtcp_stats, "audio", audio_rtcp_stats);
-	}
-	int vindex=0;
-	for(vindex=0; vindex<3; vindex++) {
-		if(stream->video_rtcp_ctx[vindex] != NULL) {
-			if(rtcp_stats == NULL)
-				rtcp_stats = json_object();
-			json_t *video_rtcp_stats = json_object();
-			json_object_set_new(video_rtcp_stats, "base", json_integer(stream->video_rtcp_ctx[vindex]->tb));
-			if(vindex == 0)
-				json_object_set_new(video_rtcp_stats, "rtt", json_integer(janus_rtcp_context_get_rtt(stream->video_rtcp_ctx[vindex])));
-			json_object_set_new(video_rtcp_stats, "lost", json_integer(janus_rtcp_context_get_lost_all(stream->video_rtcp_ctx[vindex], FALSE)));
-			json_object_set_new(video_rtcp_stats, "lost-by-remote", json_integer(janus_rtcp_context_get_lost_all(stream->video_rtcp_ctx[vindex], TRUE)));
-			json_object_set_new(video_rtcp_stats, "jitter-local", json_integer(janus_rtcp_context_get_jitter(stream->video_rtcp_ctx[vindex], FALSE)));
-			json_object_set_new(video_rtcp_stats, "jitter-remote", json_integer(janus_rtcp_context_get_jitter(stream->video_rtcp_ctx[vindex], TRUE)));
-			json_object_set_new(video_rtcp_stats, "in-link-quality", json_integer(janus_rtcp_context_get_in_link_quality(stream->video_rtcp_ctx[vindex])));
-			json_object_set_new(video_rtcp_stats, "in-media-link-quality", json_integer(janus_rtcp_context_get_in_media_link_quality(stream->video_rtcp_ctx[vindex])));
-			json_object_set_new(video_rtcp_stats, "out-link-quality", json_integer(janus_rtcp_context_get_out_link_quality(stream->video_rtcp_ctx[vindex])));
-			json_object_set_new(video_rtcp_stats, "out-media-link-quality", json_integer(janus_rtcp_context_get_out_media_link_quality(stream->video_rtcp_ctx[vindex])));
-			if(vindex == 0)
-				json_object_set_new(rtcp_stats, "video", video_rtcp_stats);
-			else if(vindex == 1)
-				json_object_set_new(rtcp_stats, "video-sim1", video_rtcp_stats);
-			else
-				json_object_set_new(rtcp_stats, "video-sim2", video_rtcp_stats);
-		}
-	}
-	if(rtcp_stats != NULL)
-		json_object_set_new(s, "rtcp_stats", rtcp_stats);
-	json_object_set_new(s, "components", components);
-	return s;
-}
-
-json_t *janus_admin_component_summary(janus_ice_component *component) {
-	if(component == NULL)
->>>>>>> 0df9b89a
 		return NULL;
 	json_t *w = json_object();
 	json_t *i = json_object();
@@ -3066,45 +2939,51 @@
 		}
 	} else {
 		/* Check if the answer does contain the mid/rid/repaired-rid attributes */
+		uint mindex = 0;
 		gboolean do_mid = FALSE, do_rid = FALSE, do_repaired_rid = FALSE;
 		GList *temp = parsed_sdp->m_lines;
 		while(temp) {
 			janus_sdp_mline *m = (janus_sdp_mline *)temp->data;
+			gboolean have_mid = FALSE, have_rid = FALSE, have_repaired_rid = FALSE;
 			GList *tempA = m->attributes;
 			while(tempA) {
 				janus_sdp_attribute *a = (janus_sdp_attribute *)tempA->data;
 				if(a->name && a->value) {
 					if(strstr(a->value, JANUS_RTP_EXTMAP_MID))
-						do_mid = TRUE;
+						have_mid = TRUE;
 					else if(strstr(a->value, JANUS_RTP_EXTMAP_RID))
-						do_rid = TRUE;
+						have_rid = TRUE;
 					else if(strstr(a->value, JANUS_RTP_EXTMAP_REPAIRED_RID))
-						do_repaired_rid = TRUE;
+						have_repaired_rid = TRUE;
 				}
 				tempA = tempA->next;
 			}
+			if(!have_rid) {
+				janus_handle_webrtc_medium *medium = g_hash_table_lookup(handle->pc->media, GUINT_TO_POINTER(mindex));
+				if(medium != NULL) {
+					g_free(medium->rid[0]);
+					medium->rid[0] = NULL;
+					g_free(medium->rid[1]);
+					medium->rid[1] = NULL;
+					g_free(medium->rid[2]);
+					medium->rid[2] = NULL;
+					if(medium->ssrc_peer_temp > 0) {
+						medium->ssrc_peer[0] = medium->ssrc_peer_temp;
+						medium->ssrc_peer_temp = 0;
+					}
+				}
+			}
+			do_mid = do_mid || have_mid;
+			do_rid = do_rid || have_rid;
+			do_repaired_rid = do_repaired_rid || have_repaired_rid;
+			mindex++;
 			temp = temp->next;
 		}
 		if(!do_mid)
 			handle->pc->mid_ext_id = 0;
 		if(!do_rid) {
-<<<<<<< HEAD
 			handle->pc->rid_ext_id = 0;
 			handle->pc->ridrtx_ext_id = 0;
-=======
-			ice_handle->stream->rid_ext_id = 0;
-			ice_handle->stream->ridrtx_ext_id = 0;
-			g_free(ice_handle->stream->rid[0]);
-			ice_handle->stream->rid[0] = NULL;
-			g_free(ice_handle->stream->rid[1]);
-			ice_handle->stream->rid[1] = NULL;
-			g_free(ice_handle->stream->rid[2]);
-			ice_handle->stream->rid[2] = NULL;
-			if(ice_handle->stream->video_ssrc_peer_temp > 0) {
-				ice_handle->stream->video_ssrc_peer[0] = ice_handle->stream->video_ssrc_peer_temp;
-				ice_handle->stream->video_ssrc_peer_temp = 0;
-			}
->>>>>>> 0df9b89a
 		}
 		if(!do_repaired_rid)
 			handle->pc->ridrtx_ext_id = 0;
@@ -3155,7 +3034,7 @@
 				janus_flags_is_set(&handle->webrtc_flags, JANUS_HANDLE_WEBRTC_RFC4588_RTX) &&
 				medium->rtx_payload_types == NULL) {
 			/* Make sure we have a list of rtx payload types to generate, if needed */
-			janus_sdp_mline *m = janus_sdp_mline_find(parsed_sdp, JANUS_SDP_VIDEO);
+			janus_sdp_mline *m = janus_sdp_mline_find_by_index(parsed_sdp, medium->mindex);
 			if(m && m->ptypes) {
 				medium->rtx_payload_types = g_hash_table_new(NULL, NULL);
 				GList *ptypes = g_list_copy(m->ptypes), *tempP = ptypes;
